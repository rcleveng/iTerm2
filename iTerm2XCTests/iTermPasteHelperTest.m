--- conflicted
+++ resolved
@@ -322,15 +322,7 @@
                 isUpload:NO
             tabTransform:kTabTransformNone
             spacesPerTab:0];
-<<<<<<< HEAD
-    if (override) {
-        XCTAssert(warned);
-    } else {
-        XCTAssert(!warned);
-    }
-=======
     XCTAssert(!warned);
->>>>>>> 4a07936e
 
     // Check lf newline This used to warn by default but now it does not.
     warned = NO;
@@ -340,15 +332,7 @@
                 isUpload:NO
             tabTransform:kTabTransformNone
             spacesPerTab:0];
-<<<<<<< HEAD
-    if (override) {
-        XCTAssert(warned);
-    } else {
-        XCTAssert(!warned);
-    }
-=======
     XCTAssert(!warned);
->>>>>>> 4a07936e
 
     // Check crlf newline This used to warn by default but now it does not.
     warned = NO;
