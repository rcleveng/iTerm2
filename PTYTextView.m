// -*- mode:objc -*-
// $Id: PTYTextView.m,v 1.325 2009-02-06 14:33:17 delx Exp $
/*
 **  PTYTextView.m
 **
 **  Copyright (c) 2002, 2003
 **
 **  Author: Fabian, Ujwal S. Setlur
 **         Initial code by Kiichi Kusama
 **
 **  Project: iTerm
 **
 **  Description: NSTextView subclass. The view object for the VT100 screen.
 **
 **  This program is free software; you can redistribute it and/or modify
 **  it under the terms of the GNU General Public License as published by
 **  the Free Software Foundation; either version 2 of the License, or
 **  (at your option) any later version.
 **
 **  This program is distributed in the hope that it will be useful,
 **  but WITHOUT ANY WARRANTY; without even the implied warranty of
 **  MERCHANTABILITY or FITNESS FOR A PARTICULAR PURPOSE.  See the
 **  GNU General Public License for more details.
 **
 **  You should have received a copy of the GNU General Public License
 **  along with this program; if not, write to the Free Software
 **  Foundation, Inc., 675 Mass Ave, Cambridge, MA 02139, USA.
 */

#define DEBUG_ALLOC           0
#define DEBUG_METHOD_TRACE    0
#define GREED_KEYDOWN         1
static const int MAX_WORKING_DIR_COUNT = 50;
static const int kMaxSelectedTextLengthForCustomActions = 8192;
static const int kMaxSelectedTextLinesForCustomActions = 100;

//#define DEBUG_DRAWING

// Constants for converting RGB to luma.
#define RED_COEFFICIENT    0.30
#define GREEN_COEFFICIENT  0.59
#define BLUE_COEFFICIENT   0.11

#define SWAPINT(a, b) { int temp; temp = a; a = b; b = temp; }

#import "iTerm.h"
#import "PTYTextView.h"
#import "PseudoTerminal.h"
#import "PTYSession.h"
#import "VT100Screen.h"
#import "PreferencePanel.h"
#import "PTYScrollView.h"
#import "PTYTask.h"
#import "iTermController.h"
#import "NSStringITerm.h"
#import "iTermApplicationDelegate.h"
#import "PreferencePanel.h"
#import "PasteboardHistory.h"
#import "PTYTab.h"
#import "iTermExpose.h"
#import "RegexKitLite/RegexKitLite.h"
#import "NSStringITerm.h"
#import "FontSizeEstimator.h"
#import "MovePaneController.h"
#import "FutureMethods.h"
#import "SmartSelectionController.h"
#import "ITAddressBookMgr.h"
#import "PointerController.h"
#import "PointerPrefsController.h"
#import "CharacterRun.h"
#import "ThreeFingerTapGestureRecognizer.h"

#include <sys/time.h>
#include <math.h>

// When performing the "find cursor" action, a gray window is shown with a
// transparent "hole" around the cursor. This is the radius of that hole in
// pixels.
const double kFindCursorHoleRadius = 30;

const int kDragPaneModifiers = (NSAlternateKeyMask | NSCommandKeyMask | NSShiftKeyMask);
// If the cursor's background color is too close to nearby background colors,
// force it to the "most different" color. This is the difference threshold
// that triggers that change. 0 means always trigger, 1 means never trigger.
static double gSmartCursorBgThreshold = 0.5;

// The cursor's text is forced to black or white if it is too similar to the
// background. If the brightness difference is below a threshold then the
// B/W text mode is triggered. 0 means always trigger, 1 means never trigger.
static double gSmartCursorFgThreshold = 0.75;

@implementation FindCursorView

@synthesize cursor;

- (void)drawRect:(NSRect)dirtyRect
{
    const double initialAlpha = 0.7;
    NSGradient *grad = [[NSGradient alloc] initWithStartingColor:[NSColor whiteColor]
                                                     endingColor:[NSColor blackColor]];
    NSPoint relativeCursorPosition = NSMakePoint(2 * (cursor.x / self.frame.size.width - 0.5),
                                                 2 * (cursor.y / self.frame.size.height - 0.5));
    [grad drawInRect:NSMakeRect(0, 0, self.frame.size.width, self.frame.size.height)
        relativeCenterPosition:relativeCursorPosition];
    [grad release];

    double x = cursor.x;
    double y = cursor.y;

    const double numSteps = 1;
    const double stepSize = 1;
    const double initialRadius = kFindCursorHoleRadius + numSteps * stepSize;
    double a = initialAlpha;
    for (double focusRadius = initialRadius; a > 0 && focusRadius >= initialRadius - numSteps * stepSize; focusRadius -= stepSize) {
        [[NSGraphicsContext currentContext] setCompositingOperation:NSCompositeCopy];
        NSBezierPath *circle = [NSBezierPath bezierPathWithOvalInRect:NSMakeRect(x - focusRadius, y - focusRadius, focusRadius*2, focusRadius*2)];
        a -= initialAlpha / numSteps;
        a = MAX(0, a);
        [[NSColor colorWithDeviceWhite:0.5 alpha:a] set];
        [circle fill];
    }
}
@end


// Minimum distance that the mouse must move before a cmd+drag will be
// recognized as a drag.
static const int kDragThreshold = 3;
static const double kBackgroundConsideredDarkThreshold = 0.5;
static const int kBroadcastMargin = 4;
static const int kCoprocessMargin = 4;

static NSCursor* textViewCursor;
static NSCursor* xmrCursor;
static NSImage* bellImage;
static NSImage* wrapToTopImage;
static NSImage* wrapToBottomImage;
static NSImage* broadcastInputImage;
static NSImage* coprocessImage;

static CGFloat PerceivedBrightness(CGFloat r, CGFloat g, CGFloat b) {
    return (RED_COEFFICIENT * r) + (GREEN_COEFFICIENT * g) + (BLUE_COEFFICIENT * b);
}

@interface Coord : NSObject
{
@public
    int x, y;
}
+ (Coord*)coordWithX:(int)x y:(int)y;
@end

@implementation Coord

+ (Coord*)coordWithX:(int)x y:(int)y
{
    Coord* c = [[[Coord alloc] init] autorelease];
    c->x = x;
    c->y = y;
    return c;
}

@end

@interface SmartMatch : NSObject
{
@public
    double score;
    int startX;
    long long absStartY;
    int endX;
    long long absEndY;
}
- (NSComparisonResult)compare:(SmartMatch *)aNumber;
@end

@implementation SmartMatch

- (NSComparisonResult)compare:(SmartMatch *)other
{
    return [[NSNumber numberWithDouble:score] compare:[NSNumber numberWithDouble:other->score]];
}

@end


@implementation PTYTextView

+ (void)initialize
{
    NSPoint hotspot = NSMakePoint(4, 5);

    NSBundle* bundle = [NSBundle bundleForClass:[self class]];

    NSImage* image = [NSImage imageNamed:@"IBarCursor"];

    textViewCursor = [[NSCursor alloc] initWithImage:image hotSpot:hotspot];

    NSImage* xmrImage = [NSImage imageNamed:@"IBarCursorXMR"];

    xmrCursor = [[NSCursor alloc] initWithImage:xmrImage hotSpot:hotspot];

    NSString* bellFile = [bundle
                          pathForResource:@"bell"
                          ofType:@"png"];
    bellImage = [[NSImage alloc] initWithContentsOfFile:bellFile];
    [bellImage setFlipped:YES];

    NSString* wrapToTopFile = [bundle
                               pathForResource:@"wrap_to_top"
                               ofType:@"png"];
    wrapToTopImage = [[NSImage alloc] initWithContentsOfFile:wrapToTopFile];
    [wrapToTopImage setFlipped:YES];

    NSString* wrapToBottomFile = [bundle
                                  pathForResource:@"wrap_to_bottom"
                                  ofType:@"png"];
    wrapToBottomImage = [[NSImage alloc] initWithContentsOfFile:wrapToBottomFile];
    [wrapToBottomImage setFlipped:YES];

    NSString* broadcastInputFile = [bundle pathForResource:@"BroadcastInput"
                                                    ofType:@"png"];
    broadcastInputImage = [[NSImage alloc] initWithContentsOfFile:broadcastInputFile];
    [broadcastInputImage setFlipped:YES];

    NSString* coprocessFile = [bundle pathForResource:@"Coprocess"
                                                    ofType:@"png"];
    coprocessImage = [[NSImage alloc] initWithContentsOfFile:coprocessFile];
    [coprocessImage setFlipped:YES];

    if ([[NSUserDefaults standardUserDefaults] objectForKey:@"SmartCursorColorBgThreshold"]) {
        // Override the default.
        double d = [[NSUserDefaults standardUserDefaults] doubleForKey:@"SmartCursorColorBgThreshold"];
        if (d > 0) {
            gSmartCursorBgThreshold = d;
        }
    }
    if ([[NSUserDefaults standardUserDefaults] objectForKey:@"SmartCursorColorFgThreshold"]) {
        // Override the default.
        double d = [[NSUserDefaults standardUserDefaults] doubleForKey:@"SmartCursorColorFgThreshold"];
        if (d > 0) {
            gSmartCursorFgThreshold = d;
        }
    }
}

- (BOOL)xtermMouseReporting
{
    NSEvent *event = [NSApp currentEvent];
    return (([[self delegate] xtermMouseReporting]) &&        // Xterm mouse reporting is on
            !([event modifierFlags] & NSAlternateKeyMask));   // Not holding Opt to disable mouse reporting
}

+ (NSCursor *)textViewCursor
{
    return textViewCursor;
}

- (BOOL)useThreeFingerTapGestureRecognizer {
    return [[NSUserDefaults standardUserDefaults] boolForKey:@"ThreeFingerTapEmulatesThreeFingerClick"];
}

- (id)initWithFrame:(NSRect)aRect
{
    self = [super initWithFrame: aRect];
    dataSource=_delegate=markedTextAttributes=NULL;
    firstMouseEventNumber_ = -1;

    dimmedColorCache_ = [[NSMutableDictionary alloc] init];
    [self setMarkedTextAttributes:
        [NSDictionary dictionaryWithObjectsAndKeys:
            defaultBGColor, NSBackgroundColorAttributeName,
            defaultFGColor, NSForegroundColorAttributeName,
            secondaryFont.font, NSFontAttributeName,
            [NSNumber numberWithInt:(NSUnderlineStyleSingle|NSUnderlineByWordMask)],
                NSUnderlineStyleAttributeName,
            NULL]];
    CURSOR=YES;
    lastFindStartX = lastFindEndX = oldStartX = startX = -1;
    markedText = nil;
    gettimeofday(&lastBlink, NULL);
    [[self window] useOptimizedDrawing:YES];

    // register for drag and drop
    [self registerForDraggedTypes: [NSArray arrayWithObjects:
        NSFilenamesPboardType,
        NSStringPboardType,
        nil]];

    [[NSNotificationCenter defaultCenter] addObserver:self
                                             selector:@selector(_useBackgroundIndicatorChanged:)
                                                 name:kUseBackgroundPatternIndicatorChangedNotification
                                               object:nil];
    [self _useBackgroundIndicatorChanged:nil];
    [[NSNotificationCenter defaultCenter] addObserver:self
                                             selector:@selector(_settingsChanged:)
                                                 name:@"iTermRefreshTerminal"
                                               object:nil];
    [[NSNotificationCenter defaultCenter] addObserver:self
                                             selector:@selector(_pointerSettingsChanged:)
                                                 name:kPointerPrefsChangedNotification
                                               object:nil];
    [[NSNotificationCenter defaultCenter] addObserver:self
                                             selector:@selector(flagsChangedNotification:)
                                                 name:@"iTermFlagsChanged"
                                               object:nil];

    advancedFontRendering = [[PreferencePanel sharedInstance] advancedFontRendering];
    strokeThickness = [[PreferencePanel sharedInstance] strokeThickness];
    imeOffset = 0;
    resultMap_ = [[NSMutableDictionary alloc] init];

    trouter = [[Trouter alloc] init];
    trouterDragged = NO;
    workingDirectoryAtLines = [[NSMutableArray alloc] init];

    pointer_ = [[PointerController alloc] init];
    pointer_.delegate = self;
    primaryFont = [[PTYFontInfo alloc] init];
    secondaryFont = [[PTYFontInfo alloc] init];

    if ([pointer_ viewShouldTrackTouches]) {
        DLog(@"Begin tracking touches in view %@", self);
        [self futureSetAcceptsTouchEvents:YES];
        [self futureSetWantsRestingTouches:YES];
        if ([self useThreeFingerTapGestureRecognizer]) {
            threeFingerTapGestureRecognizer_ = [[ThreeFingerTapGestureRecognizer alloc] initWithTarget:self
                                                                                              selector:@selector(threeFingerTap:)];
        }
    } else {
        DLog(@"Not tracking touches in view %@", self);
    }

    return self;
}

- (void)sendFakeThreeFingerClickDown:(BOOL)isDown basedOnEvent:(NSEvent *)event {
    CGEventRef cgEvent = [event CGEvent];
    CGEventRef fakeCgEvent = CGEventCreateMouseEvent(NULL,
                                                     isDown ? kCGEventLeftMouseDown : kCGEventLeftMouseUp,
                                                     CGEventGetLocation(cgEvent),
                                                     2);
    CGEventSetIntegerValueField(fakeCgEvent, kCGMouseEventClickState, 1);  // always a single click
    CGEventSetFlags(fakeCgEvent, CGEventGetFlags(cgEvent));
    NSEvent *fakeEvent = [NSEvent eventWithCGEvent:fakeCgEvent];
    int saved = numTouches_;
    numTouches_ = 3;
    if (isDown) {
        DLog(@"Emulate three finger click down");
        [self mouseDown:fakeEvent];
        DLog(@"Returned from mouseDown");
    } else {
        DLog(@"Emulate three finger click up");
        [self mouseUp:fakeEvent];
        DLog(@"Returned from mouseDown");
    }
    DLog(@"Restore numTouches to saved value of %d", saved);
    numTouches_ = saved;
    CFRelease(fakeCgEvent);
}

- (void)threeFingerTap:(NSEvent *)ev {
    [self sendFakeThreeFingerClickDown:YES basedOnEvent:ev];
    [self sendFakeThreeFingerClickDown:NO basedOnEvent:ev];
}

- (void)touchesBeganWithEvent:(NSEvent *)ev
{
    numTouches_ = [[ev futureTouchesMatchingPhase:1 | (1 << 2)/*NSTouchPhasesBegan | NSTouchPhasesStationary*/
                                           inView:self] count];
    [threeFingerTapGestureRecognizer_ touchesBeganWithEvent:ev];
    DLog(@"%@ Begin touch. numTouches_ -> %d", self, numTouches_);
}

- (void)touchesEndedWithEvent:(NSEvent *)ev
{
    numTouches_ = [[ev futureTouchesMatchingPhase:(1 << 2)/*NSTouchPhasesStationary*/
                                           inView:self] count];
    [threeFingerTapGestureRecognizer_ touchesEndedWithEvent:ev];
    DLog(@"%@ End touch. numTouches_ -> %d", self, numTouches_);
}

- (void)touchesCancelledWithEvent:(NSEvent *)event
{
    numTouches_ = 0;
    [threeFingerTapGestureRecognizer_ touchesCancelledWithEvent:event];
    DLog(@"%@ Cancel touch. numTouches_ -> %d", self, numTouches_);
}

- (BOOL)resignFirstResponder
{
    return YES;
}

- (BOOL)becomeFirstResponder
{
    PTYSession* mySession = [dataSource session];
    [[mySession tab] setActiveSession:mySession];
    return YES;
}

- (void)viewWillMoveToWindow:(NSWindow *)win
{
    if (!win && [self window] && trackingArea) {
        [self removeTrackingArea:trackingArea];
        trackingArea = nil;
    }
    [super viewWillMoveToWindow:win];
}

- (void)viewDidMoveToWindow
{
    if ([self window]) {
        if (trackingArea) {
            [self removeTrackingArea:trackingArea];
        }

        trackingArea = [[[NSTrackingArea alloc] initWithRect:[self visibleRect]
                                                     options:NSTrackingMouseEnteredAndExited | NSTrackingInVisibleRect | NSTrackingActiveAlways | NSTrackingEnabledDuringMouseDrag
                                                       owner:self
                                                    userInfo:nil] autorelease];
        [self addTrackingArea:trackingArea];
    }
}

- (void)dealloc
{
    [smartSelectionRules_ release];
    int i;

    if (mouseDownEvent != nil) {
        [mouseDownEvent release];
        mouseDownEvent = nil;
    }

    if (trackingArea) {
        [self removeTrackingArea:trackingArea];
    }
    if ([self isFindingCursor]) {
        [findCursorWindow_ close];
    }

    [[NSNotificationCenter defaultCenter] removeObserver:self];
    [dimmedColorCache_ release];
    [memoizedContrastingColor_ release];
    for (i = 0; i < 256; i++) {
        [colorTable[i] release];
    }
    [lastFlashUpdate_ release];
    [cachedBackgroundColor_ release];
    [resultMap_ release];
    [findResults_ release];
    [findString_ release];
    [defaultFGColor release];
    [defaultBGColor release];
    [defaultBoldColor release];
    [selectionColor release];
    [defaultCursorColor release];

    [primaryFont release];
    [secondaryFont release];

    [markedTextAttributes release];
    [markedText release];

    [selectionScrollTimer release];

    [workingDirectoryAtLines release];
    [trouter release];
    [initialFindContext_.substring release];

    [pointer_ release];
    [cursor_ release];
    [threeFingerTapGestureRecognizer_ disconnectTarget];
    [threeFingerTapGestureRecognizer_ release];

    [super dealloc];
}

- (BOOL)shouldDrawInsertionPoint
{
    return NO;
}

- (BOOL)isFlipped
{
    return YES;
}

- (BOOL)isOpaque
{
    return YES;
}

- (void)setAntiAlias:(BOOL)asciiAA nonAscii:(BOOL)nonAsciiAA
{
    asciiAntiAlias = asciiAA;
    nonasciiAntiAlias = nonAsciiAA;
    [self setNeedsDisplay:YES];
}

- (BOOL)useBoldFont
{
    return useBoldFont;
}

- (void)setUseBoldFont:(BOOL)boldFlag
{
    useBoldFont = boldFlag;
    [dimmedColorCache_ removeAllObjects];
    [self setNeedsDisplay:YES];
}

- (void)setUseBrightBold:(BOOL)flag
{
    useBrightBold = flag;
    [dimmedColorCache_ removeAllObjects];
    [self setNeedsDisplay:YES];
}

- (BOOL)blinkingCursor
{
    return blinkingCursor;
}

- (void)setBlinkingCursor:(BOOL)bFlag
{
    blinkingCursor = bFlag;
}

- (void)setBlinkAllowed:(BOOL)value
{
    blinkAllowed_ = value;
}

- (void)markCursorAsDirty {
    int cursorX = [dataSource cursorX] - 1;
    int cursorY = [dataSource cursorY] - 1;
    // Set a different bit for the cursor's dirty position because we don't
    // want to save an instant replay from when only the cursor is dirty.
    [dataSource setCharDirtyAtX:cursorX Y:cursorY value:2];
}

- (void)setCursorType:(ITermCursorType)value
{
    cursorType_ = value;
    [self markCursorAsDirty];
    [self refresh];
}

- (void)setDimOnlyText:(BOOL)value
{
    dimOnlyText_ = value;
    [dimmedColorCache_ removeAllObjects];
    [[self superview] setNeedsDisplay:YES];
}

- (NSDictionary*)markedTextAttributes
{
    return markedTextAttributes;
}

- (void)setMarkedTextAttributes:(NSDictionary *)attr
{
    [markedTextAttributes release];
    [attr retain];
    markedTextAttributes=attr;
}

- (int)selectionStartX
{
    return startX;
}

- (int)selectionStartY
{
    return startY;
}

- (int)selectionEndX
{
    return endX;
}

- (int)selectionEndY
{
    return endY;
}

- (void)setSelectionTime
{
    if (startX < 0 || (startX == endX && startY == endY)) {
        selectionTime_ = 0;
    } else {
        selectionTime_ = [[NSDate date] timeIntervalSince1970];
    }
    DLog(@"Update selection time to %lf. (%d,%d) to (%d,%d)", (double)selectionTime_, startX, startY, endX, endY);
}

- (void)setSelectionFromX:(int)fromX fromY:(int)fromY toX:(int)toX toY:(int)toY
{
    startX = fromX;
    startY = fromY;
    endX = toX;
    endY = toY;
    [self setSelectionTime];
}

- (void)setRectangularSelection:(BOOL)isBox
{
    selectMode = isBox ? SELECT_BOX : SELECT_CHAR;
}

- (void)setFGColor:(NSColor*)color
{
    [defaultFGColor release];
    [color retain];
    defaultFGColor = color;
    [dimmedColorCache_ removeAllObjects];
    [self setNeedsDisplay:YES];
}

- (void)setBGColor:(NSColor*)color
{
    [defaultBGColor release];
    [color retain];
    defaultBGColor = color;
    PTYScroller *scroller = (PTYScroller*)[[[dataSource session] SCROLLVIEW] verticalScroller];
    BOOL isDark = ([self perceivedBrightness:color] < kBackgroundConsideredDarkThreshold);
    backgroundBrightness_ = PerceivedBrightness([color redComponent], [color greenComponent], [color blueComponent]);
    [scroller setHasDarkBackground:isDark];
    [dimmedColorCache_ removeAllObjects];
    [cachedBackgroundColor_ release];
    cachedBackgroundColor_ = nil;
    [self setNeedsDisplay:YES];
}

- (void)setBoldColor:(NSColor*)color
{
    [defaultBoldColor release];
    [color retain];
    defaultBoldColor = color;
    [dimmedColorCache_ removeAllObjects];
    [self setNeedsDisplay:YES];
}

- (void)setCursorColor:(NSColor*)color
{
    [defaultCursorColor release];
    [color retain];
    defaultCursorColor = color;
    [dimmedColorCache_ removeAllObjects];
    [self setNeedsDisplay:YES];
}

- (void)setSelectedTextColor:(NSColor *)aColor
{
    [selectedTextColor release];
    [aColor retain];
    selectedTextColor = aColor;
    [dimmedColorCache_ removeAllObjects];
    [self setNeedsDisplay:YES];
}

- (void)setCursorTextColor:(NSColor*)aColor
{
    [cursorTextColor release];
    [aColor retain];
    cursorTextColor = aColor;
    [dimmedColorCache_ removeAllObjects];
    [self setNeedsDisplay:YES];
}

- (NSColor*)cursorTextColor
{
    return cursorTextColor;
}

- (NSColor*)selectedTextColor
{
    return selectedTextColor;
}

- (NSColor*)defaultFGColor
{
    return defaultFGColor;
}

- (NSColor *) defaultBGColor
{
    return defaultBGColor;
}

- (NSColor *) defaultBoldColor
{
    return defaultBoldColor;
}

- (NSColor *) defaultCursorColor
{
    return defaultCursorColor;
}

- (void)setColorTable:(int)theIndex color:(NSColor*)origColor
{
    NSColor* theColor = [origColor colorUsingColorSpaceName:NSCalibratedRGBColorSpace];
    [colorTable[theIndex] release];
    [theColor retain];
    colorTable[theIndex] = theColor;
    [dimmedColorCache_ removeAllObjects];
    [self setNeedsDisplay:YES];
}

- (NSColor*)_colorForCode:(int)theIndex alternateSemantics:(BOOL)alt bold:(BOOL)isBold
{
    NSColor* color;

    if (alt) {
        switch (theIndex) {
            case ALTSEM_SELECTED:
                color = selectedTextColor;
                break;
            case ALTSEM_CURSOR:
                color = cursorTextColor;
                break;
            case ALTSEM_BG_DEFAULT:
                color = defaultBGColor;
                break;
            default:
                if (isBold && useBrightBold) {
                    if (theIndex == ALTSEM_BG_DEFAULT) {
                        color = defaultBGColor;
                    } else {
                        color = [self defaultBoldColor];
                    }
                } else {
                    color = defaultFGColor;
                }
        }
    } else {
        // Render bold text as bright. The spec (ECMA-48) describes the intense
        // display setting (esc[1m) as "bold or bright". We make it a
        // preference.
        if (isBold &&
            useBrightBold &&
            (theIndex < 8)) { // Only colors 0-7 can be made "bright".
            theIndex |= 8;  // set "bright" bit.
        }
        color = colorTable[theIndex];
    }

    return color;
}

- (NSColor*)_dimmedColorFrom:(NSColor*)orig
{
    if (dimmingAmount_ == 0) {
        return orig;
    }
    double r = [orig redComponent];
    double g = [orig greenComponent];
    double b = [orig blueComponent];
    double alpha = [orig alphaComponent];
    // This algorithm limits the dynamic range of colors as well as brightening
    // them. Both attributes change in proportion to the dimmingAmount_.

    // Find a linear interpolation between kCenter and the requested color component
    // in proportion to 1- dimmingAmount_.
    if (!dimOnlyText_) {
        const double kCenter = 0.5;

        return [NSColor colorWithCalibratedRed:(1 - dimmingAmount_) * r + dimmingAmount_ * kCenter
                                         green:(1 - dimmingAmount_) * g + dimmingAmount_ * kCenter
                                          blue:(1 - dimmingAmount_) * b + dimmingAmount_ * kCenter
                                         alpha:alpha];
    } else {
        return [NSColor colorWithCalibratedRed:(1 - dimmingAmount_) * r + dimmingAmount_ * backgroundBrightness_
                                         green:(1 - dimmingAmount_) * g + dimmingAmount_ * backgroundBrightness_
                                          blue:(1 - dimmingAmount_) * b + dimmingAmount_ * backgroundBrightness_
                                         alpha:alpha];
    }
}

// Provide a dimmed version of a color. It includes a caching optimization that
// really helps when dimming is on.
- (NSColor *)_dimmedColorForCode:(int)theIndex
	      alternateSemantics:(BOOL)alt
			    bold:(BOOL)isBold
		      background:(BOOL)isBackground
{
    if (dimmingAmount_ == 0) {
        // No dimming: return plain-vanilla color.
        NSColor *theColor = [self _colorForCode:theIndex
                             alternateSemantics:alt
                                           bold:isBold];
        return theColor;
    }

    // Dimming is on. See if the dimmed version of the color is cached.
    // The max number of keys is 2^11 so this won't take too much memory.
    // This cache provides a 20%ish performance gain when dimming is on.
    int key = (((theIndex & 0xff) << 3) |
               ((alt ? 1 : 0) << 2) |
               ((isBold ? 1 : 0) << 1) |
               ((isBackground ? 1 : 0) << 0));
    NSNumber *numKey = [NSNumber numberWithInt:key];
    NSColor *cacheEntry = [dimmedColorCache_ objectForKey:numKey];
    if (cacheEntry ) {
        return cacheEntry;
    } else {
        NSColor *theColor = [self _colorForCode:theIndex
                             alternateSemantics:alt
                                           bold:isBold];
        NSColor *dimmedColor = [self _dimmedColorFrom:theColor];
        [dimmedColorCache_ setObject:dimmedColor forKey:numKey];
        return dimmedColor;
    }
}

- (NSColor*)colorForCode:(int)theIndex
      alternateSemantics:(BOOL)alt
                    bold:(BOOL)isBold
            isBackground:(BOOL)isBackground
{
    if (isBackground && dimOnlyText_) {
        NSColor *theColor = [self _colorForCode:theIndex
                             alternateSemantics:alt
                                           bold:isBold];
        return theColor;
    } else {
        return [self _dimmedColorForCode:theIndex
                      alternateSemantics:alt
                                    bold:isBold
                              background:isBackground];
    }
}

- (NSColor *)selectionColor
{
    return selectionColor;
}

- (void)setSelectionColor:(NSColor *)aColor
{
    [selectionColor release];
    [aColor retain];
    selectionColor = aColor;
    [dimmedColorCache_ removeAllObjects];
    [self setNeedsDisplay:YES];
}

- (NSFont *)font
{
    return primaryFont.font;
}

- (NSFont *)nafont
{
    return secondaryFont.font;
}

+ (NSSize)charSizeForFont:(NSFont*)aFont horizontalSpacing:(double)hspace verticalSpacing:(double)vspace baseline:(double*)baseline
{
    FontSizeEstimator* fse = [FontSizeEstimator fontSizeEstimatorForFont:aFont];
    NSSize size = [fse size];
    size.width = ceil(size.width * hspace);
    size.height = ceil(vspace * ceil(size.height + [aFont leading]));
    if (baseline) {
        *baseline = [fse baseline];
    }
    return size;
}

+ (NSSize)charSizeForFont:(NSFont*)aFont horizontalSpacing:(double)hspace verticalSpacing:(double)vspace
{
    return [PTYTextView charSizeForFont:aFont horizontalSpacing:hspace verticalSpacing:vspace baseline:nil];
}

- (double)horizontalSpacing
{
    return horizontalSpacing_;
}

- (double)verticalSpacing
{
    return verticalSpacing_;
}

- (void)setFont:(NSFont*)aFont
         nafont:(NSFont *)naFont
    horizontalSpacing:(double)horizontalSpacing
    verticalSpacing:(double)verticalSpacing
{
    double baseline;
    NSSize sz = [PTYTextView charSizeForFont:aFont
                           horizontalSpacing:1.0
                             verticalSpacing:1.0
                                    baseline:&baseline];

    charWidthWithoutSpacing = sz.width;
    charHeightWithoutSpacing = sz.height;
    horizontalSpacing_ = horizontalSpacing;
    verticalSpacing_ = verticalSpacing;
    charWidth = ceil(charWidthWithoutSpacing * horizontalSpacing);
    lineHeight = ceil(charHeightWithoutSpacing * verticalSpacing);

    primaryFont.font = aFont;
    primaryFont.baselineOffset = baseline;
    primaryFont.boldVersion = [primaryFont computedBoldVersion];

    secondaryFont.font = naFont;
    secondaryFont.baselineOffset = baseline;
    secondaryFont.boldVersion = [secondaryFont computedBoldVersion];

    // Force the secondary font to use the same baseline as the primary font.
    secondaryFont.baselineOffset = primaryFont.baselineOffset;
    if (secondaryFont.boldVersion) {
        if (primaryFont.boldVersion) {
            secondaryFont.boldVersion.baselineOffset = primaryFont.boldVersion.baselineOffset;
        } else {
            secondaryFont.boldVersion.baselineOffset = secondaryFont.baselineOffset;
        }
    }

    [self setMarkedTextAttributes:
        [NSDictionary dictionaryWithObjectsAndKeys:
            defaultBGColor, NSBackgroundColorAttributeName,
            defaultFGColor, NSForegroundColorAttributeName,
            secondaryFont.font, NSFontAttributeName,
            [NSNumber numberWithInt:(NSUnderlineStyleSingle|NSUnderlineByWordMask)],
                NSUnderlineStyleAttributeName,
            NULL]];
    [self setNeedsDisplay:YES];

    NSScrollView* scrollview = [self enclosingScrollView];
    [scrollview setLineScroll:[self lineHeight]];
    [scrollview setPageScroll:2 * [self lineHeight]];
    [_delegate textViewFontDidChange];
}

- (void)changeFont:(id)fontManager
{
    if ([[PreferencePanel sharedInstance] onScreen]) {
        [[PreferencePanel sharedInstance] changeFont:fontManager];
    } else if ([[PreferencePanel sessionsInstance] onScreen]) {
        [[PreferencePanel sessionsInstance] changeFont:fontManager];
    }
}

- (id)dataSource
{
    return dataSource;
}

- (void)setDataSource:(id)aDataSource
{
    dataSource = aDataSource;
}

- (id)delegate
{
    return _delegate;
}

- (void)setDelegate:(id)aDelegate
{
    _delegate = aDelegate;
}

- (double)lineHeight
{
    return ceil(lineHeight);
}

- (void)setLineHeight:(double)aLineHeight
{
    lineHeight = aLineHeight;
}

- (double)charWidth
{
    return ceil(charWidth);
}

- (void)setCharWidth:(double)width
{
    charWidth = width;
}

#ifdef DEBUG_DRAWING
NSMutableArray* screens=0;
- (void)appendDebug:(NSString*)str
{
    if (!screens) {
        screens = [[NSMutableArray alloc] init];
    }
    [screens addObject:str];
    if ([screens count] > 100) {
        [screens removeObjectAtIndex:0];
    }
}
#endif

- (NSRect)scrollViewContentSize
{
    NSRect r = NSMakeRect(0, 0, 0, 0);
    r.size = [[self enclosingScrollView] contentSize];
    return r;
}

- (double)excess
{
    NSRect visible = [self scrollViewContentSize];
    visible.size.height -= VMARGIN * 2;  // Height without top and bottom margins.
    int rows = visible.size.height / lineHeight;
    double usablePixels = rows * lineHeight;
    return MAX(visible.size.height - usablePixels + VMARGIN, VMARGIN);  // Never have less than VMARGIN excess, but it can be more (if another tab has a bigger font)
}

// We override this method since both refresh and window resize can conflict
// resulting in this happening twice So we do not allow the size to be set
// larger than what the data source can fill
- (void)setFrameSize:(NSSize)frameSize
{
    // Force the height to always be correct
    frameSize.height = [dataSource numberOfLines] * lineHeight + [self excess] + imeOffset * lineHeight;
    [super setFrameSize:frameSize];

    frameSize.height += VMARGIN;  // This causes a margin to be left at the top
    [[self superview] setFrameSize:frameSize];
}

- (void)scheduleSelectionScroll
{
    if (selectionScrollTimer) {
        [selectionScrollTimer release];
        if (prevScrollDelay > 0.001) {
            // Maximum speed hasn't been reached so accelerate scrolling speed by 5%.
            prevScrollDelay *= 0.95;
        }
    } else {
        // Set a slow initial scrolling speed.
        prevScrollDelay = 0.1;
    }

    lastSelectionScroll = [[NSDate date] timeIntervalSince1970];
    selectionScrollTimer = [[NSTimer scheduledTimerWithTimeInterval:prevScrollDelay
                                                             target:self
                                                           selector:@selector(updateSelectionScroll)
                                                           userInfo:nil
                                                            repeats:NO] retain];
}

// Scroll the screen up or down a line for a selection drag scroll.
- (void)updateSelectionScroll
{
    double actualDelay = [[NSDate date] timeIntervalSince1970] - lastSelectionScroll;
    const int kMaxLines = 100;
    int numLines = MIN(kMaxLines, MAX(1, actualDelay / prevScrollDelay));
    NSRect visibleRect = [self visibleRect];

    int y = 0;
    if (!selectionScrollDirection) {
        [selectionScrollTimer release];
        selectionScrollTimer = nil;
        return;
    } else if (selectionScrollDirection < 0) {
        visibleRect.origin.y -= [self lineHeight] * numLines;
        // Allow the origin to go as far as y=-VMARGIN so the top border is shown when the first line is
        // on screen.
        if (visibleRect.origin.y >= -VMARGIN) {
            [self scrollRectToVisible:visibleRect];
        }
        y = visibleRect.origin.y / lineHeight;
    } else if (selectionScrollDirection > 0) {
        visibleRect.origin.y += lineHeight * numLines;
        if (visibleRect.origin.y + visibleRect.size.height > [self frame].size.height) {
            visibleRect.origin.y = [self frame].size.height - visibleRect.size.height;
        }
        [self scrollRectToVisible:visibleRect];
        y = (visibleRect.origin.y + visibleRect.size.height - [self excess]) / lineHeight;
    }

    [self moveSelectionEndpointToX:scrollingX
                                 Y:y
                locationInTextView:scrollingLocation];

    [[[self dataSource] session] refreshAndStartTimerIfNeeded];
    [self scheduleSelectionScroll];
}

- (BOOL)accessibilityIsIgnored
{
    return NO;
}

- (NSArray*)accessibilityAttributeNames
{
    return [NSArray arrayWithObjects:
            NSAccessibilityRoleAttribute,
            NSAccessibilityRoleDescriptionAttribute,
            NSAccessibilityHelpAttribute,
            NSAccessibilityFocusedAttribute,
            NSAccessibilityParentAttribute,
            NSAccessibilityChildrenAttribute,
            NSAccessibilityWindowAttribute,
            NSAccessibilityTopLevelUIElementAttribute,
            NSAccessibilityPositionAttribute,
            NSAccessibilitySizeAttribute,
            NSAccessibilityDescriptionAttribute,
            NSAccessibilityValueAttribute,
            NSAccessibilityNumberOfCharactersAttribute,
            NSAccessibilitySelectedTextAttribute,
            NSAccessibilitySelectedTextRangeAttribute,
            NSAccessibilitySelectedTextRangesAttribute,
            NSAccessibilityInsertionPointLineNumberAttribute,
            NSAccessibilityVisibleCharacterRangeAttribute,
            nil];
}

- (NSArray *)accessibilityParameterizedAttributeNames
{
    return [NSArray arrayWithObjects:
            NSAccessibilityLineForIndexParameterizedAttribute,
            NSAccessibilityRangeForLineParameterizedAttribute,
            NSAccessibilityStringForRangeParameterizedAttribute,
            NSAccessibilityRangeForPositionParameterizedAttribute,
            NSAccessibilityRangeForIndexParameterizedAttribute,
            NSAccessibilityBoundsForRangeParameterizedAttribute,
            nil];
}

// Range in allText_ of the given line.
- (NSRange)_rangeOfLine:(NSUInteger)lineNumber
{
    NSRange range;
    if (lineNumber == 0) {
        range.location = 0;
    } else {
        range.location = [[lineBreakCharOffsets_ objectAtIndex:lineNumber-1] unsignedLongValue];
    }
    if (lineNumber >= [lineBreakCharOffsets_ count]) {
        range.length = [allText_ length] - range.location;
    } else {
        range.length = [[lineBreakCharOffsets_ objectAtIndex:lineNumber] unsignedLongValue] - range.location;
    }
    return range;
}

// Range in allText_ of the given index.
- (NSUInteger)_lineNumberOfIndex:(NSUInteger)theIndex
{
    NSUInteger lineNum = 0;
    for (NSNumber* n in lineBreakIndexOffsets_) {
        NSUInteger offset = [n unsignedLongValue];
        if (offset > theIndex) {
            break;
        }
        lineNum++;
    }
    return lineNum;
}

// Line number of a location (respecting compositing chars) in allText_.
- (NSUInteger)_lineNumberOfChar:(NSUInteger)location
{
    NSUInteger lineNum = 0;
    for (NSNumber* n in lineBreakCharOffsets_) {
        NSUInteger offset = [n unsignedLongValue];
        if (offset > location) {
            break;
        }
        lineNum++;
    }
    return lineNum;
}

// Number of unichar a character uses (normally 1 in English).
- (int)_lengthOfChar:(screen_char_t)sct
{
    return [ScreenCharToStr(&sct) length];
}

// Position, respecting compositing chars, in allText_ of a line.
- (NSUInteger)_offsetOfLine:(NSUInteger)lineNum
{
    if (lineNum == 0) {
        return 0;
    }
    assert(lineNum < [lineBreakCharOffsets_ count] + 1);
    return [[lineBreakCharOffsets_ objectAtIndex:lineNum - 1] unsignedLongValue];
}

// Onscreen X-position of a location (respecting compositing chars) in allText_.
- (NSUInteger)_columnOfChar:(NSUInteger)location inLine:(NSUInteger)lineNum
{
    NSUInteger lineStart = [self _offsetOfLine:lineNum];
    screen_char_t* theLine = [dataSource getLineAtIndex:lineNum];
    assert(location >= lineStart);
    int remaining = location - lineStart;
    int i = 0;
    while (remaining > 0 && i < [dataSource width]) {
        remaining -= [self _lengthOfChar:theLine[i++]];
    }
    return i;
}

// Index (ignoring compositing chars) of a line in allText_.
- (NSUInteger)_startingIndexOfLineNumber:(NSUInteger)lineNumber
{
    if (lineNumber < [lineBreakIndexOffsets_ count]) {
        return [[lineBreakCharOffsets_ objectAtIndex:lineNumber] unsignedLongValue];
    } else if ([lineBreakIndexOffsets_ count] > 0) {
        return [[lineBreakIndexOffsets_ lastObject] unsignedLongValue];
    } else {
        return 0;
    }
}

// Range in allText_ of an index (ignoring compositing chars).
- (NSRange)_rangeOfIndex:(NSUInteger)theIndex
{
    NSUInteger lineNumber = [self _lineNumberOfIndex:theIndex];
    screen_char_t* theLine = [dataSource getLineAtIndex:lineNumber];
    NSUInteger startingIndexOfLine = [self _startingIndexOfLineNumber:lineNumber];
    assert(theIndex >= startingIndexOfLine);
    int x = theIndex - startingIndexOfLine;
    NSRange rangeOfLine = [self _rangeOfLine:lineNumber];
    NSRange range;
    range.location = rangeOfLine.location;
    for (int i = 0; i < x; i++) {
        range.location += [self _lengthOfChar:theLine[i]];
    }
    range.length = [self _lengthOfChar:theLine[x]];
    return range;
}

// Range, respecting compositing chars, of a character at an x,y position where 0,0 is the
// first char of the first line in the scrollback buffer.
- (NSRange)_rangeOfCharAtX:(int)x y:(int)y
{
    screen_char_t* theLine = [dataSource getLineAtIndex:y];
    NSRange lineRange = [self _rangeOfLine:y];
    NSRange result = lineRange;
    for (int i = 0; i < x; i++) {
        result.location += [self _lengthOfChar:theLine[i]];
    }
    result.length = [self _lengthOfChar:theLine[x]];
    return result;
}

/*
 * The concepts used here are not defined, so I'm going to give it my best guess.
 *
 * Suppose we have a terminal window like this:
 *
 * Line  On-Screen Contents
 * 0     [x]
 * 1     [ba'r]  (the ' is a combining accent)
 * 2     [y]
 *
 * Index  Location (as in a range)  Character
 * 0      0                         f
 * 1      1                         b
 * 2      2-3                       b + [']
 * 3      4                         r
 * 4      5                         y
 *
 * Index                   012 34
 * Char                    012345
 * allText_              = xba´ry
 * lineBreakCharOffests_ = [1, 4]
 * lineBreakInexOffsets_ = [1, 3]
 */
- (id)_accessibilityAttributeValue:(NSString *)attribute forParameter:(id)parameter
{
    if ([attribute isEqualToString:NSAccessibilityLineForIndexParameterizedAttribute]) {
        //(NSNumber *) - line# for char index; param:(NSNumber *)
        NSUInteger theIndex = [(NSNumber*)parameter unsignedLongValue];
        return [NSNumber numberWithUnsignedLong:[self _lineNumberOfIndex:theIndex]];
    } else if ([attribute isEqualToString:NSAccessibilityRangeForLineParameterizedAttribute]) {
        //(NSValue *)  - (rangeValue) range of line; param:(NSNumber *)
        NSUInteger lineNumber = [(NSNumber*)parameter unsignedLongValue];
        if (lineNumber >= [lineBreakIndexOffsets_ count]) {
            return [NSValue valueWithRange:NSMakeRange(NSNotFound, 0)];
        } else {
            return [NSValue valueWithRange:[self _rangeOfLine:lineNumber]];
        }
    } else if ([attribute isEqualToString:NSAccessibilityStringForRangeParameterizedAttribute]) {
        //(NSString *) - substring; param:(NSValue * - rangeValue)
        NSRange range = [(NSValue*)parameter rangeValue];
        return [allText_ substringWithRange:range];
    } else if ([attribute isEqualToString:NSAccessibilityRangeForPositionParameterizedAttribute]) {
        //(NSValue *)  - (rangeValue) composed char range; param:(NSValue * - pointValue)
        NSPoint position = [(NSValue*)parameter pointValue];
        int x = position.x / charWidth;
        NSRect myFrame = [self frame];
        int y = (myFrame.size.height - position.y) / lineHeight;
        if (y < 0) {
            return [NSValue valueWithRange:NSMakeRange(0, 0)];
        } else {
            return [NSValue valueWithRange:[self _rangeOfCharAtX:x y:y]];
        }
    } else if ([attribute isEqualToString:NSAccessibilityRangeForIndexParameterizedAttribute]) {
        //(NSValue *)  - (rangeValue) composed char range; param:(NSNumber *)
        NSUInteger theIndex = [(NSNumber*)parameter unsignedLongValue];
        return [NSValue valueWithRange:[self _rangeOfIndex:theIndex]];
    } else if ([attribute isEqualToString:NSAccessibilityBoundsForRangeParameterizedAttribute]) {
        //(NSValue *)  - (rectValue) bounds of text; param:(NSValue * - rangeValue)
        NSRange range = [(NSValue*)parameter rangeValue];
        int yStart = [self _lineNumberOfChar:range.location];
        int y2 = [self _lineNumberOfChar:range.location + range.length - 1];
        int xStart = [self _columnOfChar:range.location inLine:yStart];
        int x2 = [self _columnOfChar:range.location + range.length - 1 inLine:y2];
        ++x2;
        if (x2 == [dataSource width]) {
            x2 = 0;
            ++y2;
        }
        int yMin = MIN(yStart, y2);
        int yMax = MAX(yStart, y2);
        int xMin = MIN(xStart, x2);
        int xMax = MAX(xStart, x2);
        NSRect myFrame = [self frame];
        myFrame.size.height = 0;
        NSRect result = NSMakeRect(MAX(0, xMin * charWidth),
                                   MAX(0, myFrame.size.height - yMin * lineHeight),
                                   MAX(0, (xMax - xMin + 1) * charWidth),
                                   MAX(0, (yMax - yMin + 1) * lineHeight));
        return [NSValue valueWithRect:result];
    } else if ([attribute isEqualToString:NSAccessibilityAttributedStringForRangeParameterizedAttribute]) {
        //(NSAttributedString *) - substring; param:(NSValue * - rangeValue)
        NSRange range = [(NSValue*)parameter rangeValue];
        if (range.location == NSNotFound) {
            return nil;
        } else {
            NSString *theString = [allText_ substringWithRange:range];
            NSAttributedString *attributedString = [[[NSAttributedString alloc] initWithString:theString] autorelease];
            return attributedString;
        }
    } else {
        return [super accessibilityAttributeValue:attribute forParameter:parameter];
    }
}

- (id)accessibilityAttributeValue:(NSString *)attribute forParameter:(id)parameter
{
    // NSLog(@"accessibilityAttributeValue:%@ forParameter:%@", attribute, parameter);
    id result = [self _accessibilityAttributeValue:attribute forParameter:parameter];
    // NSLog(@"  returns %@", result);
    return result;
}

// TODO(georgen): Speed this up! This code is dreadfully slow but it's only used
// when accessibility is on, and it might be faster than voiceover for reasonable
// amounts of text.
- (NSString*)_allText
{
    [allText_ release];
    [lineBreakCharOffsets_ release];
    [lineBreakIndexOffsets_ release];

    allText_ = [[NSMutableString alloc] init];
    lineBreakCharOffsets_ = [[NSMutableArray alloc] init];
    lineBreakIndexOffsets_ = [[NSMutableArray alloc] init];

    int width = [dataSource width];
    unichar chars[width * kMaxParts];
    int offset = 0;
    for (int i = 0; i < [dataSource numberOfLines]; i++) {
        screen_char_t* line = [dataSource getLineAtIndex:i];
        int k;
        // Get line width, store it in k
        for (k = width - 1; k >= 0; k--) {
            if (line[k].code) {
                break;
            }
        }
        int o = 0;
        // Add first width-k chars to the 'chars' array, expanding complex chars.
        for (int j = 0; j <= k; j++) {
            if (line[j].complexChar) {
                NSString* cs = ComplexCharToStr(line[j].code);
                for (int l = 0; l < [cs length]; ++l) {
                    chars[o++] = [cs characterAtIndex:l];
                }
            } else {
                chars[o++] = line[j].code;
            }
        }
        // Append this line to allText_.
        offset += o;
        if (k > 0) {
            [allText_ appendString:[NSString stringWithCharacters:chars length:o]];
        }
        if (line[width].code == EOL_HARD) {
            // Add a newline and update offsets arrays that track line break locations.
            [allText_ appendString:@"\n"];
            ++offset;
            [lineBreakCharOffsets_ addObject:[NSNumber numberWithUnsignedLong:[allText_ length]]];
            [lineBreakIndexOffsets_ addObject:[NSNumber numberWithUnsignedLong:offset]];
        }
    }

    return allText_;
}

- (id)_accessibilityAttributeValue:(NSString *)attribute
{
    if ([attribute isEqualToString:NSAccessibilityRoleAttribute]) {
        return NSAccessibilityTextAreaRole;
    } else if ([attribute isEqualToString:NSAccessibilityRoleDescriptionAttribute]) {
        return @"Terminal window";
    } else if ([attribute isEqualToString:NSAccessibilityHelpAttribute]) {
        return nil;
    } else if ([attribute isEqualToString:NSAccessibilityFocusedAttribute]) {
        return [NSNumber numberWithBool:YES];
    } else if ([attribute isEqualToString:NSAccessibilityDescriptionAttribute]) {
        return @"shell";
    } else if ([attribute isEqualToString:NSAccessibilityValueAttribute]) {
        return [self _allText];
    } else if ([attribute isEqualToString:NSAccessibilityNumberOfCharactersAttribute]) {
        return [NSNumber numberWithInt:[[self _allText] length]];
    } else if ([attribute isEqualToString:NSAccessibilitySelectedTextAttribute]) {
        return [self selectedText];
    } else if ([attribute isEqualToString:NSAccessibilitySelectedTextRangeAttribute]) {
        int x = [dataSource cursorX] - 1;
        int y = [dataSource numberOfLines] - [dataSource height] + [dataSource cursorY] - 1;
        NSRange range = [self _rangeOfCharAtX:x y:y];
        range.length--;
        return [NSValue valueWithRange:range];
    } else if ([attribute isEqualToString:NSAccessibilitySelectedTextRangesAttribute]) {
        int x = [dataSource cursorX] - 1;
        int y = [dataSource numberOfLines] - [dataSource height] + [dataSource cursorY] - 1;
        NSRange range = [self _rangeOfCharAtX:x y:y];
        range.length--;
        return [NSArray arrayWithObject:
                [NSValue valueWithRange:range]];
    } else if ([attribute isEqualToString:NSAccessibilityInsertionPointLineNumberAttribute]) {
        return [NSNumber numberWithInt:[dataSource cursorY]-1 + [dataSource numberOfScrollbackLines]];
    } else if ([attribute isEqualToString:NSAccessibilityVisibleCharacterRangeAttribute]) {
        return [NSValue valueWithRange:NSMakeRange(0, [[self _allText] length])];
    } else {
        return [super accessibilityAttributeValue:attribute];
    }
}

- (id)accessibilityAttributeValue:(NSString *)attribute {
    // NSLog(@"accessibilityAttributeValue:%@", attribute);
    id result = [self _accessibilityAttributeValue:attribute];
    // NSLog(@"  returns %@", result);
    return result;
}

- (BOOL)_isCursorBlinking
{
    if ([self blinkingCursor] &&
        [[self window] isKeyWindow] &&
        [[[dataSource session] tab] activeSession] == [dataSource session]) {
        return YES;
    } else {
        return NO;
    }
}

- (BOOL)_charBlinks:(screen_char_t)sct
{
    return blinkAllowed_ && sct.blink;
}

- (BOOL)_isTextBlinking
{
    int width = [dataSource width];
    int lineStart = ([self visibleRect].origin.y + VMARGIN) / lineHeight;  // add VMARGIN because stuff under top margin isn't visible.
    int lineEnd = ceil(([self visibleRect].origin.y + [self visibleRect].size.height - [self excess]) / lineHeight);
    if (lineStart < 0) {
        lineStart = 0;
    }
    if (lineEnd > [dataSource numberOfLines]) {
        lineEnd = [dataSource numberOfLines];
    }
    for (int y = lineStart; y < lineEnd; y++) {
        screen_char_t* theLine = [dataSource getLineAtIndex:y];
        for (int x = 0; x < width; x++) {
            if (theLine[x].blink) {
                return YES;
            }
        }
    }

    return NO;
}

- (BOOL)_isAnythingBlinking
{
    return [self _isCursorBlinking] || (blinkAllowed_ && [self _isTextBlinking]);
}

- (BOOL)refresh
{
    DebugLog(@"PTYTextView refresh called");
    if (dataSource == nil) {
        return YES;
    }

    // number of lines that have disappeared if scrollback buffer is full
    int scrollbackOverflow = [dataSource scrollbackOverflow];
    [dataSource resetScrollbackOverflow];

    // frame size changed?
    int height = [dataSource numberOfLines] * lineHeight;
    NSRect frame = [self frame];

    double excess = [self excess];

    if ((int)(height + excess + imeOffset * lineHeight) != (int)frame.size.height) {
        // The old iTerm code had a comment about a hack at this location
        // that worked around an (alleged) bug in NSClipView not respecting
        // setCopiesOnScroll:YES and a gross workaround. The workaround caused
        // drawing bugs on Snow Leopard. It was a performance optimization, but
        // the penalty was too great.
        //
        // I believe the redraw errors occurred because they disabled drawing
        // for the duration of the call. [drawRects] was called (in another thread?)
        // and didn't redraw some invalid rects. Those rects never got another shot
        // at being drawn. They had originally been invalidated because they had
        // new content. The bug only happened when drawRect was called twice for
        // the same screen (I guess because the timer fired while the screen was
        // being updated).

        // Resize the frame
        // Add VMARGIN to include top margin.
        frame.size.height = height + excess + imeOffset * lineHeight + VMARGIN;
        [[self superview] setFrame:frame];
        frame.size.height -= VMARGIN;
        NSAccessibilityPostNotification(self, NSAccessibilityRowCountChangedNotification);
    } else if (scrollbackOverflow > 0) {
        // Some number of lines were lost from the head of the buffer.

        NSScrollView* scrollView = [self enclosingScrollView];
        double amount = [scrollView verticalLineScroll] * scrollbackOverflow;
        BOOL userScroll = [(PTYScroller*)([scrollView verticalScroller]) userScroll];

        // Keep correct selection highlighted
        startY -= scrollbackOverflow;
        if (startY < 0) {
            startX = -1;
            [self setSelectionTime];
        }
        endY -= scrollbackOverflow;
        oldStartY -= scrollbackOverflow;
        if (oldStartY < 0) {
            oldStartX = -1;
        }
        oldEndY -= scrollbackOverflow;

        // Keep the user's current scroll position, nothing to redraw.
        if (userScroll) {
            BOOL redrawAll = NO;
            NSRect scrollRect = [self visibleRect];
            scrollRect.origin.y -= amount;
            if (scrollRect.origin.y < 0) {
                scrollRect.origin.y = 0;
                redrawAll = YES;
                [self setNeedsDisplay:YES];
            }
            [self scrollRectToVisible:scrollRect];
            if (!redrawAll) {
                return [self _isAnythingBlinking];
            }
        }

        // Shift the old content upwards
        if (scrollbackOverflow < [dataSource height] && !userScroll) {
            [self scrollRect:[self visibleRect] by:NSMakeSize(0, -amount)];
            NSRect topMargin = [self visibleRect];
            topMargin.size.height = VMARGIN;
            [self setNeedsDisplayInRect:topMargin];

#ifdef DEBUG_DRAWING
            [self appendDebug:[NSString stringWithFormat:@"refresh: Scroll by %d", (int)amount]];
#endif
            if ([self needsDisplay]) {
                // If any part of the view needed to be drawn prior to
                // scrolling, mark the whole thing as needing to be redrawn.
                // This avoids some race conditions between scrolling and
                // drawing.  For example, if there was a region that needed to
                // be displayed because the underlying data changed, but before
                // drawRect is called we scroll with [self scrollRect], then
                // the wrong region will be drawn. This could be optimized by
                // storing the regions that need to be drawn and re-invaliding
                // them in their new positions, but it should be somewhat rare
                // that this branch of the if statement is taken.
                [self setNeedsDisplay:YES];
            } else {
                // Invalidate the bottom of the screen that was revealed by
                // scrolling.
                NSRect dr = NSMakeRect(0, frame.size.height - amount, frame.size.width, amount);
#ifdef DEBUG_DRAWING
                [self appendDebug:[NSString stringWithFormat:@"refresh: setNeedsDisplayInRect:%d,%d %dx%d", (int)dr.origin.x, (int)dr.origin.y, (int)dr.size.width, (int)dr.size.height]];
#endif
                [self setNeedsDisplayInRect:dr];
            }
        }
        NSAccessibilityPostNotification(self, NSAccessibilityRowCountChangedNotification);
    }

    // Scroll to the bottom if needed.
    BOOL userScroll = [(PTYScroller*)([[self enclosingScrollView] verticalScroller]) userScroll];
    if (!userScroll) {
        [self scrollEnd];
    }
    NSAccessibilityPostNotification(self, NSAccessibilityValueChangedNotification);
    long long absCursorY = [dataSource cursorY] + [dataSource numberOfLines] + [dataSource totalScrollbackOverflow] - [dataSource height];
    if ([dataSource cursorX] != accX ||
        absCursorY != accY) {
        NSAccessibilityPostNotification(self, NSAccessibilitySelectedTextChangedNotification);
        NSAccessibilityPostNotification(self, NSAccessibilitySelectedRowsChangedNotification);
        NSAccessibilityPostNotification(self, NSAccessibilitySelectedColumnsChangedNotification);
        accX = [dataSource cursorX];
        accY = absCursorY;
    }

    return [self updateDirtyRects] || [self _isCursorBlinking];
}

- (NSRect)adjustScroll:(NSRect)proposedVisibleRect
{
    proposedVisibleRect.origin.y=(int)(proposedVisibleRect.origin.y/lineHeight+0.5)*lineHeight;
    return proposedVisibleRect;
}

- (void)scrollLineUp:(id)sender
{
    NSRect scrollRect;

    scrollRect= [self visibleRect];
    scrollRect.origin.y-=[[self enclosingScrollView] verticalLineScroll];
    if (scrollRect.origin.y<0) scrollRect.origin.y=0;
    [self scrollRectToVisible: scrollRect];
}

- (void)scrollLineDown:(id)sender
{
    NSRect scrollRect;

    scrollRect= [self visibleRect];
    scrollRect.origin.y+=[[self enclosingScrollView] verticalLineScroll];
    [self scrollRectToVisible: scrollRect];
}

- (void)scrollPageUp:(id)sender
{
    NSRect scrollRect;

    scrollRect = [self visibleRect];
    scrollRect.origin.y -= scrollRect.size.height - [[self enclosingScrollView] verticalPageScroll];
    [self scrollRectToVisible:scrollRect];
}

- (void)scrollPageDown:(id)sender
{
    NSRect scrollRect;

    scrollRect = [self visibleRect];
    scrollRect.origin.y+= scrollRect.size.height - [[self enclosingScrollView] verticalPageScroll];
    [self scrollRectToVisible: scrollRect];
}

- (void)scrollHome
{
    NSRect scrollRect;

    scrollRect = [self visibleRect];
    scrollRect.origin.y = 0;
    [self scrollRectToVisible: scrollRect];
}

- (void)scrollEnd
{
    if ([dataSource numberOfLines] <= 0) {
      return;
    }
    NSRect lastLine = [self visibleRect];
    lastLine.origin.y = ([dataSource numberOfLines] - 1) * lineHeight + [self excess] + imeOffset * lineHeight;
    lastLine.size.height = lineHeight;
    if (!NSContainsRect(self.visibleRect, lastLine)) {
        [self scrollRectToVisible:lastLine];
    }
}

- (long long)absoluteScrollPosition
{
    NSRect visibleRect = [self visibleRect];
    long long localOffset = (visibleRect.origin.y + VMARGIN) / [self lineHeight];
    return localOffset + [dataSource totalScrollbackOverflow];
}

- (void)scrollToAbsoluteOffset:(long long)absOff height:(int)height
{
    NSRect aFrame;
    aFrame.origin.x = 0;
    aFrame.origin.y = (absOff - [dataSource totalScrollbackOverflow]) * lineHeight - VMARGIN;
    aFrame.size.width = [self frame].size.width;
    aFrame.size.height = lineHeight * height;
    [self scrollRectToVisible: aFrame];
    [(PTYScroller*)([[self enclosingScrollView] verticalScroller]) setUserScroll:YES];
}

- (void)scrollToSelection
{
    NSRect aFrame;
    aFrame.origin.x = 0;
    aFrame.origin.y = startY * lineHeight - VMARGIN;  // allow for top margin
    aFrame.size.width = [self frame].size.width;
    aFrame.size.height = (endY - startY + 1) *lineHeight;
    [self scrollRectToVisible: aFrame];
    [(PTYScroller*)([[self enclosingScrollView] verticalScroller]) setUserScroll:YES];
}

- (void)hideCursor
{
    CURSOR=NO;
}

- (void)showCursor
{
    CURSOR=YES;
}

- (void)drawRect:(NSRect)rect
{
    [self drawRect:rect to:nil];
    const NSRect frame = [self visibleRect];
    double x = frame.origin.x + frame.size.width;
    if ([[[[dataSource session] tab] realParentWindow] broadcastInputToSession:[dataSource session]]) {
        NSSize size = [broadcastInputImage size];
        x -= size.width + kBroadcastMargin;
        [broadcastInputImage drawAtPoint:NSMakePoint(x,
                                                     frame.origin.y + kBroadcastMargin)
                                fromRect:NSMakeRect(0, 0, size.width, size.height)
                               operation:NSCompositeSourceOver
                                fraction:0.5];
    }

    if ([[[dataSource session] SHELL] hasCoprocess]) {
        NSSize size = [coprocessImage size];
        x -= size.width + kCoprocessMargin;
        [coprocessImage drawAtPoint:NSMakePoint(x,
                                                     frame.origin.y + kCoprocessMargin)
                                fromRect:NSMakeRect(0, 0, size.width, size.height)
                               operation:NSCompositeSourceOver
                                fraction:0.5];
    }

    if (flashing_ > 0) {
        NSImage* image = nil;
        switch (flashImage_) {
            case FlashBell:
                image = bellImage;
                break;

            case FlashWrapToTop:
                image = wrapToTopImage;
                break;

            case FlashWrapToBottom:
                image = wrapToBottomImage;
                break;
        }

        NSSize size = [image size];
        [image drawAtPoint:NSMakePoint(frame.origin.x + frame.size.width/2 - size.width/2,
                                       frame.origin.y + frame.size.height/2 - size.height/2)
                  fromRect:NSMakeRect(0, 0, size.width, size.height)
                 operation:NSCompositeSourceOver
                  fraction:flashing_];
    }

    [self drawOutlineInRect:rect topOnly:NO];
}

- (void)drawOutlineInRect:(NSRect)rect topOnly:(BOOL)topOnly
{
    if ([[[dataSource session] tab] hasMaximizedPane]) {
        NSColor *color = [self defaultBGColor];
        double r = [color redComponent];
        double g = [color greenComponent];
        double b = [color blueComponent];
        double pb = PerceivedBrightness(r, g, b);
        double k;
        if (pb <= 0.5) {
            k = 1;
        } else {
            k = 0;
        }
        const double alpha = 0.2;
        r = alpha * k + (1 - alpha) * r;
        g = alpha * k + (1 - alpha) * g;
        b = alpha * k + (1 - alpha) * b;
        color = [NSColor colorWithCalibratedRed:r green:g blue:b alpha:1];

        NSRect frame = [self visibleRect];
        if (!topOnly) {
            if (frame.origin.y < VMARGIN) {
                frame.size.height += (VMARGIN - frame.origin.y);
                frame.origin.y -= (VMARGIN - frame.origin.y);
            }
        }
        NSBezierPath *path = [[[NSBezierPath alloc] init] autorelease];
        CGFloat left = frame.origin.x + 0.5;
        CGFloat right = frame.origin.x + frame.size.width - 0.5;
        CGFloat top = frame.origin.y + 0.5;
        CGFloat bottom = frame.origin.y + frame.size.height - 0.5;

        if (topOnly) {
            [path moveToPoint:NSMakePoint(left, top + VMARGIN)];
            [path lineToPoint:NSMakePoint(left, top)];
            [path lineToPoint:NSMakePoint(right, top)];
            [path lineToPoint:NSMakePoint(right, top + VMARGIN)];
        } else {
            [path moveToPoint:NSMakePoint(left, top + VMARGIN)];
            [path lineToPoint:NSMakePoint(left, top)];
            [path lineToPoint:NSMakePoint(right, top)];
            [path lineToPoint:NSMakePoint(right, bottom)];
            [path lineToPoint:NSMakePoint(left, bottom)];
            [path lineToPoint:NSMakePoint(left, top + VMARGIN)];
        }

        CGFloat dashPattern[2] = { 5, 5 };
        [path setLineDash:dashPattern count:2 phase:0];
        [color set];
        [path stroke];
    }
}

- (void)drawRect:(NSRect)rect to:(NSPoint*)toOrigin
{
#ifdef DEBUG_DRAWING
    static int iteration=0;
    static BOOL prevBad=NO;
    ++iteration;
    if (prevBad) {
        NSLog(@"Last was bad.");
        prevBad = NO;
    }
    DebugLog([NSString stringWithFormat:@"%s(0x%x): rect=(%f,%f,%f,%f) frameRect=(%f,%f,%f,%f)]",
          __PRETTY_FUNCTION__, self,
          rect.origin.x, rect.origin.y, rect.size.width, rect.size.height,
          [self frame].origin.x, [self frame].origin.y, [self frame].size.width, [self frame].size.height]);
#endif

    double curLineWidth = [dataSource width] * charWidth;
    if (lineHeight <= 0 || curLineWidth <= 0) {
        DebugLog(@"height or width too small");
        return;
    }

    // Configure graphics
    [[NSGraphicsContext currentContext] setCompositingOperation:NSCompositeCopy];

    // Where to start drawing?
    int lineStart = rect.origin.y / lineHeight;
    int lineEnd = ceil((rect.origin.y + rect.size.height) / lineHeight);

    // Ensure valid line ranges
    if (lineStart < 0) {
        lineStart = 0;
    }
    if (lineEnd > [dataSource numberOfLines]) {
        lineEnd = [dataSource numberOfLines];
    }
    NSRect visible = [self scrollViewContentSize];
    int vh = visible.size.height;
    int lh = lineHeight;
    int visibleRows = vh / lh;
    NSRect docVisibleRect = [[[dataSource session] SCROLLVIEW] documentVisibleRect];
    double hiddenAbove = docVisibleRect.origin.y + [self frame].origin.y;
    int firstVisibleRow = hiddenAbove / lh;
    if (lineEnd > firstVisibleRow + visibleRows) {
        lineEnd = firstVisibleRow + visibleRows;
    }

#ifdef DEBUG_DRAWING
    DebugLog([NSString stringWithFormat:@"drawRect: Draw lines in range [%d, %d)", lineStart, lineEnd]);
    // Draw each line
    NSMutableDictionary* dct =
    [NSDictionary dictionaryWithObjectsAndKeys:
    [NSColor textBackgroundColor], NSBackgroundColorAttributeName,
    [NSColor textColor], NSForegroundColorAttributeName,
    [NSFont userFixedPitchFontOfSize: 0], NSFontAttributeName, NULL];
#endif
    int overflow = [dataSource scrollbackOverflow];
#ifdef DEBUG_DRAWING
    NSMutableString* lineDebug = [NSMutableString stringWithFormat:@"drawRect:%d,%d %dx%d drawing these lines with scrollback overflow of %d, iteration=%d:\n", (int)rect.origin.x, (int)rect.origin.y, (int)rect.size.width, (int)rect.size.height, (int)[dataSource scrollbackOverflow], iteration];
#endif
    double y = lineStart * lineHeight;
    const double initialY = y;
    BOOL anyBlinking = NO;
    for (int line = lineStart; line < lineEnd; line++) {
        NSRect lineRect = [self visibleRect];
        lineRect.origin.y = line*lineHeight;
        lineRect.size.height = lineHeight;
        if ([self needsToDrawRect:lineRect]) {
            if (overflow <= line) {
                // If overflow > 0 then the lines in the dataSource are not
                // lined up in the normal way with the view. This happens when
                // the datasource has scrolled its contents up but -[refresh]
                // has not been called yet, so the view's contents haven't been
                // scrolled up yet. When that's the case, the first line of the
                // view is what the first line of the datasource was before
                // it overflowed. Continue to draw text in this out-of-alignment
                // manner until refresh is called and gets things in sync again.
                NSPoint temp;
                if (toOrigin) {
                    const CGFloat offsetFromTopOfScreen = y - initialY;
                    temp = NSMakePoint(toOrigin->x, toOrigin->y + offsetFromTopOfScreen);
                }
                anyBlinking |= [self _drawLine:line-overflow AtY:y toPoint:toOrigin ? &temp : nil];
            }
#ifdef DEBUG_DRAWING
            // if overflow > line then the requested line cannot be drawn
            // because it has been lost to the sands of time.
            if (gDebugLogging) {
                screen_char_t* theLine = [dataSource getLineAtIndex:line-overflow];
                int w = [dataSource width];
                char dl[w+1];
                for (int i = 0; i < [dataSource width]; ++i) {
                    if (theLine[i].complexChar) {
                        dl[i] = '#';
                    } else {
                        dl[i] = theLine[i].code;
                    }
                }
                DebugLog([NSString stringWithUTF8String:dl]);
            }

            screen_char_t* theLine = [dataSource getLineAtIndex:line-overflow];
            for (int i = 0; i < [dataSource width]; ++i) {
                [lineDebug appendFormat:@"%@", ScreenCharToStr(&theLine[i])];
            }
            [lineDebug appendString:@"\n"];
            [[NSString stringWithFormat:@"Iter %d, line %d, y=%d",
              iteration, line, (int)(y)] drawInRect:NSMakeRect(rect.size.width-200,
                                                               y,
                                                               200,
                                                               lineHeight)
             withAttributes:dct];
#endif
        }
        y += lineHeight;
    }
#ifdef DEBUG_DRAWING
    [self appendDebug:lineDebug];
#endif
    NSRect excessRect;
    if (imeOffset) {
        // Draw a default-color rectangle from below the last line of text to
        // the bottom of the frame to make sure that IME offset lines are
        // cleared when the screen is scrolled up.
        excessRect.origin.x = 0;
        excessRect.origin.y = lineEnd * lineHeight;
        excessRect.size.width = [[self enclosingScrollView] contentSize].width;
        excessRect.size.height = [self frame].size.height - excessRect.origin.y;
    } else  {
        // Draw the excess bar at the bottom of the visible rect the in case
        // that some other tab has a larger font and these lines don't fit
        // evenly in the available space.
        NSRect visibleRect = [self visibleRect];
        excessRect.origin.x = 0;
        excessRect.origin.y = visibleRect.origin.y + visibleRect.size.height - [self excess];
        excessRect.size.width = [[self enclosingScrollView] contentSize].width;
        excessRect.size.height = [self excess];
    }
#ifdef DEBUG_DRAWING
    // Draws the excess bar in a different color each time
    static int i;
    i++;
    double rc = ((double)((i + 0) % 100)) / 100;
    double gc = ((double)((i + 33) % 100)) / 100;
    double bc = ((double)((i + 66) % 100)) / 100;
    [[NSColor colorWithCalibratedRed:rc green:gc blue:bc alpha:1] set];
    NSRectFill(excessRect);
#else
    if (toOrigin) {
        [self drawBackground:excessRect toPoint:*toOrigin];
    } else {
        [self drawBackground:excessRect];
    }
#endif

    // Draw a margin at the top of the visible area.
    NSRect topMarginRect = [self visibleRect];
    if (topMarginRect.origin.y > 0) {
        topMarginRect.size.height = VMARGIN;
        if (toOrigin) {
            [self drawBackground:topMarginRect toPoint:*toOrigin];
        } else {
            [self drawBackground:topMarginRect];
        }
    }

#ifdef DEBUG_DRAWING
    // Draws a different-colored rectangle around each drawn area. Useful for
    // seeing which groups of lines were drawn in a batch.
    static double it;
    it += 3.14/4;
    double red = sin(it);
    double green = sin(it + 1*2*3.14/3);
    double blue = sin(it + 2*2*3.14/3);
    NSColor* c = [NSColor colorWithCalibratedRed:red green:green blue:blue alpha:1];
    [c set];
    NSRect r = rect;
    r.origin.y++;
    r.size.height -= 2;
    NSFrameRect(rect);
    if (overflow != 0) {
        // Draw a diagonal line through blocks that were drawn when there
        // [dataSource scrollbackOverflow] > 0.
        [NSBezierPath strokeLineFromPoint:NSMakePoint(r.origin.x, r.origin.y)
                                  toPoint:NSMakePoint(r.origin.x + r.size.width, r.origin.y + r.size.height)];
    }
    NSString* debug;
    if (overflow == 0) {
        debug = [NSString stringWithFormat:@"origin=%d", (int)rect.origin.y];
    } else {
        debug = [NSString stringWithFormat:@"origin=%d, overflow=%d", (int)rect.origin.y, (int)overflow];
    }
    [debug drawInRect:rect withAttributes:dct];
#endif
    // If the IME is in use, draw its contents over top of the "real" screen
    // contents.
    [self drawInputMethodEditorTextAt:[dataSource cursorX] - 1
                                    y:[dataSource cursorY] - 1
                                width:[dataSource width]
                               height:[dataSource height]
                         cursorHeight:[self cursorHeight]];
    [self _drawCursorTo:toOrigin];
    anyBlinking |= [self _isCursorBlinking];

#ifdef DEBUG_DRAWING
    if (overflow) {
        // It's useful to put a breakpoint at the top of this function
        // when prevBad == YES because then you can see the results of this
        // draw function.
        prevBad=YES;
    }
#endif
    if (anyBlinking) {
        // The user might have used the scroll wheel to cause blinking text to become
        // visible. Make sure the timer is running if anything onscreen is
        // blinking.
        [[dataSource session] scheduleUpdateIn:kBlinkTimerIntervalSec];
    }
}

- (NSString*)_getTextInWindowAroundX:(int)x
                                   y:(int)y
                            numLines:(int)numLines
                        targetOffset:(int*)targetOffset
                              coords:(NSMutableArray*)coords
                    ignoringNewlines:(BOOL)ignoringNewlines
{
    const int width = [dataSource width];
    NSMutableString* joinedLines = [NSMutableString stringWithCapacity:numLines * width];

    *targetOffset = -1;

    // If rejectAtHardEol is true, then stop when you hit a hard EOL.
    // If false, stop when you hit a hard EOL that has an unused cell before it,
    // otherwise keep going.
    BOOL rejectAtHardEol = !ignoringNewlines;
    int xMin, xMax;
    xMin = 0;
    xMax = width;

    int j = 0;

    for (int i = y - numLines; i <= y + numLines; i++) {
        if (i < 0 || i >= [dataSource numberOfLines]) {
            continue;
        }
        screen_char_t* theLine = [dataSource getLineAtIndex:i];
        if (i < y && theLine[width].code == EOL_HARD) {
            if (rejectAtHardEol || theLine[width - 1].code == 0) {
                continue;
            }
        }
        unichar* backingStore;
        int* deltas;
        NSString* string = ScreenCharArrayToString(theLine,
                                                   xMin,
                                                   MIN(EffectiveLineLength(theLine, width), xMax),
                                                   &backingStore,
                                                   &deltas);
        int o = 0;
        for (int k = 0; k < [string length]; k++, o++) {
            o += deltas[k];
            if (*targetOffset == -1 && i == y && o >= x) {
                *targetOffset = k + [joinedLines length];
            }
            [coords addObject:[Coord coordWithX:o
                                              y:i]];
        }
        [joinedLines appendString:string];
        free(deltas);
        free(backingStore);

        j++;
        if (i >= y && theLine[width].code == EOL_HARD) {
            if (rejectAtHardEol || theLine[width - 1].code == 0) {
                [coords addObject:[Coord coordWithX:o
                                                  y:i]];
                break;
            }
        }
    }
    // TODO: What if it's multiple lines ending in a soft eol and the selection goes to the end?
    return joinedLines;
}

- (BOOL)smartSelectAtX:(int)x
                     y:(int)y
              toStartX:(int*)X1
              toStartY:(int*)Y1
                toEndX:(int*)X2
                toEndY:(int*)Y2
      ignoringNewlines:(BOOL)ignoringNewlines
{
    NSString* textWindow;
    int targetOffset;
    const int numLines = 2;
    const int width = [dataSource width];
    NSMutableArray* coords = [NSMutableArray arrayWithCapacity:numLines * width];
    textWindow = [self _getTextInWindowAroundX:x
                                             y:y
                                      numLines:2
                                  targetOffset:&targetOffset
                                        coords:coords
                              ignoringNewlines:ignoringNewlines];

    NSArray* rulesArray = smartSelectionRules_ ? smartSelectionRules_ : [SmartSelectionController defaultRules];
    const int numRules = [rulesArray count];

    NSMutableDictionary* matches = [NSMutableDictionary dictionaryWithCapacity:13];
    int numCoords = [coords count];

    BOOL debug = [SmartSelectionController logDebugInfo];
    if (debug) {
        NSLog(@"Perform smart selection on text: %@", textWindow);
    }
    for (int j = 0; j < numRules; j++) {
        NSDictionary *rule = [rulesArray objectAtIndex:j];
        NSString *regex = [SmartSelectionController regexInRule:rule];
        double precision = [SmartSelectionController precisionInRule:rule];
        if (debug) {
            NSLog(@"Try regex %@", regex);
        }
        for (int i = 0; i <= targetOffset; i++) {
            NSString* substring = [textWindow substringWithRange:NSMakeRange(i, [textWindow length] - i)];
            NSError* regexError = nil;
            NSRange temp = [substring rangeOfRegex:regex
                                           options:0
                                           inRange:NSMakeRange(0, [substring length])
                                           capture:0
                                             error:&regexError];
            if (temp.location != NSNotFound) {
                if (i + temp.location <= targetOffset && i + temp.location + temp.length > targetOffset) {
                    NSString* result = [substring substringWithRange:temp];
                    double score = precision * (double) temp.length;
                    SmartMatch* oldMatch = [matches objectForKey:result];
                    if (!oldMatch || score > oldMatch->score) {
                        SmartMatch* match = [[[SmartMatch alloc] init] autorelease];
                        match->score = score;
                        Coord* startCoord = [coords objectAtIndex:i + temp.location];
                        Coord* endCoord = [coords objectAtIndex:MIN(numCoords - 1, i + temp.location + temp.length)];
                        match->startX = startCoord->x;
                        match->absStartY = startCoord->y + [dataSource totalScrollbackOverflow];
                        match->endX = endCoord->x;
                        match->absEndY = endCoord->y + [dataSource totalScrollbackOverflow];
                        [matches setObject:match forKey:result];

                        if (debug) {
                            NSLog(@"Add result %@ at %d,%lld -> %d,%lld with score %lf", result, match->startX, match->absStartY, match->endX, match->absEndY, match->score);
                        }
                    }
                    i += temp.location + temp.length - 1;
                } else {
                    i += temp.location;
                }
            } else {
                break;
            }
        }
    }

    if ([matches count]) {
        NSArray* sortedMatches = [[matches allValues] sortedArrayUsingSelector:@selector(compare:)];
        SmartMatch* bestMatch = [sortedMatches lastObject];
        if (debug) {
            NSLog(@"Select match with score %lf", bestMatch->score);
        }
        *X1 = bestMatch->startX;
        *Y1 = bestMatch->absStartY - [dataSource totalScrollbackOverflow];
        *X2 = bestMatch->endX;
        *Y2 = bestMatch->absEndY - [dataSource totalScrollbackOverflow];
        return YES;
    } else {
        if (debug) {
            NSLog(@"No matches. Fall back on word selection.");
        }
        // Fall back on word selection
        [self getWordForX:x
                        y:y
                   startX:X1
                   startY:Y1
                     endX:X2
                     endY:Y2];
        return NO;
    }
}

- (BOOL)smartSelectAtX:(int)x y:(int)y ignoringNewlines:(BOOL)ignoringNewlines
{
    return [self smartSelectAtX:x
                              y:y
                       toStartX:&startX
                       toStartY:&startY
                         toEndX:&endX
                         toEndY:&endY
               ignoringNewlines:ignoringNewlines];
}

// Control-pgup and control-pgdown are handled at this level by NSWindow if no
// view handles it. It's necessary to setUserScroll in the PTYScroller, or else
// it scrolls back to the bottom right away. This code handles those two
// keypresses and scrolls correctly.
- (BOOL)performKeyEquivalent:(NSEvent *)theEvent
{
    NSString* unmodkeystr = [theEvent charactersIgnoringModifiers];
    if ([unmodkeystr length] == 0) {
        return [super performKeyEquivalent:theEvent];
    }
    unichar unmodunicode = [unmodkeystr length] > 0 ? [unmodkeystr characterAtIndex:0] : 0;

    NSUInteger modifiers = [theEvent modifierFlags];
    if ((modifiers & NSControlKeyMask) &&
        (modifiers & NSFunctionKeyMask)) {
        switch (unmodunicode) {
            case NSPageUpFunctionKey:
                [(PTYScroller*)([[self enclosingScrollView] verticalScroller]) setUserScroll:YES];
                [self scrollPageUp:self];
                return YES;

            case NSPageDownFunctionKey:
                [(PTYScroller*)([[self enclosingScrollView] verticalScroller]) setUserScroll:YES];
                [self scrollPageDown:self];
                return YES;

            default:
                break;
        }
    }
    return [super performKeyEquivalent:theEvent];
}

- (void)keyDown:(NSEvent*)event
{
    static BOOL isFirstInteraction = YES;
    if (isFirstInteraction) {
        iTermApplicationDelegate *appDelegate = (iTermApplicationDelegate *)[[NSApplication sharedApplication] delegate];
        [appDelegate userDidInteractWithASession];
        isFirstInteraction = NO;
    }

    BOOL debugKeyDown = [[[NSUserDefaults standardUserDefaults] objectForKey:@"DebugKeyDown"] boolValue];

    if (debugKeyDown) {
        NSLog(@"PTYTextView keyDown BEGIN %@", event);
    }
    DebugLog(@"PTYTextView keyDown");
    id delegate = [self delegate];
    if ([[[[[self dataSource] session] tab] realParentWindow] inInstantReplay]) {
        if (debugKeyDown) {
            NSLog(@"PTYTextView keyDown: in instant replay, send to delegate");
        }
        // Delegate has special handling for this case.
        [delegate keyDown:event];
        return;
    }
    unsigned int modflag = [event modifierFlags];
    unsigned short keyCode = [event keyCode];
    BOOL prev = [self hasMarkedText];

    keyIsARepeat = [event isARepeat];
    if (debugKeyDown) {
        NSLog(@"PTYTextView keyDown modflag=%d keycode=%d", modflag, (int)keyCode);
        NSLog(@"prev=%d", (int)prev);
        NSLog(@"hasActionableKeyMappingForEvent=%d", (int)[delegate hasActionableKeyMappingForEvent:event]);
        NSLog(@"modFlag & (NSNumericPadKeyMask | NSFUnctionKeyMask)=%d", (modflag & (NSNumericPadKeyMask | NSFunctionKeyMask)));
        NSLog(@"charactersIgnoringModififiers length=%d", (int)[[event charactersIgnoringModifiers] length]);
        NSLog(@"delegate optionkey=%d, delegate rightOptionKey=%d", (int)[delegate optionKey], (int)[delegate rightOptionKey]);
        NSLog(@"modflag & leftAlt == leftAlt && optionKey != NORMAL = %d", (int)((modflag & NSLeftAlternateKeyMask) == NSLeftAlternateKeyMask && [delegate optionKey] != OPT_NORMAL));
        NSLog(@"modflag == alt && optionKey != NORMAL = %d", (int)(modflag == NSAlternateKeyMask && [delegate optionKey] != OPT_NORMAL));
        NSLog(@"modflag & rightAlt == rightAlt && rightOptionKey != NORMAL = %d", (int)((modflag & NSRightAlternateKeyMask) == NSRightAlternateKeyMask && [delegate rightOptionKey] != OPT_NORMAL));
        NSLog(@"isControl=%d", (int)(modflag & NSControlKeyMask));
        NSLog(@"keycode is slash=%d, is backslash=%d", (keyCode == 0x2c), (keyCode == 0x2a));
    }

    // Hide the cursor
    [NSCursor setHiddenUntilMouseMoves:YES];

    // Should we process the event immediately in the delegate?
    if ((!prev) &&
        ([delegate hasActionableKeyMappingForEvent:event] ||       // delegate will do something useful
         (modflag & (NSNumericPadKeyMask | NSFunctionKeyMask)) ||  // is an arrow key, f key, etc.
         ([[event charactersIgnoringModifiers] length] > 0 &&      // Will send Meta/Esc+ (length is 0 if it's a dedicated dead key)
          (((modflag & NSLeftAlternateKeyMask) == NSLeftAlternateKeyMask && [delegate optionKey] != OPT_NORMAL) ||
           (modflag == NSAlternateKeyMask && [delegate optionKey] != OPT_NORMAL) ||  // Synergy sends an Alt key that's neither left nor right!
           ((modflag & NSRightAlternateKeyMask) == NSRightAlternateKeyMask && [delegate rightOptionKey] != OPT_NORMAL))) ||
         ((modflag & NSControlKeyMask) &&                          // a few special cases
          (keyCode == 0x2c /* slash */ || keyCode == 0x2a /* backslash */)))) {
        if (debugKeyDown) {
            NSLog(@"PTYTextView keyDown: process in delegate");
        }
        [delegate keyDown:event];
        return;
    }

    if (debugKeyDown) {
        NSLog(@"Test for command key");
    }
    if (modflag & NSCommandKeyMask) {
        // You pressed cmd+something but it's not handled by the delegate. Going further would
        // send the unmodified key to the terminal which doesn't make sense.
        if (debugKeyDown) {
            NSLog(@"PTYTextView keyDown You pressed cmd+something");
        }
        return;
    }

    // Control+Key doesn't work right with custom keyboard layouts. Handle ctrl+key here for the
    // standard combinations.
    BOOL workAroundControlBug = NO;
    if (!prev &&
        (modflag & (NSControlKeyMask | NSCommandKeyMask | NSAlternateKeyMask)) == NSControlKeyMask) {
        if (debugKeyDown) {
            NSLog(@"Special ctrl+key handler running");
        }
        NSString *unmodkeystr = [event charactersIgnoringModifiers];
        if ([unmodkeystr length] != 0) {
            unichar unmodunicode = [unmodkeystr length] > 0 ? [unmodkeystr characterAtIndex:0] : 0;
            unichar cc = 0xffff;
            if (unmodunicode >= 'a' && unmodunicode <= 'z') {
                cc = unmodunicode - 'a' + 1;
            } else if (unmodunicode == ' ' || unmodunicode == '2' || unmodunicode == '@') {
                cc = 0;
            } else if (unmodunicode == '[') {  // esc
                cc = 27;
            } else if (unmodunicode == '\\') {
                cc = 28;
            } else if (unmodunicode == ']') {
                cc = 29;
            } else if (unmodunicode == '^' || unmodunicode == '6') {
                cc = 30;
            } else if (unmodunicode == '-' || unmodunicode == '_') {
                cc = 31;
            }
            if (cc != 0xffff) {
                [self insertText:[NSString stringWithCharacters:&cc length:1]];
                if (debugKeyDown) {
                    NSLog(@"PTYTextView keyDown work around control bug. cc=%d", (int)cc);
                }
                workAroundControlBug = YES;
            }
        }
    }

    if (!workAroundControlBug) {
        // Let the IME process key events
        IM_INPUT_INSERT = NO;
        if (debugKeyDown) {
            NSLog(@"PTYTextView keyDown send to IME");
        }
        [self interpretKeyEvents:[NSArray arrayWithObject:event]];

        // If the IME didn't want it, pass it on to the delegate
        if (!prev &&
            !IM_INPUT_INSERT &&
            ![self hasMarkedText]) {
            if (debugKeyDown) {
                NSLog(@"PTYTextView keyDown IME no, send to delegate");
            }
            [delegate keyDown:event];
        }
    }
    if (debugKeyDown) {
        NSLog(@"PTYTextView keyDown END");
    }
}

- (BOOL)keyIsARepeat
{
    return (keyIsARepeat);
}

// TODO: disable other, right mouse for inactive panes
- (void)otherMouseDown: (NSEvent *) event
{
    NSPoint locationInWindow, locationInTextView;
    locationInWindow = [event locationInWindow];
    locationInTextView = [self convertPoint: locationInWindow fromView: nil];

    NSRect visibleRect = [[self enclosingScrollView] documentVisibleRect];
    if ([self xtermMouseReporting] &&
        locationInTextView.y > visibleRect.origin.y) {
        // Mouse reporting is on
        int rx, ry;
        rx = (locationInTextView.x - MARGIN - visibleRect.origin.x) / charWidth;
        ry = (locationInTextView.y - visibleRect.origin.y) / lineHeight;
        if (rx < 0) {
            rx = -1;
        }
        if (ry < 0) {
            ry = -1;
        }
        VT100Terminal *terminal = [dataSource terminal];
        PTYSession* session = [dataSource session];

        int buttonNumber = [event buttonNumber];
        if (buttonNumber == 2) {
            // convert NSEvent's "middle button" to X11's one
            buttonNumber = MOUSE_BUTTON_MIDDLE;
        }

        switch ([terminal mouseMode]) {
            case MOUSE_REPORTING_NORMAL:
            case MOUSE_REPORTING_BUTTON_MOTION:
            case MOUSE_REPORTING_ALL_MOTION:
                reportingMouseDown = YES;
                [session writeTask:[terminal mousePress:buttonNumber
                                          withModifiers:[event modifierFlags]
                                                    atX:rx
                                                      Y:ry]];
                return;
                break;

            case MOUSE_REPORTING_NONE:
            case MOUSE_REPORTING_HILITE:
                // fall through
                break;
        }
    }

    [pointer_ mouseDown:event withTouches:numTouches_];
}

- (void)otherMouseUp:(NSEvent *)event
{
    NSPoint locationInWindow, locationInTextView;
    locationInWindow = [event locationInWindow];
    locationInTextView = [self convertPoint: locationInWindow fromView: nil];

    NSRect visibleRect = [[self enclosingScrollView] documentVisibleRect];
    if (([self xtermMouseReporting]) && reportingMouseDown) {
        reportingMouseDown = NO;
        int rx, ry;
        rx = (locationInTextView.x - MARGIN - visibleRect.origin.x) / charWidth;
        ry = (locationInTextView.y - visibleRect.origin.y) / lineHeight;
        if (rx < 0) {
            rx = -1;
        }
        if (ry < 0) {
            ry = -1;
        }
        VT100Terminal *terminal = [dataSource terminal];
        PTYSession* session = [dataSource session];

        int buttonNumber = [event buttonNumber];
        if (buttonNumber == 2) {
            // convert NSEvent's "middle button" to X11's one
            buttonNumber = MOUSE_BUTTON_MIDDLE;
        }
        
        switch ([terminal mouseMode]) {
            case MOUSE_REPORTING_NORMAL:
            case MOUSE_REPORTING_BUTTON_MOTION:
            case MOUSE_REPORTING_ALL_MOTION:
                [session writeTask:[terminal mouseRelease:buttonNumber
                                            withModifiers:[event modifierFlags]
                                                      atX:rx
                                                        Y:ry]];
                return;
                break;

            case MOUSE_REPORTING_NONE:
            case MOUSE_REPORTING_HILITE:
                // fall through
                break;
        }
    }
    if (!mouseDownIsThreeFingerClick_) {
        DLog(@"Sending third button press up to super");
        [super otherMouseUp:event];
    }
    DLog(@"Sending third button press up to pointer controller");
    [pointer_ mouseUp:event withTouches:numTouches_];
}

- (void)otherMouseDragged:(NSEvent *)event
{
    NSPoint locationInWindow, locationInTextView;
    locationInWindow = [event locationInWindow];
    locationInTextView = [self convertPoint: locationInWindow fromView: nil];

    NSRect visibleRect = [[self enclosingScrollView] documentVisibleRect];
    if (([self xtermMouseReporting]) &&
        (locationInTextView.y > visibleRect.origin.y) &&
        reportingMouseDown) {
        // Mouse reporting is on.
        int rx, ry;
        rx = (locationInTextView.x - MARGIN - visibleRect.origin.x) / charWidth;
        ry = (locationInTextView.y - visibleRect.origin.y) / lineHeight;
        if (rx < 0) {
            rx = -1;
        }
        if (ry < 0) {
            ry = -1;
        }
        VT100Terminal *terminal = [dataSource terminal];
        PTYSession* session = [dataSource session];

        int buttonNumber = [event buttonNumber];
        if (buttonNumber == 2) {
            // convert NSEvent's "middle button" to X11's one
            buttonNumber = MOUSE_BUTTON_MIDDLE;
        }

        switch ([terminal mouseMode]) {
            case MOUSE_REPORTING_NORMAL:
            case MOUSE_REPORTING_BUTTON_MOTION:
            case MOUSE_REPORTING_ALL_MOTION:
                [session writeTask:[terminal mouseMotion:buttonNumber
                                           withModifiers:[event modifierFlags]
                                                     atX:rx
                                                       Y:ry]];
                return;
                break;

            case MOUSE_REPORTING_NONE:
            case MOUSE_REPORTING_HILITE:
                // fall through
                break;
        }
    }
    [super otherMouseDragged:event];
}

- (void)rightMouseDown:(NSEvent*)event
{
    if ([threeFingerTapGestureRecognizer_ rightMouseDown:event]) {
        DLog(@"Cancel right mouse down");
        return;
    }
    if ([pointer_ mouseDown:event withTouches:numTouches_]) {
        return;
    }
    NSPoint locationInWindow, locationInTextView;
    locationInWindow = [event locationInWindow];
    locationInTextView = [self convertPoint: locationInWindow fromView: nil];

    NSRect visibleRect = [[self enclosingScrollView] documentVisibleRect];
    if (([self xtermMouseReporting]) &&
        (locationInTextView.y > visibleRect.origin.y)) {
        int rx, ry;
        rx = (locationInTextView.x-MARGIN - visibleRect.origin.x)/charWidth;
        ry = (locationInTextView.y - visibleRect.origin.y)/lineHeight;
        if (rx < 0) rx = -1;
        if (ry < 0) ry = -1;
        VT100Terminal *terminal = [dataSource terminal];
        PTYSession* session = [dataSource session];

        switch ([terminal mouseMode]) {
            case MOUSE_REPORTING_NORMAL:
            case MOUSE_REPORTING_BUTTON_MOTION:
            case MOUSE_REPORTING_ALL_MOTION:
                reportingMouseDown = YES;
                [session writeTask:[terminal mousePress:MOUSE_BUTTON_RIGHT
                                          withModifiers:[event modifierFlags]
                                                    atX:rx
                                                      Y:ry]];
                return;
                break;
            case MOUSE_REPORTING_NONE:
            case MOUSE_REPORTING_HILITE:
                // fall through
                break;
        }
    }

    [super rightMouseDown:event];
}

- (void)rightMouseUp:(NSEvent *)event
{
    if ([threeFingerTapGestureRecognizer_ rightMouseUp:event]) {
        return;
    }

    if ([pointer_ mouseUp:event withTouches:numTouches_]) {
        return;
    }
    NSPoint locationInWindow, locationInTextView;
    locationInWindow = [event locationInWindow];
    locationInTextView = [self convertPoint: locationInWindow fromView: nil];

    NSRect visibleRect = [[self enclosingScrollView] documentVisibleRect];
    if (([self xtermMouseReporting]) &&
        reportingMouseDown) {
        // Mouse reporting is on
        reportingMouseDown = NO;
        int rx, ry;
        rx = (locationInTextView.x-MARGIN - visibleRect.origin.x)/charWidth;
        ry = (locationInTextView.y - visibleRect.origin.y)/lineHeight;
        if (rx < 0) {
            rx = -1;
        }
        if (ry < 0) {
            ry = -1;
        }
        VT100Terminal *terminal = [dataSource terminal];
        PTYSession* session = [dataSource session];

        switch ([terminal mouseMode]) {
            case MOUSE_REPORTING_NORMAL:
            case MOUSE_REPORTING_BUTTON_MOTION:
            case MOUSE_REPORTING_ALL_MOTION:
                [session writeTask:[terminal mouseRelease:MOUSE_BUTTON_RIGHT
                                            withModifiers:[event modifierFlags]
                                                      atX:rx
                                                        Y:ry]];
                return;
                break;

            case MOUSE_REPORTING_NONE:
            case MOUSE_REPORTING_HILITE:
                // fall through
                break;
        }
    }
    [super rightMouseUp:event];
}

- (void)rightMouseDragged:(NSEvent *)event
{
    NSPoint locationInWindow, locationInTextView;
    locationInWindow = [event locationInWindow];
    locationInTextView = [self convertPoint: locationInWindow fromView: nil];

    NSRect visibleRect = [[self enclosingScrollView] documentVisibleRect];
    if (([self xtermMouseReporting]) &&
        (locationInTextView.y > visibleRect.origin.y) &&
        reportingMouseDown) {
        // Mouse reporting is on.
        int rx, ry;
        rx = (locationInTextView.x -MARGIN - visibleRect.origin.x) / charWidth;
        ry = (locationInTextView.y - visibleRect.origin.y) / lineHeight;
        if (rx < 0) {
            rx = -1;
        }
        if (ry < 0) {
            ry = -1;
        }
        VT100Terminal *terminal = [dataSource terminal];
        PTYSession* session = [dataSource session];

        switch ([terminal mouseMode]) {
            case MOUSE_REPORTING_NORMAL:
            case MOUSE_REPORTING_BUTTON_MOTION:
            case MOUSE_REPORTING_ALL_MOTION:
                [session writeTask:[terminal mouseMotion:MOUSE_BUTTON_RIGHT
                                           withModifiers:[event modifierFlags]
                                                     atX:rx
                                                       Y:ry]];
                return;
                break;

            case MOUSE_REPORTING_NONE:
            case MOUSE_REPORTING_HILITE:
                // fall through
                break;
        }
    }
    [super rightMouseDragged:event];
}

- (void)scrollWheel:(NSEvent *)event
{
    NSPoint locationInWindow, locationInTextView;
    locationInWindow = [event locationInWindow];
    locationInTextView = [self convertPoint: locationInWindow fromView: nil];

    NSRect visibleRect = [[self enclosingScrollView] documentVisibleRect];
    if (([self xtermMouseReporting]) &&
        (locationInTextView.y > visibleRect.origin.y)) {
        // Mouse reporting is on.
        int rx, ry;
        rx = (locationInTextView.x-MARGIN - visibleRect.origin.x) / charWidth;
        ry = (locationInTextView.y - visibleRect.origin.y) / lineHeight;
        if (rx < 0) {
            rx = -1;
        }
        if (ry < 0) {
            ry = -1;
        }
        VT100Terminal *terminal = [dataSource terminal];
        PTYSession* session = [dataSource session];
        
        int buttonNumber;
        if ([event deltaY] > 0)
            buttonNumber = MOUSE_BUTTON_SCROLLDOWN;
        else
            buttonNumber = MOUSE_BUTTON_SCROLLUP;

        switch ([terminal mouseMode]) {
            case MOUSE_REPORTING_NORMAL:
            case MOUSE_REPORTING_BUTTON_MOTION:
            case MOUSE_REPORTING_ALL_MOTION:
                if ([event deltaY] != 0) {
                    [session writeTask:[terminal mousePress:buttonNumber
                                              withModifiers:[event modifierFlags]
                                                        atX:rx
                                                          Y:ry]];
                    return;
                }
                break;
            case MOUSE_REPORTING_NONE:
            case MOUSE_REPORTING_HILITE:
                // fall through
                break;
        }
    }

    [super scrollWheel:event];
}

- (BOOL)setCursor:(NSCursor *)cursor
{
        if (cursor == cursor_) {
                return NO;
        }
        [cursor_ autorelease];
        cursor_ = [cursor retain];
        return YES;
}

- (void)updateCursor:(NSEvent *)event
{
    MouseMode mouseMode = [[dataSource terminal] mouseMode];

        BOOL changed = NO;
    if (([event modifierFlags] & kDragPaneModifiers) == kDragPaneModifiers) {
                changed = [self setCursor:[NSCursor openHandCursor]];
    } else if (([event modifierFlags] & (NSCommandKeyMask | NSAlternateKeyMask)) == (NSCommandKeyMask | NSAlternateKeyMask)) {
                changed = [self setCursor:[NSCursor crosshairCursor]];
    } else if (([event modifierFlags] & (NSAlternateKeyMask | NSCommandKeyMask)) == NSCommandKeyMask) {
                changed = [self setCursor:[NSCursor pointingHandCursor]];
    } else if ([self xtermMouseReporting] &&
               mouseMode != MOUSE_REPORTING_NONE &&
               mouseMode != MOUSE_REPORTING_HILITE) {
                changed = [self setCursor:xmrCursor];
    } else {
                changed = [self setCursor:textViewCursor];
    }
        if (changed) {
                [[_delegate SCROLLVIEW] setDocumentCursor:cursor_];
        }
}

- (void)flagsChanged:(NSEvent *)theEvent
{
        [self updateCursor:theEvent];
    [super flagsChanged:theEvent];
}

- (void)flagsChangedNotification:(NSNotification *)notification
{
        [self updateCursor:(NSEvent *)[notification object]];
}

- (void)swipeWithEvent:(NSEvent *)event
{
    [pointer_ swipeWithEvent:event];
}

- (void)mouseExited:(NSEvent *)event
{
    mouseInRect_ = NO;
}

- (void)mouseEntered:(NSEvent *)event
{
    mouseInRect_ = YES;
        [self updateCursor:event];
    if ([[PreferencePanel sharedInstance] focusFollowsMouse] &&
            [[self window] alphaValue] > 0) {
        // Some windows automatically close when they lose key status and are
        // incompatible with FFM. Check if the key window or its controller implements
        // disableFocusFollowsMouse and if it returns YES do nothing.
        id obj = nil;
        if ([[NSApp keyWindow] respondsToSelector:@selector(disableFocusFollowsMouse)]) {
            obj = [NSApp keyWindow];
        } else if ([[[NSApp keyWindow] windowController] respondsToSelector:@selector(disableFocusFollowsMouse)]) {
            obj = [[NSApp keyWindow] windowController];
        }
        if (![obj disableFocusFollowsMouse]) {
            [[self window] makeKeyWindow];
        }
        if ([[self window] isKeyWindow]) {
            [[[dataSource session] tab] setActiveSession:[dataSource session]];
        }
    }
}

- (NSPoint)clickPoint:(NSEvent *)event
{
    NSPoint locationInWindow = [event locationInWindow];
    NSPoint locationInTextView = [self convertPoint: locationInWindow fromView: nil];
    int x, y;
    int width = [dataSource width];

    x = (locationInTextView.x - MARGIN + charWidth/2)/charWidth;
    if (x < 0) {
        x = 0;
    }
    y = locationInTextView.y / lineHeight;

    if (x >= width) {
        x = width  - 1;
    }

    return NSMakePoint(x, y);
}

- (void)mouseDown:(NSEvent *)event
{
    if ([threeFingerTapGestureRecognizer_ mouseDown:event]) {
        return;
    }
    DLog(@"Mouse Down on %@ with event %@, num touches=%d", self, event, numTouches_);
    if ([self mouseDownImpl:event]) {
        [super mouseDown:event];
    }
}

- (BOOL)lineHasSoftEol:(int)y
{
    screen_char_t *theLine = [dataSource getLineAtIndex:y];
    int width = [dataSource width];
    return (theLine[width].code == EOL_SOFT);
}

- (int)lineNumberWithStartOfWholeLineIncludingLine:(int)y
{
    int i = y;
    while (i > 0 && [self lineHasSoftEol:i - 1]) {
        i--;
    }
    return i;
}

- (int)lineNumberWithEndOfWholeLineIncludingLine:(int)y
{
    int i = y + 1;
    int maxY = [dataSource numberOfLines];
    while (i < maxY && [self lineHasSoftEol:i - 1]) {
        i++;
    }
    return i - 1;
}

- (void)extendWholeLineSelectionToX:(int)x
                                  y:(int)y
                          withWidth:(int)width
{
    // Move startY or endY to include y.
    endY = y;

    // Bump start and end to include full lines, if needed.
    if ([[PreferencePanel sharedInstance] tripleClickSelectsFullLines]) {
        if (startY < endY) {
            startY = [self lineNumberWithStartOfWholeLineIncludingLine:startY];
            endY = [self lineNumberWithEndOfWholeLineIncludingLine:endY];
        } else {
            startY = [self lineNumberWithEndOfWholeLineIncludingLine:startY];
            endY = [self lineNumberWithStartOfWholeLineIncludingLine:endY];
        }
    }

    // Ensure startX and endX are correct.
    if (startY < endY) {
        startX = 0;
        endX = width;
    } else {
        startX = width;
        endX = 0;
    }
}

- (void)extendSelectionToX:(int)x y:(int)y
{
    int width = [dataSource width];

    // If you click before the start then flip start and end and extend end to click location. (effectively extends left)
    // If you click after the start then move the end to the click location. (extends right)
    // This means that if you click inside the selection it truncates it by moving the end (whichever that is)
    if (x + y * width < startX + startY * width) {
        // Clicked before the start. Move the start to the old end.
        startX = endX;
        startY = endY;
        [self setSelectionTime];
    }
    // Move the end to the click location.
    endX = x;
    endY = y;
}

// Emulates a third mouse button event (up or down, based on 'isDown').
// Requires a real mouse event 'event' to build off of. This has the side
// effect of setting mouseDownIsThreeFingerClick_, which (when set) indicates
// that the current mouse-down state is "special" and disables certain actions
// such as dragging.
- (void)emulateThirdButtonPressDown:(BOOL)isDown withEvent:(NSEvent *)event {
    if (isDown) {
        mouseDownIsThreeFingerClick_ = isDown;
        DLog(@"emulateThirdButtonPressDown - set mouseDownIsThreeFingerClick=YES");
    }
    CGEventRef cgEvent = [event CGEvent];
    CGEventRef fakeCgEvent = CGEventCreateMouseEvent(NULL,
                                                     isDown ? kCGEventOtherMouseDown : kCGEventOtherMouseUp,
                                                     CGEventGetLocation(cgEvent),
                                                     2);
    CGEventSetIntegerValueField(fakeCgEvent, kCGMouseEventClickState, [event clickCount]);
    CGEventSetFlags(fakeCgEvent, CGEventGetFlags(cgEvent));
    NSEvent *fakeEvent = [NSEvent eventWithCGEvent:fakeCgEvent];
    int saved = numTouches_;
    numTouches_ = 1;
    if (isDown) {
        DLog(@"Emulate third button press down");
        [self otherMouseDown:fakeEvent];
    } else {
        DLog(@"Emulate third button press up");
        [self otherMouseUp:fakeEvent];
    }
    numTouches_ = saved;
    CFRelease(fakeCgEvent);
    if (!isDown) {
        mouseDownIsThreeFingerClick_ = isDown;
        DLog(@"emulateThirdButtonPressDown - set mouseDownIsThreeFingerClick=NO");
    }
}

// Returns yes if [super mouseDown:event] should be run by caller.
- (BOOL)mouseDownImpl:(NSEvent*)event
{
    const BOOL altPressed = ([event modifierFlags] & NSAlternateKeyMask) != 0;
    const BOOL cmdPressed = ([event modifierFlags] & NSCommandKeyMask) != 0;
    const BOOL shiftPressed = ([event modifierFlags] & NSShiftKeyMask) != 0;
    const BOOL ctrlPressed = ([event modifierFlags] & NSControlKeyMask) != 0;
    if (gDebugLogging && altPressed && cmdPressed && shiftPressed && ctrlPressed) {
        // Dump view hierarchy
        NSBeep();
        [[iTermController sharedInstance] dumpViewHierarchy];
        return NO;
    }
    [pointer_ notifyLeftMouseDown];
    mouseDownIsThreeFingerClick_ = NO;
    DLog(@"mouseDownImpl - set mouseDownIsThreeFingerClick=NO");
    if (([event modifierFlags] & kDragPaneModifiers) == kDragPaneModifiers) {
        [[MovePaneController sharedInstance] beginDrag:[dataSource session]];
        return NO;
    }
    if (numTouches_ == 3) {
        if ([[PreferencePanel sharedInstance] threeFingerEmulatesMiddle]) {
            [self emulateThirdButtonPressDown:YES withEvent:event];
        } else {
            // Perform user-defined gesture action, if any
            [pointer_ mouseDown:event withTouches:numTouches_];
            mouseDown = YES;
        }
        return NO;
    }
    if ([pointer_ eventEmulatesRightClick:event]) {
        [pointer_ mouseDown:event withTouches:numTouches_];
        return NO;
    }

    dragOk_ = YES;
    PTYTextView* frontTextView = [[iTermController sharedInstance] frontTextView];
    if (!cmdPressed &&
        frontTextView &&
        [[frontTextView->dataSource session] tab] != [[dataSource session] tab]) {
        // Mouse clicks in inactive tab are always handled by superclass because we don't want clicks
        // to select a split pane to be xterm-mouse-reported. We do allow cmd-clicks to go through
        // incase you're clicking on a URL.
        return YES;
    }

    if (([event modifierFlags] & kDragPaneModifiers) == kDragPaneModifiers) {
        return YES;
    }

    NSPoint locationInWindow, locationInTextView;
    NSPoint clickPoint = [self clickPoint:event];
    int x = clickPoint.x;
    int y = clickPoint.y;
    int width = [dataSource width];

    locationInWindow = [event locationInWindow];
    locationInTextView = [self convertPoint: locationInWindow fromView: nil];

    NSRect visibleRect = [[self enclosingScrollView] documentVisibleRect];

    if ([event eventNumber] != firstMouseEventNumber_ &&   // Not first mouse in formerly non-key app
        frontTextView == self &&                           // Is active session's textview
        ([self xtermMouseReporting]) &&                    // Xterm mouse reporting is on
        (locationInTextView.y > visibleRect.origin.y)) {   // Not inside the top margin
        // Mouse reporting is on.
        int rx, ry;
        rx = (locationInTextView.x - MARGIN - visibleRect.origin.x) / charWidth;
        ry = (locationInTextView.y - visibleRect.origin.y) / lineHeight;
        if (rx < 0) {
            rx = -1;
        }
        if (ry < 0) {
            ry = -1;
        }
        lastReportedX_ = rx;
        lastReportedY_ = ry;
        VT100Terminal *terminal = [dataSource terminal];
        PTYSession* session = [dataSource session];

        switch ([terminal mouseMode]) {
            case MOUSE_REPORTING_NORMAL:
            case MOUSE_REPORTING_BUTTON_MOTION:
            case MOUSE_REPORTING_ALL_MOTION:
                DebugLog(@"Do xterm mouse reporting");
                reportingMouseDown = YES;
                [session writeTask:[terminal mousePress:MOUSE_BUTTON_LEFT
                                          withModifiers:[event modifierFlags]
                                                    atX:rx
                                                      Y:ry]];
                return NO;
                break;

            case MOUSE_REPORTING_NONE:
            case MOUSE_REPORTING_HILITE:
                // fall through
                break;
        }
    }

    // Lock auto scrolling while the user is selecting text
    [(PTYScroller*)([[self enclosingScrollView] verticalScroller]) setUserScroll:YES];

    if (mouseDownEvent != nil) {
        [mouseDownEvent release];
        mouseDownEvent = nil;
    }
    [event retain];
    mouseDownEvent = event;
    mouseDragged = NO;
    mouseDown = YES;
    mouseDownOnSelection = NO;

    int clickCount = [event clickCount];
    DLog(@"clickCount=%d altPressed=%d cmdPressed=%d", clickCount, (int)altPressed, (int)cmdPressed);
    if (clickCount < 2) {
        // single click
        if (altPressed && cmdPressed) {
            selectMode = SELECT_BOX;
        } else {
            selectMode = SELECT_CHAR;
        }

        if (startX > -1 && shiftPressed) {
            // holding down shfit key and there is an existing selection ->
            // extend the selection.
            DLog(@"extend selection to %d, %d", (int)x, (int)y);
            [self extendSelectionToX:x y:y];
            // startX and endX may be reversed, but mouseUp fixes it.
        } else if (startX > -1 &&
                   [self _isCharSelectedInRow:y col:x checkOld:NO]) {
            // not holding down shift key but there is an existing selection.
            // Possibly a drag coming up.
            DLog(@"mouse down on selection");
            mouseDownOnSelection = YES;
            return YES;
        } else if (!cmdPressed || altPressed) {
            // start a new selection
            DLog(@"start new selection at %d, %d", (int)x, (int)y);
            endX = startX = x;
            endY = startY = y;
            [self setSelectionTime];
        }
    } else if (clickCount == 2) {
        int tmpX1, tmpY1, tmpX2, tmpY2;

        // double-click; select word
        selectMode = SELECT_WORD;
        NSString *selectedWord = [self getWordForX:x
                                                 y:y
                                            startX:&tmpX1
                                            startY:&tmpY1
                                              endX:&tmpX2
                                              endY:&tmpY2];
        if ([self _findMatchingParenthesis:selectedWord withX:tmpX1 Y:tmpY1]) {
            // Found a matching paren
            ;
        } else if (startX > -1 && shiftPressed) {
            // no matching paren, but holding shift and extending selection
            if (startX + startY * width < tmpX1 + tmpY1 * width) {
                // extend end of selection
                endX = tmpX2;
                endY = tmpY2;
            } else {
                // extend start of selection
                startX = endX;
                startY = endY;
                endX = tmpX1;
                endY = tmpY1;
                [self setSelectionTime];
            }
        } else  {
            // no matching paren and not holding shift. Set selection to word boundary.
            startX = tmpX1;
            startY = tmpY1;
            endX = tmpX2;
            endY = tmpY2;
            [self setSelectionTime];
        }
    } else if (clickCount == 3) {
        if ([[PreferencePanel sharedInstance] tripleClickSelectsFullLines]) {
            selectMode = SELECT_WHOLE_LINE;
            if (startX > -1 && shiftPressed) {
                [self extendWholeLineSelectionToX:x y:y withWidth:width];
            } else {
                // new selection
                startX = 0;
                startY = [self lineNumberWithStartOfWholeLineIncludingLine:y];
                endX = width;
                endY = [self lineNumberWithEndOfWholeLineIncludingLine:y];
            }
            [self setSelectionTime];
        } else {
            // triple-click; select line
            selectMode = SELECT_LINE;
            if (startX > -1 && shiftPressed) {
                // extend existing selection
                if (startY < y) {
                    // start of existing selection is before cursor so move end point.
                    endX = width;
                    endY = y;
                } else {
                    // end of existing selection is at or after the cursor
                    if (startX + startY * width < endX + endY * width) {
                        // start of selection is before end of selection.
                        // advance start to end
                        startX = endX;
                        startY = endY;
                    }
                    // Set end of selection to current line
                    endX = 0;
                    endY = y;
                }
            } else {
                // not holding shift
                startX = 0;
                endX = width;
                startY = endY = y;
            }
            [self setSelectionTime];
        }
    } else if (clickCount == 4) {
        // quad-click: smart selection
        // ignore status of shift key for smart selection because extending was messed up by
        // triple click.
        selectMode = SELECT_SMART;
        [self smartSelectWithEvent:event];
    }

    DebugLog([NSString stringWithFormat:@"Mouse down. startx=%d starty=%d, endx=%d, endy=%d", startX, startY, endX, endY]);
    [[[self dataSource] session] refreshAndStartTimerIfNeeded];

    return NO;
}

static double Square(double n) {
    return n * n;
}

static double EuclideanDistance(NSPoint p1, NSPoint p2) {
    return sqrt(Square(p1.x - p2.x) + Square(p1.y - p2.y));
}

- (void)mouseUp:(NSEvent *)event
{
    if ([threeFingerTapGestureRecognizer_ mouseUp:event]) {
        return;
    }
    DLog(@"Mouse Up on %@ with event %@, numTouches=%d", self, event, numTouches_);
    firstMouseEventNumber_ = -1;  // Synergy seems to interfere with event numbers, so reset it here.
    if (mouseDownIsThreeFingerClick_) {
        [self emulateThirdButtonPressDown:NO withEvent:event];
        return;
    } else if (numTouches_ == 3 && mouseDown) {
        // Three finger tap is valid but not emulating middle button
        [pointer_ mouseUp:event withTouches:numTouches_];
        mouseDown = NO;
        return;
    }
    dragOk_ = NO;
    trouterDragged = NO;
    if ([pointer_ eventEmulatesRightClick:event]) {
        [pointer_ mouseUp:event withTouches:numTouches_];
        return;
    }
    PTYTextView* frontTextView = [[iTermController sharedInstance] frontTextView];
    const BOOL cmdPressed = ([event modifierFlags] & NSCommandKeyMask) != 0;
    if (!cmdPressed &&
        frontTextView &&
        [[frontTextView->dataSource session] tab] != [[dataSource session] tab]) {
        // Mouse clicks in inactive tab are always handled by superclass but make it first responder.
        [[self window] makeFirstResponder: self];
        [super mouseUp:event];
        return;
    }

    selectionScrollDirection = 0;

    NSPoint locationInWindow = [event locationInWindow];
    NSPoint locationInTextView = [self convertPoint: locationInWindow fromView: nil];

    // Send mouse up event to host if xterm mouse reporting is on
    if (frontTextView == self &&
        [self xtermMouseReporting] &&
        reportingMouseDown) {
        // Mouse reporting is on.
        reportingMouseDown = NO;
        int rx, ry;
        NSRect visibleRect = [[self enclosingScrollView] documentVisibleRect];
        rx = (locationInTextView.x - MARGIN - visibleRect.origin.x) / charWidth;
        ry = (locationInTextView.y - visibleRect.origin.y) / lineHeight;
        if (rx < 0) {
            rx = -1;
        }
        if (ry < 0) {
            ry = -1;
        }
        lastReportedX_ = rx;
        lastReportedY_ = ry;
        VT100Terminal *terminal = [dataSource terminal];
        PTYSession* session = [dataSource session];

        switch ([terminal mouseMode]) {
            case MOUSE_REPORTING_NORMAL:
            case MOUSE_REPORTING_BUTTON_MOTION:
            case MOUSE_REPORTING_ALL_MOTION:
                [session writeTask:[terminal mouseRelease:MOUSE_BUTTON_LEFT
                                            withModifiers:[event modifierFlags]
                                                      atX:rx
                                                        Y:ry]];
                return;
                break;

            case MOUSE_REPORTING_NONE:
            case MOUSE_REPORTING_HILITE:
                // fall through
                break;
        }
    }

    // Unlock auto scrolling as the user as finished selecting text
    if (([self visibleRect].origin.y + [self visibleRect].size.height - [self excess]) / lineHeight == [dataSource numberOfLines]) {
        [(PTYScroller*)([[self enclosingScrollView] verticalScroller]) setUserScroll:NO];
    }

    if (mouseDown == NO) {
        DebugLog([NSString stringWithFormat:@"Mouse up. startx=%d starty=%d, endx=%d, endy=%d", startX, startY, endX, endY]);
        return;
    }
    mouseDown = NO;

    // make sure we have key focus
    [[self window] makeFirstResponder:self];

    if (startY > endY ||
        (startY == endY && startX > endX)) {
        // Make sure the start is before the end.
        DLog(@"swap selection start and end");
        int t;
        t = startY; startY = endY; endY = t;
        t = startX; startX = endX; endX = t;
        [self setSelectionTime];
    } else if ([event clickCount] < 2 &&
               !mouseDragged &&
               !([event modifierFlags] & NSShiftKeyMask)) {
        // Just a click in the window.
        DLog(@"is a click in the window");

        BOOL altPressed = ([event modifierFlags] & NSAlternateKeyMask) != 0;
        if (altPressed && !cmdPressed && ![[self delegate] xtermMouseReporting]) {
            [self placeCursorOnCurrentLineWithEvent:event];
        }

        startX=-1;
        if (cmdPressed &&
            [[PreferencePanel sharedInstance] cmdSelection]) {
            if (altPressed) {
                [self openTargetInBackgroundWithEvent:event];
            } else {
                [self openTargetWithEvent:event];
            }
        } else {
            lastFindStartX = endX;
            lastFindEndX = endX+1;
            absLastFindStartY = endY + [dataSource totalScrollbackOverflow];
            absLastFindEndY = absLastFindStartY+1;
        }
    }

    if (startX > -1 && _delegate) {
        // if we want to copy our selection, do so
        if ([[PreferencePanel sharedInstance] copySelection]) {
            [self copy:self];
        }
    }

    if (selectMode != SELECT_BOX) {
        selectMode = SELECT_CHAR;
    }
    DebugLog([NSString stringWithFormat:@"Mouse up. startx=%d starty=%d, endx=%d, endy=%d", startX, startY, endX, endY]);

    [[[self dataSource] session] refreshAndStartTimerIfNeeded];
}

- (void)mouseDragged:(NSEvent *)event
{
    DLog(@"mouseDragged");
    if (mouseDownIsThreeFingerClick_) {
        DLog(@"is three finger click");
        return;
    }
    // Prevent accidental dragging while dragging trouter item.
    BOOL dragThresholdMet = NO;
    NSPoint locationInWindow = [event locationInWindow];
    NSPoint locationInTextView = [self convertPoint:locationInWindow fromView:nil];
    locationInTextView.x = ceil(locationInTextView.x);
    locationInTextView.y = ceil(locationInTextView.y);
    NSRect  rectInTextView = [self visibleRect];
    int x, y;
    int width = [dataSource width];

    double logicalX = locationInTextView.x - MARGIN - charWidth/2;
    if (logicalX >= 0) {
        x = logicalX / charWidth;
    } else {
        x = -1;
    }
    if (x < -1) {
        x = -1;
    }
    if (x >= width) {
        x = width - 1;
    }

    y = locationInTextView.y / lineHeight;

    NSPoint mouseDownLocation = [mouseDownEvent locationInWindow];
    if (EuclideanDistance(mouseDownLocation, locationInWindow) >= kDragThreshold) {
        dragThresholdMet = YES;
    }
    if ([event eventNumber] == firstMouseEventNumber_) {
        // We accept first mouse for the purposes of focusing or dragging a
        // split pane but not for making a selection.
        return;
    }
    if (!dragOk_) {
        DLog(@"drag not ok");
        return;
    }
    NSString *theSelectedText;

    if (([self xtermMouseReporting]) && reportingMouseDown) {
        // Mouse reporting is on.
        int rx, ry;
        NSRect visibleRect = [[self enclosingScrollView] documentVisibleRect];
        rx = (locationInTextView.x - MARGIN - visibleRect.origin.x) / charWidth;
        ry = (locationInTextView.y - visibleRect.origin.y) / lineHeight;
        if (rx < 0) {
            rx = -1;
        }
        if (ry < 0) {
            ry = -1;
        }
        if (rx != lastReportedX_ || ry != lastReportedY_) {
            lastReportedX_ = rx;
            lastReportedY_ = ry;
            VT100Terminal *terminal = [dataSource terminal];
            PTYSession* session = [dataSource session];

            switch ([terminal mouseMode]) {
                case MOUSE_REPORTING_BUTTON_MOTION:
                case MOUSE_REPORTING_ALL_MOTION:
                    [session writeTask:[terminal mouseMotion:MOUSE_BUTTON_LEFT
                                               withModifiers:[event modifierFlags]
                                                         atX:rx
                                                           Y:ry]];
                case MOUSE_REPORTING_NORMAL:
                    DebugLog([NSString stringWithFormat:@"Mouse drag. startx=%d starty=%d, endx=%d, endy=%d", startX, startY, endX, endY]);
                    return;
                    break;

                case MOUSE_REPORTING_NONE:
                case MOUSE_REPORTING_HILITE:
                    // fall through
                    break;
            }
        }
    }

    BOOL pressingCmdOnly = ([event modifierFlags] & (NSAlternateKeyMask | NSCommandKeyMask)) == NSCommandKeyMask;
    if (!pressingCmdOnly || dragThresholdMet) {
        DLog(@"mousedragged = yes");
        mouseDragged = YES;
    }


    if (mouseDownOnSelection == YES &&
        ([event modifierFlags] & NSCommandKeyMask) &&
        dragThresholdMet) {
        DLog(@"drag and drop a selection");
        // Drag and drop a selection
        if (selectMode == SELECT_BOX) {
            theSelectedText = [self contentInBoxFromX:startX Y:startY ToX:endX Y:endY pad:NO];
        } else {
            theSelectedText = [self contentFromX:startX
                                               Y:startY
                                             ToX:endX
                                               Y:endY
                                             pad:NO
                              includeLastNewline:[[PreferencePanel sharedInstance] copyLastNewline]
                          trimTrailingWhitespace:[[PreferencePanel sharedInstance] trimTrailingWhitespace]];
        }
        if ([theSelectedText length] > 0) {
            [self _dragText: theSelectedText forEvent: event];
            DebugLog([NSString stringWithFormat:@"Mouse drag. startx=%d starty=%d, endx=%d, endy=%d", startX, startY, endX, endY]);
            return;
        }
    }

    if (pressingCmdOnly && !dragThresholdMet) {
        // If you're holding cmd (but not opt) then you're either trying to click on a link and
        // accidentally dragged a little bit, or you're trying to drag a selection. Do nothing until
        // the threshold is met.
        DLog(@"drag during cmd click");
        return;
    }
    if (mouseDownOnSelection == YES &&
        ([event modifierFlags] & (NSAlternateKeyMask | NSCommandKeyMask)) == (NSAlternateKeyMask | NSCommandKeyMask) &&
        !dragThresholdMet) {
        // Would be a drag of a rect region but mouse hasn't moved far enough yet. Prevent the
        // selection from changing.
        DLog(@"too-short drag of rect region");
        return;
    }

    if (startX < 0 && pressingCmdOnly && trouterDragged == NO) {
        DLog(@"do trouter check");
        // Only one Trouter check per drag
        trouterDragged = YES;

        // Drag a file handle (only possible when there is no selection).
        NSString *path = [self _getURLForX:x y:y];
        path = [trouter getFullPath:path
                   workingDirectory:[self getWorkingDirectoryAtLine:y + 1]
                         lineNumber:nil];
        if (path == nil) {
            DLog(@"path is nil");
            return;
        }

        NSPoint dragPosition;
        NSImage *dragImage;

        NSArray *fileList = [NSArray arrayWithObject: path];
        NSPasteboard *pboard = [NSPasteboard pasteboardWithName:NSDragPboard];
        [pboard declareTypes:[NSArray arrayWithObject:NSFilenamesPboardType] owner:nil];
        [pboard setPropertyList:fileList forType:NSFilenamesPboardType];

        dragImage = [[NSWorkspace sharedWorkspace] iconForFile:path];
        dragPosition = [self convertPoint:[event locationInWindow] fromView:nil];
        dragPosition.x -= [dragImage size].width / 2;

        [self dragImage:dragImage
                     at:dragPosition
                 offset:NSZeroSize
                  event:event
             pasteboard:pboard
                 source:self
              slideBack:YES];

        // Valid drag, so we reset the flag because mouseUp doesn't get called when a drag is done
        trouterDragged = NO;
        DLog(@"did trouter drag");

        return;

    }

    int prevScrolling = selectionScrollDirection;
    if (locationInTextView.y <= rectInTextView.origin.y) {
        DLog(@"selection scroll up");
        selectionScrollDirection = -1;
        scrollingX = x;
        scrollingY = y;
        scrollingLocation = locationInTextView;
    } else if (locationInTextView.y >= rectInTextView.origin.y + rectInTextView.size.height) {
        DLog(@"selection scroll down");
        selectionScrollDirection = 1;
        scrollingX = x;
        scrollingY = y;
        scrollingLocation = locationInTextView;
    } else {
        DLog(@"selection scroll off");
        selectionScrollDirection = 0;
    }
    if (selectionScrollDirection && !prevScrolling) {
        DLog(@"selection scroll scheduling");
        [self scheduleSelectionScroll];
    }

    [self moveSelectionEndpointToX:x Y:y locationInTextView:locationInTextView];
}

#pragma mark PointerControllerDelegate

- (void)pasteFromClipboardWithEvent:(NSEvent *)event
{
    [self paste:nil];
}

- (void)pasteFromSelectionWithEvent:(NSEvent *)event
{
    [self pasteSelection:nil];
}

- (void)_openTargetWithEvent:(NSEvent *)event inBackground:(BOOL)openInBackground
{
    NSPoint clickPoint = [self clickPoint:event];
    int x = clickPoint.x;
    int y = clickPoint.y;

    // Command click in place.
    NSString *url = [self _getURLForX:x y:y];

    NSString *prefix = [self wrappedStringAtX:x
                                            y:y
                                          dir:-1
                          respectHardNewlines:NO];
    NSString *suffix = [self wrappedStringAtX:x
                                            y:y
                                          dir:1
                          respectHardNewlines:NO];
    [self _openSemanticHistoryForUrl:url
                              atLine:y + 1
                        inBackground:openInBackground
                              prefix:prefix
                              suffix:suffix];
}

- (void)openTargetWithEvent:(NSEvent *)event
{
    [self _openTargetWithEvent:event inBackground:NO];
}

- (void)openTargetInBackgroundWithEvent:(NSEvent *)event
{
    [self _openTargetWithEvent:event inBackground:YES];
}

- (void)smartSelectWithEvent:(NSEvent *)event
{
    NSPoint clickPoint = [self clickPoint:event];
    int x = clickPoint.x;
    int y = clickPoint.y;

    [self smartSelectAtX:x y:y ignoringNewlines:NO];
}

- (void)smartSelectIgnoringNewlinesWithEvent:(NSEvent *)event
{
    NSPoint clickPoint = [self clickPoint:event];
    int x = clickPoint.x;
    int y = clickPoint.y;

    [self smartSelectAtX:x y:y ignoringNewlines:YES];
}

- (void)smartSelectAndMaybeCopyWithEvent:(NSEvent *)event
                        ignoringNewlines:(BOOL)ignoringNewlines
{
    NSPoint clickPoint = [self clickPoint:event];
    int x = clickPoint.x;
    int y = clickPoint.y;
    
    [self smartSelectAtX:x y:y ignoringNewlines:ignoringNewlines];
    [self setSelectionTime];
    if (startX > -1 && _delegate) {
        // if we want to copy our selection, do so
        if ([[PreferencePanel sharedInstance] copySelection]) {
            [self copy:self];
        }
    }
}

- (void)openContextMenuWithEvent:(NSEvent *)event
{
    NSPoint clickPoint = [self clickPoint:event];
    int x = clickPoint.x;
    int y = clickPoint.y;
    long long clickAt = y;
    clickAt *= [dataSource width];
    clickAt += x;

    long long minAt = startY;
    minAt *= [dataSource width];
    minAt += startX;
    long long maxAt = endY;
    maxAt *= [dataSource width];
    maxAt += endX;

    if (startX < 0 ||
        clickAt < minAt ||
        clickAt >= maxAt) {
        int savedStartX = startX;
        int savedStartY = startY;
        int savedEndX = endX;
        int savedEndY = endY;
        // Didn't click on selection.
        [self smartSelectWithEvent:event];
        NSCharacterSet *nonWhiteSpaceSet = [[NSCharacterSet whitespaceAndNewlineCharacterSet] invertedSet];
        NSString *text = [self selectedText];
        if (!text ||
            !text.length ||
            [text rangeOfCharacterFromSet:nonWhiteSpaceSet].location == NSNotFound) {
            // If all we selected was white space, undo it.
            startX = savedStartX;
            startY = savedStartY;
            endX = savedEndX;
            endY = savedEndY;
        }
    }
    [self setNeedsDisplay:YES];
    NSMenu *menu = [self menuForEvent:nil];
    openingContextMenu_ = YES;
    [NSMenu popUpContextMenu:menu withEvent:event forView:self];
    openingContextMenu_ = NO;
}

- (void)extendSelectionWithEvent:(NSEvent *)event
{
    if (startX > -1) {
        NSPoint clickPoint = [self clickPoint:event];
        int x = clickPoint.x;
        int y = clickPoint.y;

        [self extendSelectionToX:x y:y];
        if (startY > endY || (startY == endY && startX > endX)) {
            // Make sure the start is before the end.
            int t;
            t = startY;
            startY = endY;
            endY = t;

            t = startX;
            startX = endX;
            endX = t;
        }
    }
}

- (void)nextTabWithEvent:(NSEvent *)event
{
    [[[[dataSource session] tab] realParentWindow] nextTab:nil];
}

- (void)previousTabWithEvent:(NSEvent *)event
{
    [[[[dataSource session] tab] realParentWindow] previousTab:nil];
}

- (void)nextWindowWithEvent:(NSEvent *)event
{
    [[iTermController sharedInstance] nextTerminal:nil];
}

- (void)previousWindowWithEvent:(NSEvent *)event
{
    [[iTermController sharedInstance] previousTerminal:nil];
}

- (void)movePaneWithEvent:(NSEvent *)event
{
    [self movePane:nil];
}

- (void)sendEscapeSequence:(NSString *)text withEvent:(NSEvent *)event
{
    [_delegate sendEscapeSequence:text];
}

- (void)sendHexCode:(NSString *)codes withEvent:(NSEvent *)event
{
    [_delegate sendHexCode:codes];
}

- (void)sendText:(NSString *)text withEvent:(NSEvent *)event
{
    [_delegate sendText:text];
}

- (void)selectPaneLeftWithEvent:(NSEvent *)event
{
    [[[iTermController sharedInstance] currentTerminal] selectPaneLeft:nil];
}

- (void)selectPaneRightWithEvent:(NSEvent *)event
{
    [[[iTermController sharedInstance] currentTerminal] selectPaneRight:nil];
}

- (void)selectPaneAboveWithEvent:(NSEvent *)event
{
    [[[iTermController sharedInstance] currentTerminal] selectPaneUp:nil];
}

- (void)selectPaneBelowWithEvent:(NSEvent *)event
{
    [[[iTermController sharedInstance] currentTerminal] selectPaneDown:nil];
}

- (void)newWindowWithProfile:(NSString *)guid withEvent:(NSEvent *)event
{
    [[[[dataSource session] tab] realParentWindow] newWindowWithBookmarkGuid:guid];
}

- (void)newTabWithProfile:(NSString *)guid withEvent:(NSEvent *)event
{
    [[[[dataSource session] tab] realParentWindow] newTabWithBookmarkGuid:guid];
}

- (void)newVerticalSplitWithProfile:(NSString *)guid withEvent:(NSEvent *)event
{
    [[[[dataSource session] tab] realParentWindow] splitVertically:YES
                                                  withBookmarkGuid:guid];
}

- (void)newHorizontalSplitWithProfile:(NSString *)guid withEvent:(NSEvent *)event
{
    [[[[dataSource session] tab] realParentWindow] splitVertically:NO
                                                  withBookmarkGuid:guid];
}

- (void)selectNextPaneWithEvent:(NSEvent *)event
{
    [[[dataSource session] tab] nextSession];
}

- (void)selectPreviousPaneWithEvent:(NSEvent *)event
{
    [[[dataSource session] tab] previousSession];
}

- (void)placeCursorOnCurrentLineWithEvent:(NSEvent *)event
{
    BOOL debugKeyDown = [[[NSUserDefaults standardUserDefaults] objectForKey:@"DebugKeyDown"] boolValue];

    if (debugKeyDown) {
        NSLog(@"PTYTextView placeCursorOnCurrentLineWithEvent BEGIN %@", event);
    }
    DebugLog(@"PTYTextView placeCursorOnCurrentLineWithEvent");

    NSPoint clickPoint = [self clickPoint:event];
    int x = clickPoint.x;
    int y = clickPoint.y;
    int cursorY = [dataSource absoluteLineNumberOfCursor];
    int cursorX = [dataSource cursorX];
    int width = [dataSource width];
    VT100Terminal *terminal = [dataSource terminal];
    PTYSession* session = [dataSource session];

    int i = abs(cursorX - x);
    int j = abs(cursorY - y);

    if (cursorX > x) {
        // current position is right of going-to-be x,
        // so first move to left, and (if necessary)
        // up or down afterwards
        while (i > 0) {
            [session writeTask:[terminal keyArrowLeft:0]];
            i--;
        }
    }
    while (j > 0) {
        if (cursorY > y) {
            [session writeTask:[terminal keyArrowUp:0]];
        } else {
            [session writeTask:[terminal keyArrowDown:0]];
        }
        j--;
    }
    if (cursorX < x) {
        // current position is left of going-to-be x
        // so first moved up/down (if necessary)
        // and then/now to the right
        while (i > 0) {
            [session writeTask:[terminal keyArrowRight:0]];
            i--;
        }
    }
    if (debugKeyDown) {
        NSLog(@"cursor at %d,%d (x,y) moved to %d,%d (x,y) [window width: %d]",
              cursorX, cursorY, x, y, width);
    }

    if (debugKeyDown) {
        NSLog(@"PTYTextView placeCursorOnCurrentLineWithEvent END");
    }
}

- (NSString*)contentInBoxFromX:(int)startx
                             Y:(int)starty
                           ToX:(int)nonInclusiveEndx
                             Y:(int)endy
                           pad:(BOOL)pad
{
    int i;
    int estimated_size = abs((endy-startx) * [dataSource width]) + abs(nonInclusiveEndx - startx);
    const BOOL shouldTrim = [[PreferencePanel sharedInstance] trimTrailingWhitespace];
    NSMutableString* result = [NSMutableString stringWithCapacity:estimated_size];
    for (i = starty; i < endy; ++i) {
        NSString* line = [self contentFromX:startx
                                          Y:i
                                        ToX:nonInclusiveEndx
                                          Y:i
                                        pad:pad
                         includeLastNewline:NO
                     trimTrailingWhitespace:shouldTrim];
        [result appendString:line];
        if (i < endy-1) {
            [result appendString:@"\n"];
        }
    }
    return result;
}

- (void)trimTrailingWhitespaceFromString:(NSMutableString *)string {
    NSCharacterSet *nonWhitespaceSet = [[NSCharacterSet whitespaceCharacterSet] invertedSet];
    NSRange rangeOfLastWantedCharacter = [string rangeOfCharacterFromSet:nonWhitespaceSet
                                                                 options:NSBackwardsSearch];
    if (rangeOfLastWantedCharacter.location == NSNotFound) {
        [string deleteCharactersInRange:NSMakeRange(0, string.length)];
    } else if (rangeOfLastWantedCharacter.location < string.length - 1) {
        NSUInteger i = rangeOfLastWantedCharacter.location + 1;
        [string deleteCharactersInRange:NSMakeRange(i, string.length - i)];
    }
}

- (NSString *)contentFromX:(int)startx
                         Y:(int)starty
                       ToX:(int)nonInclusiveEndx
                         Y:(int)endy
                       pad:(BOOL)pad
        includeLastNewline:(BOOL)includeLastNewline
    trimTrailingWhitespace:(BOOL)trimSelectionTrailingSpaces
{
    int endx = nonInclusiveEndx-1;
    int width = [dataSource width];
    const int estimatedSize = (endy - starty + 1) * (width + 1) + (endx - startx + 1);
    NSMutableString* result = [NSMutableString stringWithCapacity:estimatedSize];
    int y, x1, x2;
    screen_char_t *theLine;
    BOOL endOfLine;
    int i;

    for (y = starty; y <= endy; y++) {
        theLine = [dataSource getLineAtIndex:y];

        x1 = y == starty ? startx : 0;
        x2 = y == endy ? endx : width-1;
        for ( ; x1 <= x2; x1++) {
            if (theLine[x1].code == TAB_FILLER) {
                // Convert orphan tab fillers (those without a subsequent
                // tab character) into spaces.
                if ([self isTabFillerOrphanAtX:x1 Y:y]) {
                    [result appendString:@" "];
                }
            } else if (theLine[x1].code != DWC_RIGHT &&
                       theLine[x1].code != DWC_SKIP) {
                if (theLine[x1].code == 0) { // end of line?
                    // If there is no text after this, insert a hard line break.
                    endOfLine = YES;
                    for (i = x1 + 1; i <= x2 && endOfLine; i++) {
                        if (theLine[i].code != 0) {
                            endOfLine = NO;
                        }
                    }
                    if (endOfLine) {
                        if (pad) {
                            for (i = x1; i <= x2; i++) {
                                [result appendString:@" "];
                            }
                        }
                        if (theLine[width].code == EOL_HARD) {
                            if (trimSelectionTrailingSpaces) {
                                [self trimTrailingWhitespaceFromString:result];
                            }
                            if (includeLastNewline || y < endy) {
                                [result appendString:@"\n"];
                            }
                        }
                        break;
                    } else {
                        [result appendString:@" "]; // represent end-of-line blank with space
                    }
                } else if (x1 == x2 &&
                           y < endy &&
                           theLine[width].code == EOL_HARD) {
                    // Hard line break
                    [result appendString:ScreenCharToStr(&theLine[x1])];
                    if (trimSelectionTrailingSpaces) {
                        [self trimTrailingWhitespaceFromString:result];
                    }
                    [result appendString:@"\n"];  // hard break
                } else {
                    // Normal character
                    [result appendString:ScreenCharToStr(&theLine[x1])];
                }
            }
        }
    }

    if (trimSelectionTrailingSpaces) {
        [self trimTrailingWhitespaceFromString:result];
    }
    return result;
}

- (IBAction)selectAll:(id)sender
{
    // set the selection region for the whole text
    startX = startY = 0;
    endX = [dataSource width];
    endY = [dataSource numberOfLines] - 1;
    [self setSelectionTime];
    [[[self dataSource] session] refreshAndStartTimerIfNeeded];
}

- (void)deselect
{
    if (startX > -1) {
        startX = -1;
        [self setSelectionTime];
        [[[self dataSource] session] refreshAndStartTimerIfNeeded];
    }
}

- (NSString *)selectedText
{
    return [self selectedTextWithPad:NO];
}

- (NSString *)selectedTextWithPad:(BOOL)pad
{
    if (startX <= -1) {
        return nil;
    }
    if (selectMode == SELECT_BOX) {
        return [self contentInBoxFromX:startX
                                     Y:startY
                                   ToX:endX
                                     Y:endY
                                   pad:pad];
    } else {
        return ([self contentFromX:startX
                                 Y:startY
                               ToX:endX
                                 Y:endY
                               pad:pad
                includeLastNewline:[[PreferencePanel sharedInstance] copyLastNewline]
            trimTrailingWhitespace:[[PreferencePanel sharedInstance] trimTrailingWhitespace]]);
    }
}

- (NSString *)content
{
    return [self contentFromX:0
                            Y:0
                          ToX:[dataSource width]
                            Y:[dataSource numberOfLines] - 1
                          pad:NO
           includeLastNewline:YES
       trimTrailingWhitespace:NO];
}

- (void)splitTextViewVertically:(id)sender
{
    [[[[dataSource session] tab] realParentWindow] splitVertically:YES
                                                      withBookmark:[[ProfileModel sharedInstance] defaultBookmark]
                                                     targetSession:[dataSource session]];
}

- (void)splitTextViewHorizontally:(id)sender
{
    [[[[dataSource session] tab] realParentWindow] splitVertically:NO
                                                      withBookmark:[[ProfileModel sharedInstance] defaultBookmark]
                                                     targetSession:[dataSource session]];
}

- (void)movePane:(id)sender
{
    [[MovePaneController sharedInstance] movePane:[dataSource session]];
}

- (void)clearWorkingDirectories {
    [workingDirectoryAtLines removeAllObjects];
}

- (void)clearTextViewBuffer:(id)sender
{
    [[dataSource session] clearBuffer];
}

- (void)editTextViewSession:(id)sender
{
    [[[[dataSource session] tab] realParentWindow] editSession:[dataSource session]];
}

- (void)toggleBroadcastingInput:(id)sender
{
    [[[[dataSource session] tab] realParentWindow] toggleBroadcastingInputToSession:[dataSource session]];
}

- (void)closeTextViewSession:(id)sender
{
    [[[[dataSource session] tab] realParentWindow] closeSessionWithConfirmation:[dataSource session]];
}

- (void)copy:(id)sender
{
    NSPasteboard *pboard = [NSPasteboard generalPasteboard];
    NSString *copyString;

    copyString = [self selectedText];

    if (copyString) {
        [pboard declareTypes:[NSArray arrayWithObject:NSStringPboardType] owner:self];
        [pboard setString:copyString forType:NSStringPboardType];
    }

    [[PasteboardHistory sharedInstance] save:copyString];
}

- (void)paste:(id)sender
{
    NSString* info = [PTYSession pasteboardString];
    if (info) {
        [[PasteboardHistory sharedInstance] save:info];
    }

    if ([_delegate respondsToSelector:@selector(paste:)]) {
        [_delegate paste:sender];
    }
}

- (NSTimeInterval)selectionTime
{
    return selectionTime_;
}

- (void)pasteSelection:(id)sender
{
    if ([_delegate respondsToSelector:@selector(pasteString:)]) {
        PTYSession *session = [[iTermController sharedInstance] sessionWithMostRecentSelection];
        if (session) {
            PTYTextView *textview = [session TEXTVIEW];
            if (textview->startX > -1) {
                [_delegate pasteString:[textview selectedText]];
            }
        }
    }
}

- (BOOL)_broadcastToggleable
{
    // There used to be a restriction that you could not toggle broadcasting on
    // the current session if no others were on, but that broke the feature for
    // focus-follows-mouse users. This is an experiment to see if removing that
    // restriction works. 9/8/12
    return YES;
}

- (BOOL)validateMenuItem:(NSMenuItem *)item
{
    if ([item action] == @selector(paste:)) {
        NSPasteboard *pboard = [NSPasteboard generalPasteboard];
        // Check if there is a string type on the pasteboard
        return ([pboard stringForType:NSStringPboardType] != nil);
    }
    if ([item action ] == @selector(cut:)) {
        // Never allow cut.
        return NO;
    }
    if ([item action]==@selector(toggleBroadcastingInput:) &&
        [self _broadcastToggleable]) {
        return YES;
    }
    if ([item action]==@selector(saveDocumentAs:)) {
        return [self isAnyCharSelected];
    } else if ([item action] == @selector(selectAll:) ||
               [item action]==@selector(splitTextViewVertically:) ||
               [item action]==@selector(splitTextViewHorizontally:) ||
               [item action]==@selector(clearTextViewBuffer:) ||
               [item action]==@selector(editTextViewSession:) ||
               [item action]==@selector(closeTextViewSession:) ||
               [item action]==@selector(movePane:) ||
               ([item action] == @selector(print:) && [item tag] != 1)) {
        // We always validate the above commands
        return YES;
    }
    if ([item action]==@selector(mail:) ||
        [item action]==@selector(browse:) ||
        [item action]==@selector(searchInBrowser:) ||
        [item action]==@selector(copy:) ||
        [item action]==@selector(pasteSelection:) ||
        ([item action]==@selector(print:) && [item tag] == 1)) { // print selection
        // These commands are allowed only if there is a selection.
        return startX > -1;
    }
    SEL theSel = [item action];
    if ([NSStringFromSelector(theSel) hasPrefix:@"contextMenuAction"]) {
        return YES;
    }
    return NO;
}

- (BOOL)_haveShortSelection
{
    return startX > -1 && startY >= 0 && abs(startY - endY) <= 1;
}

- (BOOL)addCustomActionsToMenu:(NSMenu *)theMenu matchingText:(NSString *)textWindow
{
    BOOL didAdd = NO;
    NSArray* rulesArray = smartSelectionRules_ ? smartSelectionRules_ : [SmartSelectionController defaultRules];
    const int numRules = [rulesArray count];

    for (int j = 0; j < numRules; j++) {
        NSDictionary *rule = [rulesArray objectAtIndex:j];
        NSString *regex = [SmartSelectionController regexInRule:rule];
        for (int i = 0; i <= textWindow.length; i++) {
            NSString* substring = [textWindow substringWithRange:NSMakeRange(i, [textWindow length] - i)];
            NSError* regexError = nil;
            NSArray *components = [substring captureComponentsMatchedByRegex:regex
                                                                     options:0
                                                                       range:NSMakeRange(0, [substring length])
                                                                       error:&regexError];
            if (components.count) {
                NSLog(@"Components for %@ are %@", regex, components);
                NSArray *actions = [SmartSelectionController actionsInRule:rule];
                for (NSDictionary *action in actions) {
                    SEL mySelector;
                    // The selector's name must begin with contextMenuAction to
                    // pass validateMenuItem.
                    switch ([ContextMenuActionPrefsController actionForActionDict:action]) {
                        case kOpenFileContextMenuAction:
                            mySelector = @selector(contextMenuActionOpenFile:);
                            break;

                        case kOpenUrlContextMenuAction:
                            mySelector = @selector(contextMenuActionOpenURL:);
                            break;

                        case kRunCommandContextMenuAction:
                            mySelector = @selector(contextMenuActionRunCommand:);
                            break;

                        case kRunCoprocessContextMenuAction:
                            mySelector = @selector(contextMenuActionRunCoprocess:);
                            break;
                    }
                    NSMenuItem *theItem = [[[NSMenuItem alloc] initWithTitle:[ContextMenuActionPrefsController titleForActionDict:action
                                                                                                            withCaptureComponents:components]
                                       action:mySelector
                                keyEquivalent:@""] autorelease];
                    [theItem setRepresentedObject:[ContextMenuActionPrefsController parameterForActionDict:action
                                                                                     withCaptureComponents:components]];
                    [theItem setTarget:self];
                    [theMenu addItem:theItem];
                    didAdd = YES;
                }
                break;
            }
        }
    }
    return didAdd;
}

- (void)contextMenuActionOpenFile:(id)sender
{
    NSLog(@"Open file: '%@'", [sender representedObject]);
    [[NSWorkspace sharedWorkspace] openFile:[[sender representedObject] stringByExpandingTildeInPath]];
}

- (void)contextMenuActionOpenURL:(id)sender
{
    NSURL *url = [NSURL URLWithString:[sender representedObject]];
    if (url) {
        NSLog(@"Open URL: %@", [sender representedObject]);
        [[NSWorkspace sharedWorkspace] openURL:url];
    } else {
        NSLog(@"%@ is not a URL", [sender representedObject]);
    }
}

- (void)contextMenuActionRunCommand:(id)sender
{
    NSString *command = [sender representedObject];
    NSLog(@"Run command: %@", command);
    [NSThread detachNewThreadSelector:@selector(runCommand:)
                             toTarget:[self class]
                           withObject:command];
}

+ (void)runCommand:(NSString *)command
{

    NSAutoreleasePool *pool = [[NSAutoreleasePool alloc] init];
    system([command UTF8String]);
    [pool drain];
}

- (void)contextMenuActionRunCoprocess:(id)sender
{
    NSString *command = [sender representedObject];
    NSLog(@"Run coprocess: %@", command);
    [_delegate launchCoprocessWithCommand:command];
}

- (NSMenu *)menuForEvent:(NSEvent *)theEvent
{
    if (theEvent) {
        // Context menu is opened by the PointerController, not organically.
        return nil;
    }
    NSMenu *theMenu;

    // Allocate a menu
    theMenu = [[NSMenu alloc] initWithTitle:@"Contextual Menu"];

    if ([self _haveShortSelection]) {
        BOOL addedItem = NO;
        NSString *text = [self selectedText];
        if ([text intValue]) {
            [theMenu addItemWithTitle:[NSString stringWithFormat:@"%d = 0x%x", [text intValue], [text intValue]]
                               action:@selector(bogusSelector)
                        keyEquivalent:@""];
            addedItem = YES;
        } else if ([text hasPrefix:@"0x"] && [text length] <= 10) {
            NSScanner *scanner = [NSScanner scannerWithString:text];

            [scanner setScanLocation:2]; // bypass 0x
            unsigned result;
            if ([scanner scanHexInt:&result]) {
                if ((int)result >= 0) {
                    [theMenu addItemWithTitle:[NSString stringWithFormat:@"0x%x = %d", result, result]
                                       action:@selector(bogusSelector)
                                keyEquivalent:@""];
                    addedItem = YES;
                } else {
                    [theMenu addItemWithTitle:[NSString stringWithFormat:@"0x%x = %d or %u", result, result, result]
                                       action:@selector(bogusSelector)
                                keyEquivalent:@""];
                    addedItem = YES;
                }
            }
        }
        if (addedItem) {
            [theMenu addItem:[NSMenuItem separatorItem]];
        }
    }

    // Menu items for acting on text selections
    [theMenu addItemWithTitle:NSLocalizedStringFromTableInBundle(@"Open Selection as URL",@"iTerm", [NSBundle bundleForClass: [self class]], @"Context menu")
                     action:@selector(browse:) keyEquivalent:@""];
    [[theMenu itemAtIndex:[theMenu numberOfItems] - 1] setTarget:self];
    [theMenu addItemWithTitle:NSLocalizedStringFromTableInBundle(@"Search Google for Selection",@"iTerm", [NSBundle bundleForClass: [self class]], @"Context menu")
                     action:@selector(searchInBrowser:) keyEquivalent:@""];
    [[theMenu itemAtIndex:[theMenu numberOfItems] - 1] setTarget:self];
    [theMenu addItemWithTitle:NSLocalizedStringFromTableInBundle(@"Send Email to Selected Address",@"iTerm", [NSBundle bundleForClass: [self class]], @"Context menu")
                     action:@selector(mail:) keyEquivalent:@""];
    [[theMenu itemAtIndex:[theMenu numberOfItems] - 1] setTarget:self];

    // Separator
    [theMenu addItem:[NSMenuItem separatorItem]];

    // Custom actions
    if (startX >= 0 && abs(endY - startY) < kMaxSelectedTextLinesForCustomActions) {
        NSString *selectedText = [self selectedText];
        if ([selectedText length] < kMaxSelectedTextLengthForCustomActions) {
            if ([self addCustomActionsToMenu:theMenu matchingText:selectedText]) {
                [theMenu addItem:[NSMenuItem separatorItem]];
            }
        }
    }

    // Split pane options
    [theMenu addItemWithTitle:@"Split Pane Vertically" action:@selector(splitTextViewVertically:) keyEquivalent:@""];
    [[theMenu itemAtIndex:[theMenu numberOfItems] - 1] setTarget:self];
    [theMenu addItemWithTitle:@"Split Pane Horizontally" action:@selector(splitTextViewHorizontally:) keyEquivalent:@""];
    [[theMenu itemAtIndex:[theMenu numberOfItems] - 1] setTarget:self];
    [theMenu addItemWithTitle:@"Move Session to Split Pane" action:@selector(movePane:) keyEquivalent:@""];
    [[theMenu itemAtIndex:[theMenu numberOfItems] - 1] setTarget:self];
    [theMenu addItemWithTitle:@"Move Session to Window" action:@selector(moveSessionToWindow:) keyEquivalent:@""];

    // Separator
    [theMenu addItem:[NSMenuItem separatorItem]];

    // Copy,  paste, and save
    [theMenu addItemWithTitle:NSLocalizedStringFromTableInBundle(@"Copy",@"iTerm", [NSBundle bundleForClass: [self class]], @"Context menu")
                     action:@selector(copy:) keyEquivalent:@""];
    [[theMenu itemAtIndex:[theMenu numberOfItems] - 1] setTarget:self];
    [theMenu addItemWithTitle:NSLocalizedStringFromTableInBundle(@"Paste",@"iTerm", [NSBundle bundleForClass: [self class]], @"Context menu")
                     action:@selector(paste:) keyEquivalent:@""];
    [[theMenu itemAtIndex:[theMenu numberOfItems] - 1] setTarget:self];
    [theMenu addItemWithTitle:NSLocalizedStringFromTableInBundle(@"Save",@"iTerm", [NSBundle bundleForClass: [self class]], @"Context menu")
                     action:@selector(saveDocumentAs:) keyEquivalent:@""];
    [[theMenu itemAtIndex:[theMenu numberOfItems] - 1] setTarget:self];

    // Separator
    [theMenu addItem:[NSMenuItem separatorItem]];

    // Select all
    [theMenu addItemWithTitle:NSLocalizedStringFromTableInBundle(@"Select All",@"iTerm", [NSBundle bundleForClass: [self class]], @"Context menu")
                     action:@selector(selectAll:) keyEquivalent:@""];
    [[theMenu itemAtIndex:[theMenu numberOfItems] - 1] setTarget:self];

    // Clear buffer
    [theMenu addItemWithTitle:@"Clear Buffer"
                       action:@selector(clearTextViewBuffer:)
                keyEquivalent:@""];
    [[theMenu itemAtIndex:[theMenu numberOfItems] - 1] setTarget:self];

    // Separator
    [theMenu addItem:[NSMenuItem separatorItem]];

    // Edit Session
    [theMenu addItemWithTitle:@"Edit Session..."
                       action:@selector(editTextViewSession:)
                keyEquivalent:@""];
    [[theMenu itemAtIndex:[theMenu numberOfItems] - 1] setTarget:self];

    // Separator
    [theMenu addItem:[NSMenuItem separatorItem]];

    // Toggle broadcast
    [theMenu addItemWithTitle:@"Toggle Broadcasting Input"
                       action:@selector(toggleBroadcastingInput:)
                keyEquivalent:@""];
    [[theMenu itemAtIndex:[theMenu numberOfItems] - 1] setTarget:self];

    // Separator
    [theMenu addItem:[NSMenuItem separatorItem]];

    // Close current pane
    [theMenu addItemWithTitle:@"Close"
                       action:@selector(closeTextViewSession:)
                keyEquivalent:@""];
    [[theMenu itemAtIndex:[theMenu numberOfItems] - 1] setTarget:self];

    // Ask the delegae if there is anything to be added
    if ([[self delegate] respondsToSelector:@selector(menuForEvent: menu:)]) {
        [[self delegate] menuForEvent:theEvent menu:theMenu];
    }

    return [theMenu autorelease];
}

- (void)mail:(id)sender
{
    NSString* mailto;

    if ([[self selectedText] hasPrefix:@"mailto:"]) {
        mailto = [NSString stringWithString:[self selectedText]];
    } else {
        mailto = [NSString stringWithFormat:@"mailto:%@", [self selectedText]];
    }

    NSString* escapedString = (NSString *)CFURLCreateStringByAddingPercentEscapes(NULL,
                                                                                  (CFStringRef)mailto,
                                                                                  (CFStringRef)@"!*'();:@&=+$,/?%#[]",
                                                                                  NULL,
                                                                                  kCFStringEncodingUTF8 );

    NSURL* url = [NSURL URLWithString:escapedString];
    [escapedString release];

    [[NSWorkspace sharedWorkspace] openURL:url];
}

- (void)browse:(id)sender
{
    [self _findUrlInString:[self selectedText]
          andOpenInBackground:NO];
}

- (void)searchInBrowser:(id)sender
{
    NSString* url =
        [NSString stringWithFormat:[[PreferencePanel sharedInstance] searchCommand],
                                   [[self selectedText] stringWithPercentEscape]];
    [self _findUrlInString:url
          andOpenInBackground:NO];
}

//
// Drag and Drop methods for our text view
//

//
// Called when our drop area is entered
//
- (unsigned int)draggingEntered:(id <NSDraggingInfo>)sender
{
    extendedDragNDrop = YES;

    // Always say YES; handle failure later.
    return YES;
}

//
// Called when the dragged object is moved within our drop area
//
- (unsigned int)draggingUpdated:(id <NSDraggingInfo>)sender
{
    unsigned int iResult;

    // Let's see if our parent NSTextView knows what to do
    iResult = [super draggingUpdated:sender];

    // If parent class does not know how to deal with this drag type, check if we do.
    if (iResult == NSDragOperationNone) {  // Parent NSTextView does not support this drag type.
        return [self _checkForSupportedDragTypes:sender];
    }

    return iResult;
}

//
// Called when the dragged object leaves our drop area
//
- (void)draggingExited:(id <NSDraggingInfo>)sender
{
    // We don't do anything special, so let the parent NSTextView handle this.
    [super draggingExited:sender];

    // Reset our handler flag
    extendedDragNDrop = NO;
}

//
// Called when the dragged item is about to be released in our drop area.
//
- (BOOL)prepareForDragOperation:(id <NSDraggingInfo>)sender
{
    BOOL result;

    // Check if parent NSTextView knows how to handle this.
    result = [super prepareForDragOperation: sender];

    // If parent class does not know how to deal with this drag type, check if we do.
    if (result != YES &&
        [self _checkForSupportedDragTypes:sender] != NSDragOperationNone) {
        result = YES;
    }

    return result;
}

//
// Called when the dragged item is released in our drop area.
//
- (BOOL)performDragOperation:(id <NSDraggingInfo>)sender
{
    unsigned int dragOperation;
    PTYSession *delegate = [self delegate];
    BOOL res = NO;

    // If parent class does not know how to deal with this drag type, check if we do.
    if (extendedDragNDrop) {
        NSPasteboard *pb = [sender draggingPasteboard];
        NSArray *propertyList;
        NSString *aString;
        int i;

        dragOperation = [self _checkForSupportedDragTypes: sender];

        if (dragOperation == NSDragOperationCopy) {
            NSArray *types = [pb types];

            if ([types containsObject:NSFilenamesPboardType]) {
                propertyList = [pb propertyListForType: NSFilenamesPboardType];
                for (i = 0; i < (int)[propertyList count]; i++) {
                    // Ignore text clippings
                    NSString *filename = (NSString*)[propertyList objectAtIndex:i];  // this contains the POSIX path to a file
                    NSDictionary *filenamesAttributes = [[NSFileManager defaultManager] attributesOfItemAtPath:filename
                                                                                                         error:nil];
                    if (([filenamesAttributes fileHFSTypeCode] == 'clpt' &&
                         [filenamesAttributes fileHFSCreatorCode] == 'MACS') ||
                        [[filename pathExtension] isEqualToString:@"textClipping"] == YES) {
                        continue;
                    }

                    // Just paste the file names into the shell after escaping special characters.
                    if ([delegate respondsToSelector:@selector(pasteString:)]) {
                        NSMutableString *path;

                        path = [[NSMutableString alloc] initWithString:(NSString*)[propertyList objectAtIndex:i]];

                        // get rid of special characters
                        [delegate pasteString:[path stringWithEscapedShellCharacters]];
                        [delegate pasteString:@" "];
                        [path release];

                        res = YES;
                    }
                }
            }
            if (!res && [types containsObject:NSStringPboardType]) {
                aString = [pb stringForType:NSStringPboardType];
                if (aString != nil) {
                    if ([delegate respondsToSelector:@selector(pasteString:)]) {
                        [delegate pasteString: aString];
                        res = YES;
                    }
                }
            }
        }
    }

    return res;
}

- (void)concludeDragOperation:(id <NSDraggingInfo>)sender
{
    // If we did no handle the drag'n'drop, ask our parent to clean up
    // I really wish the concludeDragOperation would have a useful exit value.
    if (!extendedDragNDrop) {
        [super concludeDragOperation:sender];
    }

    extendedDragNDrop = NO;
}

// Save method
- (void)saveDocumentAs:(id)sender
{
    NSData *aData;
    NSSavePanel *aSavePanel;
    NSString *aString;

    // We get our content of the textview or selection, if any
    aString = [self selectedText];
    if (!aString) {
        aString = [self content];
    }

    aData = [aString dataUsingEncoding:[[dataSource session] encoding]
                  allowLossyConversion:YES];

    // initialize a save panel
    aSavePanel = [NSSavePanel savePanel];
    [aSavePanel setAccessoryView:nil];
    [aSavePanel setRequiredFileType:@""];
    NSString *path = @"";
    NSArray *searchPaths = NSSearchPathForDirectoriesInDomains(NSDocumentDirectory,
                                                               NSUserDomainMask,
                                                               YES);
    if ([searchPaths count]) {
        path = [searchPaths objectAtIndex:0];
    }

    NSString* nowStr = [[NSDate date] descriptionWithCalendarFormat:@"Log at %Y-%m-%d %H.%M.%S.txt"
                                                           timeZone:nil
                                                             locale:[[NSUserDefaults standardUserDefaults] dictionaryRepresentation]];

    if ([aSavePanel runModalForDirectory:path file:nowStr] == NSFileHandlingPanelOKButton) {
        if (![aData writeToFile:[aSavePanel filename] atomically:YES]) {
            NSBeep();
        }
    }
}

// Print
- (void)print:(id)sender
{
    NSRect visibleRect;
    int lineOffset, numLines;
    int type = sender ? [sender tag] : 0;

    switch (type) {
        case 0: // visible range
            visibleRect = [[self enclosingScrollView] documentVisibleRect];
            // Starting from which line?
            lineOffset = visibleRect.origin.y/lineHeight;
            // How many lines do we need to draw?
            numLines = visibleRect.size.height/lineHeight;
            [self printContent:[self contentFromX:0
                                                Y:lineOffset
                                              ToX:[dataSource width]
                                                Y:lineOffset + numLines - 1
                                               pad:NO
                               includeLastNewline:YES
                           trimTrailingWhitespace:NO]];
            break;
        case 1: // text selection
            [self printContent: [self selectedTextWithPad:NO]];
            break;
        case 2: // entire buffer
            [self printContent: [self content]];
            break;
    }
}

- (void)printContent:(NSString *)aString
{
    NSPrintInfo *aPrintInfo;

    aPrintInfo = [NSPrintInfo sharedPrintInfo];
    [aPrintInfo setHorizontalPagination: NSFitPagination];
    [aPrintInfo setVerticalPagination: NSAutoPagination];
    [aPrintInfo setVerticallyCentered: NO];

    // Create a temporary view with the contents, change to black on white, and
    // print it.
    NSTextView *tempView;
    NSMutableAttributedString *theContents;

    tempView = [[NSTextView alloc] initWithFrame:[[self enclosingScrollView] documentVisibleRect]];
    theContents = [[NSMutableAttributedString alloc] initWithString: aString];
    [theContents addAttributes: [NSDictionary dictionaryWithObjectsAndKeys:
        [NSColor textBackgroundColor], NSBackgroundColorAttributeName,
        [NSColor textColor], NSForegroundColorAttributeName,
        [NSFont userFixedPitchFontOfSize: 0], NSFontAttributeName, NULL]
                         range: NSMakeRange(0, [theContents length])];
    [[tempView textStorage] setAttributedString: theContents];
    [theContents release];

    // Now print the temporary view.
    [[NSPrintOperation printOperationWithView:tempView
                                    printInfo:aPrintInfo] runOperation];
    [tempView release];
}

/// NSTextInput stuff
- (void)doCommandBySelector:(SEL)aSelector
{
    //NSLog(@"doCommandBySelector:%@", NSStringFromSelector(aSelector));

#if GREED_KEYDOWN == 0
    id delegate = [self delegate];

    if ([delegate respondsToSelector:aSelector]) {
        [delegate performSelector:aSelector withObject:nil];
    }
#endif
}

- (void)insertText:(id)aString
{
    if ([self hasMarkedText]) {
        BOOL debugKeyDown = [[[NSUserDefaults standardUserDefaults] objectForKey:@"DebugKeyDown"] boolValue];
        if (debugKeyDown) {
            NSLog(@"insertText: clear marked text");
        }
        IM_INPUT_MARKEDRANGE = NSMakeRange(0, 0);
        [markedText release];
        markedText=nil;
        imeOffset = 0;
    }
    if (startX == -1) {
        [self resetFindCursor];
    }

    if ([(NSString*)aString length]>0) {
        if ([_delegate respondsToSelector:@selector(insertText:)])
            [_delegate insertText:aString];
        else
            [super insertText:aString];

        IM_INPUT_INSERT = YES;
    }

    // In case imeOffset changed, the frame height must adjust.
    [[[self dataSource] session] refreshAndStartTimerIfNeeded];
}

- (BOOL)acceptsFirstMouse:(NSEvent *)theEvent
{
    firstMouseEventNumber_ = [theEvent eventNumber];
    return YES;
}

- (void)setMarkedText:(id)aString selectedRange:(NSRange)selRange
{
    BOOL debugKeyDown = [[[NSUserDefaults standardUserDefaults] objectForKey:@"DebugKeyDown"] boolValue];
    if (debugKeyDown) {
        NSLog(@"set marked text to %@; range %@", aString, [NSValue valueWithRange:selRange]);
    }
    [markedText release];
    if ([aString isKindOfClass:[NSAttributedString class]]) {
        markedText = [[NSAttributedString alloc] initWithString:[aString string]
                                                     attributes:[self markedTextAttributes]];
    } else {
        markedText = [[NSAttributedString alloc] initWithString:aString
                                                     attributes:[self markedTextAttributes]];
    }
    IM_INPUT_MARKEDRANGE = NSMakeRange(0,[markedText length]);
    IM_INPUT_SELRANGE = selRange;

    // Compute the proper imeOffset.
    int dirtStart;
    int dirtEnd;
    int dirtMax;
    imeOffset = 0;
    do {
        dirtStart = ([dataSource cursorY] - 1 - imeOffset) * [dataSource width] + [dataSource cursorX] - 1;
        dirtEnd = dirtStart + [self inputMethodEditorLength];
        dirtMax = [dataSource height] * [dataSource width];
        if (dirtEnd > dirtMax) {
            ++imeOffset;
        }
    } while (dirtEnd > dirtMax);

    if (![markedText length]) {
        // The call to refresh won't invalidate the IME rect because
        // there is no IME any more. If the user backspaced over the only
        // char in the IME buffer then this causes it be erased.
        [self invalidateInputMethodEditorRect];
    }
    [[[self dataSource] session] refreshAndStartTimerIfNeeded];
    [self scrollEnd];
}

- (void)unmarkText
{
    BOOL debugKeyDown = [[[NSUserDefaults standardUserDefaults] objectForKey:@"DebugKeyDown"] boolValue];
    if (debugKeyDown) {
        NSLog(@"clear marked text");
    }
    // As far as I can tell this is never called.
    IM_INPUT_MARKEDRANGE = NSMakeRange(0, 0);
    imeOffset = 0;
    [self invalidateInputMethodEditorRect];
    [[[self dataSource] session] refreshAndStartTimerIfNeeded];
    [self scrollEnd];
}

- (BOOL)hasMarkedText
{
    BOOL result;

    if (IM_INPUT_MARKEDRANGE.length > 0) {
        result = YES;
    } else {
        result = NO;
    }
    return result;
}

- (NSRange)markedRange
{
    if (IM_INPUT_MARKEDRANGE.length > 0) {
        return NSMakeRange([dataSource cursorX]-1, IM_INPUT_MARKEDRANGE.length);
    } else {
        return NSMakeRange([dataSource cursorX]-1, 0);
    }
}

- (NSRange)selectedRange
{
    return NSMakeRange(NSNotFound, 0);
}

- (NSArray *)validAttributesForMarkedText
{
    return [NSArray arrayWithObjects:NSForegroundColorAttributeName,
        NSBackgroundColorAttributeName,
        NSUnderlineStyleAttributeName,
        NSFontAttributeName,
        nil];
}

- (NSAttributedString *)attributedSubstringFromRange:(NSRange)theRange
{
    return [markedText attributedSubstringFromRange:NSMakeRange(0,theRange.length)];
}

- (unsigned int)characterIndexForPoint:(NSPoint)thePoint
{
    return thePoint.x/charWidth;
}

- (long)conversationIdentifier
{
    return (long)self; //not sure about this
}

- (NSRect)firstRectForCharacterRange:(NSRange)theRange
{
    int y = [dataSource cursorY] - 1;
    int x = [dataSource cursorX] - 1;

    NSRect rect=NSMakeRect(x * charWidth + MARGIN,
                           (y + [dataSource numberOfLines] - [dataSource height] + 1) * lineHeight,
                           charWidth * theRange.length,
                           lineHeight);
    rect.origin=[[self window] convertBaseToScreen:[self convertPoint:rect.origin
                                                               toView:nil]];

    return rect;
}

- (BOOL)findInProgress
{
    return _findInProgress || searchingForNextResult_;
}

- (void)setTrouterPrefs:(NSDictionary *)prefs
{
    trouter.prefs = prefs;
}

- (void)setSmartSelectionRules:(NSArray *)rules
{
    [smartSelectionRules_ autorelease];
    smartSelectionRules_ = [rules copy];
}

- (BOOL)growSelectionLeft
{
    if (startX == -1) {
        return NO;
    }
    int x = startX;
    int y = startY;
    --x;
    if (x < 0) {
        x = [dataSource width] - 1;
        --y;
        if (y < 0) {
            return NO;
        }
        // Stop at a hard eol
        screen_char_t* theLine = [dataSource getLineAtIndex:y];
        if (theLine[[dataSource width]].code == EOL_HARD) {
            return NO;
        }
    }

    int tmpX1;
    int tmpX2;
    int tmpY1;
    int tmpY2;

    [self getWordForX:x
                    y:y
               startX:&tmpX1
               startY:&tmpY1
                 endX:&tmpX2
                 endY:&tmpY2];

    startX = tmpX1;
    startY = tmpY1;
    [self setSelectionTime];
    [[[self dataSource] session] refreshAndStartTimerIfNeeded];
    return YES;
}

- (void)growSelectionRight
{
    if (startX == -1) {
        return;
    }
    int x = endX;
    int y = endY;
    ++x;
    if (x >= [dataSource width]) {
        // Stop at a hard eol
        screen_char_t* theLine = [dataSource getLineAtIndex:y];
        if (theLine[[dataSource width]].code == EOL_HARD) {
            return;
        }
        x = 0;
        ++y;
        if (y >= [dataSource numberOfLines]) {
            return;
        }
    }

    int tmpX1;
    int tmpX2;
    int tmpY1;
    int tmpY2;

    [self getWordForX:x
                    y:y
               startX:&tmpX1
               startY:&tmpY1
                 endX:&tmpX2
                 endY:&tmpY2];

    endX = tmpX2;
    endY = tmpY2;
    [[[self dataSource] session] refreshAndStartTimerIfNeeded];
}

// Add a match to resultMap_
- (void)addResultFromX:(int)resStartX
                  absY:(long long)absStartY
                   toX:(int)resEndX
                toAbsY:(long long)absEndY
{
    int width = [dataSource width];
    for (long long y = absStartY; y <= absEndY; y++) {
        NSNumber* key = [NSNumber numberWithLongLong:y];
        NSMutableData* data = [resultMap_ objectForKey:key];
        BOOL set = NO;
        if (!data) {
            data = [NSMutableData dataWithLength:(width / 8 + 1)];
            char* b = [data mutableBytes];
            memset(b, 0, (width / 8) + 1);
            set = YES;
        }
        char* b = [data mutableBytes];
        int lineEndX = MIN(resEndX + 1, width);
        int lineStartX = resStartX;
        if (absEndY > y) {
            lineEndX = width;
        }
        if (y > absStartY) {
            lineStartX = 0;
        }
        for (int i = lineStartX; i < lineEndX; i++) {
            const int byteIndex = i/8;
            const int bit = 1 << (i & 7);
            if (byteIndex < [data length]) {
                b[byteIndex] |= bit;
            }
        }
        if (set) {
            [resultMap_ setObject:data forKey:key];
        }
    }
}

// Select the next highlighted result by searching findResults_ for a match just before/after the
// current selection.
- (BOOL)_selectNextResultForward:(BOOL)forward withOffset:(int)offset
{
    long long overflowAdustment = [dataSource totalScrollbackOverflow] - [dataSource scrollbackOverflow];
    long long width = [dataSource width];
    long long maxPos = -1;
    long long minPos = -1;
    int start;
    int stride;
    if (forward) {
        start = [findResults_ count] - 1;
        stride = -1;
        if (absLastFindStartY < 0) {
            minPos = -1;
        } else {
            minPos = lastFindStartX + (long long) absLastFindStartY * width + offset;
        }
    } else {
        start = 0;
        stride = 1;
        if (absLastFindStartY < 0) {
            maxPos = (1 + [dataSource numberOfLines] + overflowAdustment) * width;
        } else {
            maxPos = lastFindStartX + (long long) absLastFindStartY * width - offset;
        }
    }
    BOOL found = NO;
    BOOL redraw = NO;
    int i = start;
    for (int j = 0; j < [findResults_ count]; j++) {
        SearchResult* r = [findResults_ objectAtIndex:i];
        long long pos = r->startX + (long long)r->absStartY * width;
        if (!found &&
            ((maxPos >= 0 && pos <= maxPos) ||
             (minPos >= 0 && pos >= minPos))) {
                found = YES;
                redraw = YES;
                startX = r->startX;
                startY = r->absStartY - overflowAdustment;
                endX = r->endX;
                endY = r->absEndY - overflowAdustment;
                [self setSelectionTime];
        }
        i += stride;
    }

    if (!found && !foundResult_ && [findResults_ count] > 0) {
        // Wrap around
        SearchResult* r = [findResults_ objectAtIndex:start];
        found = YES;
        startX = r->startX;
        startY = r->absStartY - overflowAdustment;
        endX = r->endX;
        endY = r->absEndY - overflowAdustment;
        [self setSelectionTime];
        if (forward) {
            [self beginFlash:FlashWrapToTop];
        } else {
            [self beginFlash:FlashWrapToBottom];
        }
    }

    if (found) {
        // Lock scrolling after finding text
        ++endX; // make it half-open
        [(PTYScroller*)([[self enclosingScrollView] verticalScroller]) setUserScroll:YES];

        [self _scrollToCenterLine:endY];
        [self setNeedsDisplay:YES];
        lastFindStartX = startX;
        lastFindEndX = endX;
        absLastFindStartY = (long long)startY + overflowAdustment;
        absLastFindEndY = (long long)endY + overflowAdustment;
        foundResult_ = YES;
    }

    if (!_findInProgress && !foundResult_) {
        // Clear the selection.
        startX = startY = endX = endY = -1;
        [self setSelectionTime];
        absLastFindStartY = absLastFindEndY = -1;
        redraw = YES;
    }

    if (redraw) {
        [self setNeedsDisplay:YES];
    }

    return found;
}

- (FindContext *)initialFindContext
{
    return &initialFindContext_;
}

// continueFind is called by a timer in the client until it returns NO. It does
// two things:
// 1. If _findInProgress is true, search for more results in the dataSource and
//   call _addResultFromX:absY:toX:toAbsY: for each.
// 2. If searchingForNextResult_ is true, highlight the next result before/after
//   the current selection and flip searchingForNextResult_ to false.
- (BOOL)continueFind
{
    BOOL more = NO;
    BOOL redraw = NO;

    assert([self findInProgress]);
    if (_findInProgress) {
        // Collect more results.
        more = [dataSource continueFindAllResults:findResults_
                                        inContext:[dataSource findContext]];
    }
    if (!more) {
        _findInProgress = NO;
    }
    // Add new results to map.
    for (int i = nextOffset_; i < [findResults_ count]; i++) {
        SearchResult* r = [findResults_ objectAtIndex:i];
        [self addResultFromX:r->startX
                        absY:r->absStartY
                         toX:r->endX
                      toAbsY:r->absEndY];
        redraw = YES;
    }
    nextOffset_ = [findResults_ count];

    // Highlight next result if needed.
    if (searchingForNextResult_) {
        if ([self _selectNextResultForward:searchingForward_
                                withOffset:findOffset_]) {
            searchingForNextResult_ = NO;
        }
    }

    if (redraw) {
        [self setNeedsDisplay:YES];
    }
    return more;
}

- (void)resetFindCursor
{
    lastFindStartX = lastFindEndX = absLastFindStartY = absLastFindEndY = -1;
}

- (BOOL)findString:(NSString *)aString
  forwardDirection:(BOOL)direction
      ignoringCase:(BOOL)ignoreCase
             regex:(BOOL)regex
        withOffset:(int)offset
{
    searchingForward_ = direction;
    findOffset_ = offset;
    if ([findString_ isEqualToString:aString] &&
        findRegex_ == regex &&
        findIgnoreCase_ == ignoreCase) {
        foundResult_ = NO;  // select the next item before/after the current selection.
        searchingForNextResult_ = YES;
        // I would like to call _selectNextResultForward:withOffset: here, but
        // it results in drawing errors (drawing is clipped to the findbar for
        // some reason). So we return YES and continueFind is run from a timer
        // and everything works fine. The 100ms delay introduced is not
        // noticable.
        return YES;
    } else {
        // Begin a brand new search.
        if (_findInProgress) {
            [dataSource cancelFindInContext:[dataSource findContext]];
        }

        lastFindStartX = lastFindEndX = 0;
        absLastFindStartY = absLastFindEndY = (long long)([dataSource numberOfLines] + 1) + [dataSource totalScrollbackOverflow];

        // Search backwards from the end. This is slower than searching
        // forwards, but most searches are reverse searches begun at the end,
        // so it will get a result sooner.
        [dataSource initFindString:aString
                  forwardDirection:NO
                      ignoringCase:ignoreCase
                             regex:regex
                       startingAtX:0
                       startingAtY:[dataSource numberOfLines] + 1 + [dataSource totalScrollbackOverflow]
                        withOffset:0
                         inContext:[dataSource findContext]
                   multipleResults:YES];

        [initialFindContext_.substring release];
        initialFindContext_ = *[dataSource findContext];
        initialFindContext_.results = nil;
        initialFindContext_.substring = [initialFindContext_.substring copy];
        [dataSource saveFindContextAbsPos];
        _findInProgress = YES;

        // Reset every bit of state.
        [self clearHighlights];

        // Initialize state with new values.
        findRegex_ = regex;
        findIgnoreCase_ = ignoreCase;
        findResults_ = [[NSMutableArray alloc] init];
        searchingForNextResult_ = YES;
        findString_ = [aString copy];

        [self setNeedsDisplay:YES];
        return YES;
    }
}

- (void)clearHighlights
{
    [findString_ release];
    findString_ = nil;
    [findResults_ release];
    findResults_ = nil;
    nextOffset_ = 0;
    foundResult_ = NO;
    [resultMap_ removeAllObjects];
    searchingForNextResult_ = NO;
}

// transparency
- (double)transparency
{
    return (transparency);
}

- (void)setTransparency:(double)fVal
{
    transparency = fVal;
    [dimmedColorCache_ removeAllObjects];
    [self setNeedsDisplay:YES];
}

- (double)blend
{
    return blend;
}

- (void)setBlend:(double)fVal
{
    blend = MIN(MAX(0.3, fVal), 1);
    [dimmedColorCache_ removeAllObjects];
    [self setNeedsDisplay:YES];
}

- (void)setSmartCursorColor:(BOOL)value
{
    colorInvertedCursor = value;
    [dimmedColorCache_ removeAllObjects];
}

- (void)setMinimumContrast:(double)value
{
    minimumContrast_ = value;
    [memoizedContrastingColor_ release];
    memoizedContrastingColor_ = nil;
    [dimmedColorCache_ removeAllObjects];
}

- (void)setDimmingAmount:(double)value
{
    dimmingAmount_ = value;
    [cachedBackgroundColor_ release];
    cachedBackgroundColor_ = nil;
    [dimmedColorCache_ removeAllObjects];
    [[self superview] setNeedsDisplay:YES];
}

- (BOOL)useTransparency
{
    return [[[[dataSource session] tab] realParentWindow] useTransparency];
}

// service stuff
- (id)validRequestorForSendType:(NSString *)sendType returnType:(NSString *)returnType
{
    if (sendType != nil && [sendType isEqualToString: NSStringPboardType]) {
        return self;
    }

    return ([super validRequestorForSendType: sendType returnType: returnType]);
}

- (BOOL)writeSelectionToPasteboard:(NSPasteboard *)pboard types:(NSArray *)types
{
    NSString *copyString;

    if (openingContextMenu_) {
        // It is agonizingly slow to copy hundreds of thousands of lines just because the context
        // menu is opening. Services use this to get access to the clipboard contents but
        // it's lousy to hang for a few minutes for a feature that won't be used very much, esp. for
        // such large selections.
        int savedEndY = endY;
        const int maxLinesToWrite = 10000;
        endY = MIN(startY + maxLinesToWrite, endY);
        copyString = [self selectedText];
        endY = savedEndY;
    } else {
        copyString = [self selectedText];
    }

    if (copyString && [copyString length]>0) {
        [pboard declareTypes: [NSArray arrayWithObject: NSStringPboardType] owner: self];
        [pboard setString: copyString forType: NSStringPboardType];
        return YES;
    }

    return NO;
}

- (BOOL)readSelectionFromPasteboard:(NSPasteboard *)pboard
{
    return NO;
}

// This textview is about to be hidden behind another tab.
- (void)aboutToHide
{
    selectionScrollDirection = 0;
}

// Called from a timer. Update the alpha value for the graphic and request
// that the view be redrawn.
- (void)setFlashAlpha
{
    NSDate* now = [NSDate date];
    double interval = [now timeIntervalSinceDate:lastFlashUpdate_];
    double ratio = interval / 0.016;
    // Decrement proprotionate to the time between calls (exactly 0.05 if time
    // was 0.016 sec).
    flashing_ -= 0.05 * ratio;
    if (flashing_ < 0) {
        // All done.
        flashing_ = 0;
    } else {
        // Schedule another decrementation.
        [lastFlashUpdate_ release];
        lastFlashUpdate_ = [now retain];
        [NSTimer scheduledTimerWithTimeInterval:0.016
                                         target:self
                                       selector:@selector(setFlashAlpha)
                                       userInfo:nil
                                        repeats:NO];
    }
    [self setNeedsDisplay:YES];
}

- (void)beginFlash:(int)image
{
    flashImage_ = image;
    if (flashing_ == 0) {
        // The timer is not running so start it.
        [lastFlashUpdate_ release];
        lastFlashUpdate_ = [[NSDate date] retain];
        [NSTimer scheduledTimerWithTimeInterval:0.016
                                         target:self
                                       selector:@selector(setFlashAlpha)
                                       userInfo:nil
                                        repeats:NO];
    }
    // Turn the image to opaque and ask to redraw the screen.
    flashing_ = 1;
    [self setNeedsDisplay:YES];
}

- (NSRect)cursorRect
{
    NSRect frame = [self visibleRect];
    double x = MARGIN + charWidth * ([dataSource cursorX] - 1);
    double y = frame.origin.y + lineHeight * ([dataSource cursorY] - 1);
    return NSMakeRect(x, y, charWidth, lineHeight);
}

- (NSPoint)cursorLocationInScreenCoordinates
{
    NSRect cursorFrame = [self cursorRect];
    double x = cursorFrame.origin.x + cursorFrame.size.width / 2;
    double y = cursorFrame.origin.y + cursorFrame.size.height / 2;
    if ([self hasMarkedText]) {
        x = imeCursorLastPos_.x + 1;
        y = imeCursorLastPos_.y + lineHeight / 2;
    }
    NSPoint p = NSMakePoint(x, y);
    p = [self convertPoint:p toView:nil];
    p = [[self window] convertBaseToScreen:p];
    return p;
}

// Returns the location of the cursor relative to the origin of findCursorWindow_.
- (NSPoint)globalCursorLocation
{
    NSPoint p = [self cursorLocationInScreenCoordinates];
    p = [findCursorWindow_ convertScreenToBase:p];
    return p;
}

// Returns the proper frame for findCursorWindow_, including every screen that the
// "hole" will be in.
- (NSRect)_cursorScreenFrame
{
    NSRect frame = NSZeroRect;
    for (NSScreen *aScreen in [NSScreen screens]) {
        NSRect screenFrame = [aScreen frame];
        if (NSIntersectsRect([[self window] frame], screenFrame)) {
            frame = NSUnionRect(frame, screenFrame);
        }
    }
    if (NSEqualRects(frame, NSZeroRect)) {
        frame = [[self window] frame];
    }
    return frame;
}

- (void)createFindCursorWindow
{
    findCursorWindow_ = [[NSWindow alloc] initWithContentRect:NSZeroRect
                                                    styleMask:NSBorderlessWindowMask
                                                      backing:NSBackingStoreBuffered
                                                        defer:YES];
    [findCursorWindow_ setOpaque:NO];
    [findCursorWindow_ makeKeyAndOrderFront:nil];
    [findCursorWindow_ setLevel:NSFloatingWindowLevel];
    [findCursorWindow_ setAlphaValue:0];
    [findCursorWindow_ setFrame:[self _cursorScreenFrame] display:YES];
    [[NSAnimationContext currentContext] setDuration:0.5];
    [[findCursorWindow_ animator] setAlphaValue:0.7];

    findCursorView_ = [[FindCursorView alloc] initWithFrame:NSMakeRect(0, 0, [[self window] frame].size.width, [[self window] frame].size.height)];
    NSPoint p = [self globalCursorLocation];
    findCursorView_.cursor = p;
    [findCursorWindow_ setContentView:findCursorView_];
    [findCursorView_ release];

    findCursorBlinkTimer_ = [NSTimer scheduledTimerWithTimeInterval:0.1
                                                             target:self
                                                           selector:@selector(invalidateCursor)
                                                           userInfo:nil
                                                            repeats:YES];
}

- (void)invalidateCursor
{
    int HEIGHT = [dataSource height];
    NSRect rect = [self cursorRect];
    int yStart = [dataSource cursorY] - 1;
    rect.origin.y = (yStart + [dataSource numberOfLines] - HEIGHT + 1) * lineHeight - [self cursorHeight];
    rect.size.height = [self cursorHeight];
    [self setNeedsDisplayInRect:rect];
}

- (void)beginFindCursor:(BOOL)hold
{
    [self showCursor];
    if (!findCursorView_) {
        [self createFindCursorWindow];
    } else {
        [findCursorWindow_ setAlphaValue:1];
    }
    [findCursorTeardownTimer_ invalidate];
    autoHideFindCursor_ = NO;
    if (hold) {
        findCursorTeardownTimer_ = [NSTimer scheduledTimerWithTimeInterval:kFindCursorHoldTime
                                                                    target:self
                                                                  selector:@selector(startCloseFindCursorWindow)
                                                                  userInfo:nil
                                                                   repeats:NO];
    } else {
        findCursorTeardownTimer_ = nil;
    }
}

- (void)placeFindCursorOnAutoHide
{
    autoHideFindCursor_ = YES;
}

- (BOOL)isFindingCursor
{
    return findCursorView_ != nil;
}

- (void)startCloseFindCursorWindow
{
    findCursorTeardownTimer_ = nil;
    if (autoHideFindCursor_ && [self isFindingCursor]) {
        [self endFindCursor];
    }
}

- (void)closeFindCursorWindow:(NSTimer *)timer
{
    NSWindowController *win = [timer userInfo];
    [win close];
    [findCursorBlinkTimer_ invalidate];
    findCursorBlinkTimer_ = nil;
    findCursorTeardownTimer_ = nil;
}

- (void)endFindCursor
{
    [[findCursorWindow_ animator] setAlphaValue:0];
    [findCursorTeardownTimer_ invalidate];
    findCursorTeardownTimer_ = [NSTimer scheduledTimerWithTimeInterval:[[NSAnimationContext currentContext] duration]
                                                                target:self
                                                              selector:@selector(closeFindCursorWindow:)
                                                              userInfo:findCursorWindow_
                                                               repeats:NO];
    findCursorWindow_ = nil;
    findCursorView_ = nil;
}

// The background color is cached separately from other dimmed colors because
// it may be used with different alpha values than foreground colors.
- (NSColor *)cachedDimmedBackgroundColorWithAlpha:(double)alpha
{
    if (!cachedBackgroundColor_ || cachedBackgroundColorAlpha_ != alpha) {
        [cachedBackgroundColor_ release];
        cachedBackgroundColor_ = [[self _dimmedColorFrom:[[self defaultBGColor] colorWithAlphaComponent:alpha]] retain];
        cachedBackgroundColorAlpha_ = alpha;
    }
    return cachedBackgroundColor_;
}

- (void)drawFlippedBackground:(NSRect)bgRect toPoint:(NSPoint)dest
{
    PTYScrollView* scrollView = (PTYScrollView*)[self enclosingScrollView];
    BOOL hasBGImage = [scrollView backgroundImage] != nil;
    double alpha = 1.0 - transparency;
    if (hasBGImage) {
        [(PTYScrollView *)[self enclosingScrollView] drawBackgroundImageRect:bgRect
                                                                     toPoint:dest
                                                             useTransparency:[self useTransparency]];
                // Blend default bg color
        NSColor *aColor = [self colorForCode:ALTSEM_BG_DEFAULT
                              alternateSemantics:YES
					    bold:NO
				    isBackground:YES];
	[[aColor colorWithAlphaComponent:1 - blend] set];
        NSRectFillUsingOperation(NSMakeRect(dest.x + bgRect.origin.x,
                                            dest.y + bgRect.origin.y,
                                            bgRect.size.width,
                                            bgRect.size.height), NSCompositeSourceOver);
    } else {
        // No bg image
        if (![self useTransparency]) {
            alpha = 1;
        }
        if (!dimOnlyText_) {
            [[self cachedDimmedBackgroundColorWithAlpha:alpha] set];
        } else {
            [[[self defaultBGColor] colorWithAlphaComponent:alpha] set];
        }
        NSRect fillDest = bgRect;
        fillDest.origin.y += fillDest.size.height;
        NSRectFillUsingOperation(fillDest, NSCompositeCopy);
    }
}

- (void)drawBackground:(NSRect)bgRect toPoint:(NSPoint)dest
{
    PTYScrollView* scrollView = (PTYScrollView*)[self enclosingScrollView];
    BOOL hasBGImage = [scrollView backgroundImage] != nil;
    double alpha = 1.0 - transparency;
    if (hasBGImage) {
        [(PTYScrollView *)[self enclosingScrollView] drawBackgroundImageRect:bgRect
                                                                     toPoint:dest
                                                             useTransparency:[self useTransparency]];
	// Blend default bg color over bg image.
        NSColor *aColor = [self colorForCode:ALTSEM_BG_DEFAULT
                              alternateSemantics:YES
					    bold:NO
				    isBackground:YES];
        [[aColor colorWithAlphaComponent:1 - blend] set];
        NSRectFillUsingOperation(NSMakeRect(dest.x + bgRect.origin.x,
                                            dest.y + bgRect.origin.y,
                                            bgRect.size.width,
                                            bgRect.size.height),
                                 NSCompositeSourceOver);
    } else {
        // No bg image
        if (![self useTransparency]) {
            alpha = 1;
        }
        if (!dimOnlyText_) {
            [[self cachedDimmedBackgroundColorWithAlpha:alpha] set];
        } else {
            [[[self defaultBGColor] colorWithAlphaComponent:alpha] set];
        }
        NSRectFillUsingOperation(bgRect, NSCompositeCopy);
    }
}

- (void)drawBackground:(NSRect)bgRect
{
    PTYScrollView* scrollView = (PTYScrollView*)[self enclosingScrollView];
    BOOL hasBGImage = [scrollView backgroundImage] != nil;
    double alpha = 1.0 - transparency;
    if (hasBGImage) {
        [(PTYScrollView *)[self enclosingScrollView] drawBackgroundImageRect:bgRect
                                                             useTransparency:[self useTransparency]];
                // Blend default bg color over bg iamge.
        NSColor *aColor = [self colorForCode:ALTSEM_BG_DEFAULT
                          alternateSemantics:YES
                                        bold:NO
                                isBackground:YES];
	[[aColor colorWithAlphaComponent:1 - blend] set];
	NSRectFillUsingOperation(bgRect, NSCompositeSourceOver);
    } else {
        // Either draw a normal bg or, if transparency is off, blend the default bg color over the bg image.
        if (![self useTransparency]) {
            alpha = 1;
        }
        if (!dimOnlyText_) {
            [[self cachedDimmedBackgroundColorWithAlpha:alpha] set];
        } else {
            [[[self defaultBGColor] colorWithAlphaComponent:alpha] set];
        }
        NSRectFillUsingOperation(bgRect, NSCompositeCopy);
    }
}

- (BOOL)getAndResetChangedSinceLastExpose
{
    BOOL temp = changedSinceLastExpose_;
    changedSinceLastExpose_ = NO;
    return temp;
}

- (BOOL)isAnyCharSelected
{
    if (startX <= -1 || (startY == endY && startX == endX)) {
        return NO;
    } else {
        return YES;
    }
}

- (void)clearMatches
{
    [resultMap_ removeAllObjects];
}

- (NSString *)getWordForX:(int)x
                        y:(int)y
                   startX:(int *)startx
                   startY:(int *)starty
                     endX:(int *)endx
                     endY:(int *)endy
{
    int tmpX;
    int tmpY;
    int x1;
    int yStart;
    int x2;
    int y2;
    int width = [dataSource width];

    if (x < 0) {
        x = 0;
    }
    if (x >= width) {
        x = width - 1;
    }

    // Search backward from (x, y) to find the beginning of the word.
    tmpX = x;
    tmpY = y;
    // If the char at (x,y) is not whitespace, then go into a mode where
    // word characters are selected as blocks; else go into a mode where
    // whitespace is selected as a block.
    screen_char_t* initialLine = [dataSource getLineAtIndex:tmpY];
    assert(initialLine);
    screen_char_t sct = initialLine[tmpX];
    BOOL selectWordChars = [self classifyChar:sct.code isComplex:sct.complexChar] != CHARTYPE_WHITESPACE;

    while (tmpX >= 0) {
        screen_char_t* theLine = [dataSource getLineAtIndex:tmpY];

        if ([self shouldSelectCharForWord:theLine[tmpX].code isComplex:theLine[tmpX].complexChar selectWordChars:selectWordChars]) {
            tmpX--;
            if (tmpX < 0 && tmpY > 0) {
                // Wrap tmpX, tmpY to the end of the previous line.
                theLine = [dataSource getLineAtIndex:tmpY-1];
                if (theLine[width].code != EOL_HARD) {
                    // check if there's a hard line break
                    tmpY--;
                    tmpX = width - 1;
                }
            }
        } else {
            break;
        }
    }
    if (tmpX != x) {
        // Advance back to the right of the char that caused us to break.
        tmpX++;
    }

    // Ensure the values are sane, although I think none of these cases will
    // ever occur.
    if (tmpX < 0) {
        tmpX = 0;
    }
    if (tmpY < 0) {
        tmpY = 0;
    }
    if (tmpX >= width) {
        tmpX = 0;
        tmpY++;
    }
    if (tmpY >= [dataSource numberOfLines]) {
        tmpY = [dataSource numberOfLines] - 1;
    }

    // Save to startx, starty.
    if (startx) {
        *startx = tmpX;
        [self setSelectionTime];
    }
    if (starty) {
        *starty = tmpY;
    }
    x1 = tmpX;
    yStart = tmpY;


    // Search forward from x to find the end of the word.
    tmpX = x;
    tmpY = y;
    while (tmpX < width) {
        screen_char_t* theLine = [dataSource getLineAtIndex:tmpY];
        if ([self shouldSelectCharForWord:theLine[tmpX].code isComplex:theLine[tmpX].complexChar selectWordChars:selectWordChars]) {
            tmpX++;
            if (tmpX >= width && tmpY < [dataSource numberOfLines]) {
                if (theLine[width].code != EOL_HARD) {
                    // check if there's a hard line break
                    tmpY++;
                    tmpX = 0;
                }
            }
        } else {
            break;
        }
    }

    // Back off from trailing char.
    if (tmpX != x) {
        tmpX--;
    }

    // Sanity checks.
    if (tmpX < 0) {
        tmpX = width - 1;
        tmpY--;
    }
    if (tmpY < 0) {
        tmpY = 0;
    }
    if (tmpX >= width) {
        tmpX = width - 1;
    }
    if (tmpY >= [dataSource numberOfLines]) {
        tmpY = [dataSource numberOfLines] - 1;
    }

    // Save to endx, endy.
    if (endx) {
        *endx = tmpX+1;
    }
    if (endy) {
        *endy = tmpY;
    }

    // Grab the contents to return.
    x2 = tmpX+1;
    y2 = tmpY;

    return [self contentFromX:x1
                            Y:yStart
                          ToX:x2
                            Y:y2
                          pad:YES
           includeLastNewline:NO
       trimTrailingWhitespace:NO];
}

- (double)perceivedBrightness:(NSColor*) c
{
    return PerceivedBrightness([c redComponent], [c greenComponent], [c blueComponent]);
}

@end

//
// private methods
//
@implementation PTYTextView (Private)

- (PTYFontInfo*)getFontForChar:(UniChar)ch
                     isComplex:(BOOL)complex
                       fgColor:(int)fgColor
                    renderBold:(BOOL*)renderBold
{
    BOOL isBold = *renderBold && useBoldFont;
    *renderBold = NO;
    PTYFontInfo* theFont;
    BOOL usePrimary = !complex && (ch < 128);
    if (!usePrimary && !complex) {
        // Try to use the primary font for non-ascii characters, but only
        // if it has the glyph.
        usePrimary = [primaryFont hasGlyphForCharacter:ch];
    }

    if (usePrimary) {
        if (isBold) {
            theFont = primaryFont.boldVersion;
            if (!theFont) {
                theFont = primaryFont;
                *renderBold = YES;
            }
        } else {
            theFont = primaryFont;
        }
    } else {
        if (isBold) {
            theFont = secondaryFont.boldVersion;
            if (!theFont) {
                theFont = secondaryFont;
                *renderBold = YES;
            }
        } else {
            theFont = secondaryFont;
        }
    }

    return theFont;
}

// Returns true if the sequence of characters starting at (x, y) is not repeated
// TAB_FILLERs followed by a tab.
- (BOOL)isTabFillerOrphanAtX:(int)x Y:(int)y
{
    const int realWidth = [dataSource width] + 1;
    screen_char_t buffer[realWidth];
    screen_char_t* theLine = [dataSource getLineAtIndex:y withBuffer:buffer];
    int maxSearch = [dataSource width];
    while (maxSearch > 0) {
        if (x == [dataSource width]) {
            x = 0;
            ++y;
            if (y == [dataSource numberOfLines]) {
                return YES;
            }
            theLine = [dataSource getLineAtIndex:y withBuffer:buffer];
        }
        if (theLine[x].code != TAB_FILLER) {
            if (theLine[x].code == '\t') {
                return NO;
            } else {
                return YES;
            }
        }
        ++x;
        --maxSearch;
    }
    return YES;
}

// Returns true iff the tab character after a run of TAB_FILLERs starting at
// (x,y) is selected.
- (BOOL)isFutureTabSelectedAfterX:(int)x Y:(int)y
{
    const int realWidth = [dataSource width] + 1;
    screen_char_t buffer[realWidth];
    screen_char_t* theLine = [dataSource getLineAtIndex:y withBuffer:buffer];
    while (x < [dataSource width] && theLine[x].code == TAB_FILLER) {
        ++x;
    }
    if ([self _isCharSelectedInRow:y col:x checkOld:NO] &&
        theLine[x].code == '\t') {
        return YES;
    } else {
        return NO;
    }
}

- (NSColor*)colorWithRed:(double)r green:(double)g blue:(double)b alpha:(double)a withPerceivedBrightness:(CGFloat)t
{
    /*
     Given:
     a vector c [c1, c2, c3] (the starting color)
     a vector e [e1, e2, e3] (an extreme color we are moving to, normally black or white)
     a vector A [a1, a2, a3] (the perceived brightness transform)
     a linear function f(Y)=AY (perceived brightness for color Y)
     a constant t (target perceived brightness)
     find a vector X such that F(X)=t
     and X lies on a straight line between c and e

     Define a parametric vector x(p) = [x1(p), x2(p), x3(p)]:
     x1(p) = p*e1 + (1-p)*c1
     x2(p) = p*e2 + (1-p)*c2
     x3(p) = p*e3 + (1-p)*c3

     when p=0, x=c
     when p=1, x=e

     the line formed by x(p) from p=0 to p=1 is the line from c to e.

     Our goal: find the value of p where f(x(p))=t

     We know that:
                            [x1(p)]
     f(X) = AX = [a1 a2 a3] [x2(p)] = a1x1(p) + a2x2(p) + a3x3(p)
                            [x3(p)]
     Expand and solve for p:
        t = a1*(p*e1 + (1-p)*c1) + a2*(p*e2 + (1-p)*c2) + a3*(p*e3 + (1-p)*c3)
        t = a1*(p*e1 + c1 - p*c1) + a2*(p*e2 + c2 - p*c2) + a3*(p*e3 + c3 - p*c3)
        t = a1*p*e1 + a1*c1 - a1*p*c1 + a2*p*e2 + a2*c2 - a2*p*c2 + a3*p*e3 + a3*c3 - a3*p*c3
        t = a1*p*e1 - a1*p*c1 + a2*p*e2 - a2*p*c2 + a3*p*e3 - a3*p*c3 + a1*c1 + a2*c2 + a3*c3
        t = p*(a2*e1 - a1*c1 + a2*e2 - a2*c2 + a3*e3 - a3*c3) + a1*c1 + a2*c2 + a3*c3
        t - (a1*c1 + a2*c2 + a3*c3) = p*(a1*e1 - a1*c1 + a2*e2 - a2*c2 + a3*e3 - a3*c3)
        p = (t - (a1*c1 + a2*c2 + a3*c3)) / (a1*e1 - a1*c1 + a2*e2 - a2*c2 + a3*e3 - a3*c3)
     */
    const CGFloat c1 = r;
    const CGFloat c2 = g;
    const CGFloat c3 = b;

    CGFloat k;
    if (PerceivedBrightness(r, g, b) < t) {
        k = 1;
    } else {
        k = 0;
    }
    const CGFloat e1 = k;
    const CGFloat e2 = k;
    const CGFloat e3 = k;

    const CGFloat a1 = RED_COEFFICIENT;
    const CGFloat a2 = GREEN_COEFFICIENT;
    const CGFloat a3 = BLUE_COEFFICIENT;

    const CGFloat p = (t - (a1*c1 + a2*c2 + a3*c3)) / (a1*(e1 - c1) + a2*(e2 - c2) + a3*(e3 - c3));

    const CGFloat x1 = p * e1 + (1 - p) * c1;
    const CGFloat x2 = p * e2 + (1 - p) * c2;
    const CGFloat x3 = p * e3 + (1 - p) * c3;

    return [self _dimmedColorFrom:[NSColor colorWithCalibratedRed:x1 green:x2 blue:x3 alpha:a]];
}

- (NSColor*)computeColorWithComponents:(double *)mainComponents
         withContrastAgainstComponents:(double *)otherComponents
{
    const double r = mainComponents[0];
    const double g = mainComponents[1];
    const double b = mainComponents[2];
    const double a = mainComponents[3];

    const double or = otherComponents[0];
    const double og = otherComponents[1];
    const double ob = otherComponents[2];

    double mainBrightness = PerceivedBrightness(r, g, b);
    double otherBrightness = PerceivedBrightness(or, og, ob);
    CGFloat brightnessDiff = fabs(mainBrightness - otherBrightness);
    if (brightnessDiff < minimumContrast_) {
        CGFloat error = fabs(brightnessDiff - minimumContrast_);
        CGFloat targetBrightness = mainBrightness;
        if (mainBrightness < otherBrightness) {
            targetBrightness -= error;
            if (targetBrightness < 0) {
                const double alternative = otherBrightness + minimumContrast_;
                const double baseContrast = otherBrightness;
                const double altContrast = MIN(alternative, 1) - otherBrightness;
                if (altContrast > baseContrast) {
                    targetBrightness = alternative;
                }
            }
        } else {
            targetBrightness += error;
            if (targetBrightness > 1) {
                const double alternative = otherBrightness - minimumContrast_;
                const double baseContrast = 1 - otherBrightness;
                const double altContrast = otherBrightness - MAX(alternative, 0);
                if (altContrast > baseContrast) {
                    targetBrightness = alternative;
                }
            }
        }
        targetBrightness = MIN(MAX(0, targetBrightness), 1);
        return [self colorWithRed:r
                            green:g
                             blue:b
                            alpha:a
                    withPerceivedBrightness:targetBrightness];
    } else {
        return nil;
    }
}

- (NSColor*)color:(NSColor*)mainColor withContrastAgainst:(NSColor*)otherColor
{
    double rgb[4];
    rgb[0] = [mainColor redComponent];
    rgb[1] = [mainColor greenComponent];
    rgb[2] = [mainColor blueComponent];
    rgb[3] = [mainColor alphaComponent];

    double orgb[3];
    orgb[0] = [otherColor redComponent];
    orgb[1] = [otherColor greenComponent];
    orgb[2] = [otherColor blueComponent];

    if (!memoizedContrastingColor_ ||
        memcmp(rgb, memoizedMainRGB_, sizeof(rgb)) ||
        memcmp(orgb, memoizedOtherRGB_, sizeof(orgb))) {
        // We memoize the last returned value not so much for performance as for
        // consistency. It ensures that two consecutive calls for the same color
        // will return the same pointer. See the note at the call site in
        // _constructRuns:theLine:...matches:.
        [memoizedContrastingColor_ release];
        memoizedContrastingColor_ = [[self computeColorWithComponents:rgb
                                        withContrastAgainstComponents:orgb] retain];
        if (!memoizedContrastingColor_) {
            memoizedContrastingColor_ = [mainColor retain];
        }
        memmove(memoizedMainRGB_, rgb, sizeof(rgb));
        memmove(memoizedOtherRGB_, orgb, sizeof(orgb));
    }
    return memoizedContrastingColor_;
}

- (void)_constructRuns:(NSPoint)initialPoint
               theLine:(screen_char_t *)theLine
            sharedData:(SharedCharacterRunData *)sharedData
                  runs:(NSMutableArray *)runs
              reversed:(BOOL)reversed
            bgselected:(BOOL)bgselected
                 width:(const int)width
            indexRange:(NSRange)indexRange
               bgColor:(NSColor*)bgColor
               matches:(NSData*)matches
{
    CharacterRun* currentRun = NULL;
    const char* matchBytes = [matches bytes];
    int lastForegroundColor = -1;
    int lastAlternateForegroundSemantics = -1;
    int lastBold = 2;  // Bold is a one-bit field so it can never equal 2.
    NSColor *lastColor = nil;

    CharacterRun *prevChar = [[[CharacterRun alloc] init] autorelease];
    BOOL havePrevChar = NO;
    CGFloat curX = initialPoint.x;
    CharacterRun *thisChar = [[[CharacterRun alloc] init] autorelease];
    for (int i = indexRange.location; i < indexRange.location + indexRange.length; i++) {
        if (theLine[i].code == DWC_RIGHT) {
            continue;
        }
        BOOL doubleWidth = i < width - 1 && (theLine[i + 1].code == DWC_RIGHT);
        unichar thisCharUnichar = 0;
        NSString* thisCharString = nil;
        CGFloat thisCharAdvance;

        if (theLine[i].code < 128 && !theLine[i].complexChar) {
            thisChar.antiAlias = asciiAntiAlias;
        } else {
            thisChar.antiAlias = nonasciiAntiAlias;
        }
        BOOL isSelection = NO;

        // Figure out the color for this char.
        if (bgselected) {
            // Is a selection.
            isSelection = YES;
	    // NOTE: This could be optimized by caching the color.
            thisChar.color = [self _dimmedColorFrom:selectedTextColor];
        } else {
            // Not a selection.
            if (reversed &&
                theLine[i].alternateForegroundSemantics &&
                theLine[i].foregroundColor == ALTSEM_FG_DEFAULT) {
                // Has default foreground color so use background color.
                if (!dimOnlyText_) {
                    thisChar.color = [self _dimmedColorFrom:defaultBGColor];
                } else {
                    thisChar.color = defaultBGColor;
                }
            } else {
                if (theLine[i].foregroundColor == lastForegroundColor &&
                    theLine[i].alternateForegroundSemantics == lastAlternateForegroundSemantics &&
                    theLine[i].bold == lastBold) {
                    // Looking up colors with -colorForCode:... is expensive and it's common to
                    // have consecutive characters with the same color.
                    thisChar.color = lastColor;
                } else {
                    // Not reversed or not subject to reversing (only default
                    // foreground color is drawn in reverse video).
                    thisChar.color = [self colorForCode:theLine[i].foregroundColor
                                     alternateSemantics:theLine[i].alternateForegroundSemantics
                                                   bold:theLine[i].bold
                                           isBackground:NO];
                    lastForegroundColor = theLine[i].foregroundColor;
                    lastAlternateForegroundSemantics = theLine[i].alternateForegroundSemantics;
                    lastBold = theLine[i].bold;
                    lastColor = thisChar.color;
                }
            }
        }

        if (matches && !isSelection) {
            // Test if this is a highlighted match from a find.
            int theIndex = i / 8;
            int mask = 1 << (i & 7);
            if (theIndex < [matches length] && matchBytes[theIndex] & mask) {
                thisChar.color = [NSColor colorWithCalibratedRed:0 green:0 blue:0 alpha:1];
            }
        }

        if (minimumContrast_ > 0.001 && bgColor) {
            thisChar.color = [self color:thisChar.color withContrastAgainst:bgColor];
        }
        BOOL drawable;
        if (blinkShow || ![self _charBlinks:theLine[i]]) {
            // This char is either not blinking or during the "on" cycle of the
            // blink. It should be drawn.

            // Set the character type and its unichar/string.
            if (theLine[i].complexChar) {
                thisChar.runType = kCharacterRunSingleCharWithCombiningMarks;
                thisCharString = ComplexCharToStr(theLine[i].code);
                assert(thisCharString);
                drawable = YES;  // TODO: not all unicode is drawable
            } else {
                // Non-complex char
                thisChar.runType = kCharacterRunMultipleSimpleChars;

                // TODO: There are other spaces in unicode that should be supported.
                drawable = (theLine[i].code != 0 &&
                            theLine[i].code != '\t' &&
                            !(theLine[i].code >= ITERM2_PRIVATE_BEGIN &&
                              theLine[i].code <= ITERM2_PRIVATE_END));

                if (drawable) {
                    thisCharUnichar = theLine[i].code;
                }
            }
        } else {
            // Chatacter hidden because of blinking.
            thisChar.runType = kCharacterRunMultipleSimpleChars;
            drawable = NO;
        }

        // Set all other common attributes.
        if (doubleWidth) {
            thisCharAdvance = charWidth * 2;
        } else {
            thisCharAdvance = charWidth;
        }

        if (drawable) {
            BOOL fakeBold = theLine[i].bold;
            thisChar.fontInfo = [self getFontForChar:theLine[i].code
                                           isComplex:theLine[i].complexChar
                                             fgColor:theLine[i].foregroundColor
                                          renderBold:&fakeBold];
            thisChar.fakeBold = fakeBold;

            // Create a new run if needed (this char differs from the previous
            // or is the first in this line or comes after a nondrawable.
            // NOTE: The test for thisChar->color == prevChar->color is a gross hack
            // but I think it's safe. Obviously, == is a wrong way to compare
            // colors. Because colors are never dealloced within this loop,
            // pointer equality implies color equality (but color equality does NOT
            // imply pointer equality). This is fragile but fast and any false
            // negatives have a minor performance hit.
            BOOL beginNewRun = NO;
            if (!havePrevChar || ![thisChar isCompatibleWith:prevChar]) {
                beginNewRun = YES;
                havePrevChar = YES;
            }
            if (beginNewRun) {
                if (currentRun) {
                    [runs addObjectsFromArray:[currentRun runsWithGlyphs]];
                }
                // Begin a new run.
                currentRun = [[thisChar copy] autorelease];
                [currentRun clearRange];
                currentRun.sharedData = sharedData;
                currentRun.x = curX;
            }

            if (thisChar.runType == kCharacterRunMultipleSimpleChars) {
                [currentRun appendCode:thisCharUnichar withAdvance:thisCharAdvance];
            } else {
                [currentRun appendCodesFromString:thisCharString withAdvance:thisCharAdvance];
            }
        } else {
            havePrevChar = NO;
            thisChar.fakeBold = NO;
            thisChar.fontInfo = nil;
        }

        // draw underline
        // TODO(georgen): Move this to the drawing functions!
        if (theLine[i].underline && drawable) {
            [thisChar.color set];
            NSRectFill(NSMakeRect(curX,
                                  initialPoint.y + lineHeight - 2,
                                  doubleWidth ? charWidth * 2 : charWidth,
                                  1));
        }
        curX += thisCharAdvance;
        prevChar.runType = thisChar.runType;
        prevChar.fontInfo = thisChar.fontInfo;
        prevChar.color = thisChar.color;
        prevChar.fakeBold = thisChar.fakeBold;
        prevChar.antiAlias = thisChar.antiAlias;
    }

    if (currentRun) {
        [runs addObjectsFromArray:[currentRun runsWithGlyphs]];
    }
}

- (void)_advancedDrawChar:(unichar*)codes
                 numCodes:(int)numCodes
                 fontInfo:(PTYFontInfo*)fontInfo
                    color:(NSColor*)color
                       at:(NSPoint)pos
                    width:(CGFloat)width
                 fakeBold:(BOOL)fakeBold
                antiAlias:(BOOL)antiAlias
{
    NSString* str = [NSString stringWithCharacters:codes
                                            length:numCodes];
    NSDictionary* attrs;
    if (advancedFontRendering && antiAlias) {
        attrs = [NSDictionary dictionaryWithObjectsAndKeys:
                               fontInfo.font, NSFontAttributeName,
                               color, NSForegroundColorAttributeName,
                               [NSNumber numberWithFloat:strokeThickness], NSStrokeWidthAttributeName,
                               nil];
    } else {
        attrs = [NSDictionary dictionaryWithObjectsAndKeys:
                 fontInfo.font, NSFontAttributeName,
                 color, NSForegroundColorAttributeName,
                 nil];
    }
    NSGraphicsContext *ctx = [NSGraphicsContext currentContext];
    [ctx saveGraphicsState];
    [ctx setCompositingOperation:NSCompositeSourceOver];
    NSMutableAttributedString* attributedString = [[[NSMutableAttributedString alloc] initWithString:str
                                                                                          attributes:attrs] autorelease];
    // Note that drawInRect doesn't use the right baseline, but drawWithRect
    // does.
    //
    // This technique was picked because it can find glyphs that aren't in the
    // selected font (e.g., tests/radical.txt). It does a fairly nice job on
    // laying out combining marks. For now, it fails in two known cases:
    // 1. Enclosing marks (q in a circle shows as a q)
    // 2. U+239d, a part of a paren for graphics drawing, doesn't quite render
    //    right (though it appears to need to render in another char's cell).
    // Other rejected approaches included using CTFontGetGlyphsForCharacters+
    // CGContextShowGlyphsWithAdvances, which doesn't render thai characters
    // correctly in UTF-8-demo.txt.
    //
    // We use width*2 so that wide characters that are not double width chars
    // render properly. These are font-dependent. See tests/suits.txt for an
    // example.
    [attributedString drawWithRect:NSMakeRect(pos.x,
                                              pos.y + fontInfo.baselineOffset + lineHeight,
                                              width*2,
                                              lineHeight)
                           options:0];  // NSStringDrawingUsesLineFragmentOrigin
    if (fakeBold) {
        // If anti-aliased, drawing twice at the same position makes the strokes thicker.
        // If not anti-alised, draw one pixel to the right.
        [attributedString drawWithRect:NSMakeRect(pos.x + (antiAlias ? 0 : 1),
                                                  pos.y + fontInfo.baselineOffset + lineHeight,
                                                  width*2,
                                                  lineHeight)
                               options:0];  // NSStringDrawingUsesLineFragmentOrigin
    }
    [ctx restoreGraphicsState];
}

- (void)_drawComplexCharRun:(CharacterRun *)currentRun
                        ctx:(CGContextRef)ctx
               initialPoint:(NSPoint)initialPoint
                  antiAlias:(BOOL)antiAlias
{
    [self _advancedDrawChar:[currentRun codes]
                   numCodes:currentRun.range.length
                   fontInfo:currentRun.fontInfo
                      color:currentRun.color
                         at:NSMakePoint(currentRun.x,
                                        initialPoint.y)
                      width:[currentRun advances][0].width
                   fakeBold:currentRun.fakeBold
                  antiAlias:antiAlias];
}

- (void)_drawBasicCharRunAdvanced:(CharacterRun *)currentRun
                              ctx:(CGContextRef)ctx
                     initialPoint:(NSPoint)initialPoint
{
    CGFloat x = currentRun.x;
    for (int i = 0; i < currentRun.range.length; i++) {
        [self _advancedDrawChar:[currentRun codes] + i
                       numCodes:1
                       fontInfo:currentRun.fontInfo
                          color:currentRun.color
                             at:NSMakePoint(x,
                                            initialPoint.y)
                          width:[currentRun advances][i].width
                       fakeBold:currentRun.fakeBold
                      antiAlias:currentRun.antiAlias];
        x += [currentRun advances][i].width;
    }
}

- (void)_drawBasicCharRun:(CharacterRun *)currentRun
                      ctx:(CGContextRef)ctx
             initialPoint:(NSPoint)initialPoint
{
    CGGlyph *glyphs = [currentRun glyphs];

    CGContextSelectFont(ctx,
                        [[currentRun.fontInfo.font fontName] UTF8String],
                        [currentRun.fontInfo.font pointSize],
                        kCGEncodingMacRoman);
    CGContextSetFillColorSpace(ctx, [[currentRun.color colorSpace] CGColorSpace]);
    int componentCount = [currentRun.color numberOfComponents];

    CGFloat components[componentCount];
    [currentRun.color getComponents:components];
    CGContextSetFillColor(ctx, components);

    double y = initialPoint.y + lineHeight + currentRun.fontInfo.baselineOffset;
    int x = currentRun.x;
    // Flip vertically and translate to (x, y).
    CGContextSetTextMatrix(ctx, CGAffineTransformMake(1.0,  0.0,
                                                      0.0, -1.0,
                                                      x,    y));

    CGContextShowGlyphsWithAdvances(ctx, glyphs, [currentRun advances], currentRun.range.length);

    if (currentRun.fakeBold) {
        // If anti-aliased, drawing twice at the same position makes the strokes thicker.
        // If not anti-alised, draw one pixel to the right.
        CGContextSetTextMatrix(ctx, CGAffineTransformMake(1.0,  0.0,
                                                          0.0, -1.0,
                                                          x + (currentRun.antiAlias ? 0 : 1),
                                                          y));

        CGContextShowGlyphsWithAdvances(ctx, glyphs, [currentRun advances], currentRun.range.length);
    }
}

- (void)_drawRuns:(NSPoint)initialPoint runs:(NSArray *)runs
{
    CGContextRef ctx = (CGContextRef)[[NSGraphicsContext currentContext] graphicsPort];
    CGContextSetTextDrawingMode(ctx, kCGTextFill);

    for (CharacterRun *currentRun in runs) {
        CGContextSetShouldAntialias(ctx, currentRun.antiAlias);

        if (currentRun.runType == kCharacterRunMultipleSimpleChars) {
            if (currentRun.antiAlias && advancedFontRendering) {
                [self _drawBasicCharRunAdvanced:currentRun
                                            ctx:ctx
                                   initialPoint:initialPoint];
            } else {
                [self _drawBasicCharRun:currentRun
                                    ctx:ctx
                           initialPoint:initialPoint];
            }
        } else {
            [self _drawComplexCharRun:currentRun
                                  ctx:ctx
                         initialPoint:initialPoint
                            antiAlias:currentRun.antiAlias];
        }
    }
}

- (void)_drawCharactersInLine:(screen_char_t*)theLine
                      inRange:(NSRange)indexRange
              startingAtPoint:(NSPoint)initialPoint
                   bgselected:(BOOL)bgselected
                     reversed:(BOOL)reversed
                      bgColor:(NSColor*)bgColor
                      matches:(NSData*)matches
{
    const int width = [dataSource width];
    SharedCharacterRunData *sharedData = [SharedCharacterRunData sharedCharacterRunDataWithCapacity:width];
    NSMutableArray *runs = [NSMutableArray arrayWithCapacity:width];
    [self _constructRuns:initialPoint
                 theLine:theLine
              sharedData:sharedData
                    runs:runs
                reversed:reversed
              bgselected:bgselected
                   width:width
              indexRange:indexRange
                 bgColor:bgColor
                 matches:matches];

    [self _drawRuns:initialPoint runs:runs];
}

- (void)_drawStripesInRect:(NSRect)rect
{
    [NSGraphicsContext saveGraphicsState];
    NSRectClip(rect);
    [[NSGraphicsContext currentContext] setCompositingOperation:NSCompositeSourceOver];

    const CGFloat kStripeWidth = 40;
    const double kSlope = 1;

    for (CGFloat x = kSlope * -fmod(rect.origin.y, kStripeWidth * 2) -2 * kStripeWidth ;
         x < rect.origin.x + rect.size.width;
         x += kStripeWidth * 2) {
        if (x + 2 * kStripeWidth + rect.size.height * kSlope < rect.origin.x) {
            continue;
        }
        NSBezierPath* thePath = [NSBezierPath bezierPath];

        [thePath moveToPoint:NSMakePoint(x, rect.origin.y + rect.size.height)];
        [thePath lineToPoint:NSMakePoint(x + kSlope * rect.size.height, rect.origin.y)];
        [thePath lineToPoint:NSMakePoint(x + kSlope * rect.size.height + kStripeWidth, rect.origin.y)];
        [thePath lineToPoint:NSMakePoint(x + kStripeWidth, rect.origin.y + rect.size.height)];
        [thePath closePath];

        [[[NSColor redColor] colorWithAlphaComponent:0.15] set];
        [thePath fill];
    }
    [NSGraphicsContext restoreGraphicsState];
}

- (BOOL)_drawLine:(int)line AtY:(double)curY toPoint:(NSPoint*)toPoint
{
    BOOL anyBlinking = NO;
#ifdef DEBUG_DRAWING
    int screenstartline = [self frame].origin.y / lineHeight;
    DebugLog([NSString stringWithFormat:@"Draw line %d (%d on screen)", line, (line - screenstartline)]);
#endif
    const BOOL stripes = useBackgroundIndicator_ &&
        [[[[dataSource session] tab] realParentWindow] broadcastInputToSession:[dataSource session]];
    int WIDTH = [dataSource width];
    screen_char_t* theLine = [dataSource getLineAtIndex:line];
    PTYScrollView* scrollView = (PTYScrollView*)[self enclosingScrollView];
    BOOL hasBGImage = [scrollView backgroundImage] != nil;
    double selectedAlpha = 1.0 - transparency;
    double alphaIfTransparencyInUse = [self useTransparency] ? 1.0 - transparency : 1.0;
    BOOL reversed = [[dataSource terminal] screenMode];
    NSColor *aColor = nil;

    // Redraw margins
    NSRect leftMargin = NSMakeRect(0, curY, MARGIN, lineHeight);
    NSRect rightMargin;
    NSRect visibleRect = [self visibleRect];
    rightMargin.origin.x = charWidth * WIDTH;
    rightMargin.origin.y = curY;
    rightMargin.size.width = visibleRect.size.width - rightMargin.origin.x;
    rightMargin.size.height = lineHeight;

    aColor = [self colorForCode:ALTSEM_BG_DEFAULT
             alternateSemantics:YES
                           bold:NO
                   isBackground:YES];

    aColor = [aColor colorWithAlphaComponent:selectedAlpha];
    [aColor set];
    if (hasBGImage) {
        if (toPoint) {
            [scrollView drawBackgroundImageRect:leftMargin
                                        toPoint:NSMakePoint(toPoint->x + leftMargin.origin.x,
                                                            toPoint->y + leftMargin.size.height)
                                useTransparency:[self useTransparency]];
            [scrollView drawBackgroundImageRect:rightMargin
                                        toPoint:NSMakePoint(toPoint->x + rightMargin.origin.x,
                                                            toPoint->y + rightMargin.size.height)
                                useTransparency:[self useTransparency]];
                        // Blend default bg color over bg iamge.
                        [[aColor colorWithAlphaComponent:1 - blend] set];
                        NSRectFillUsingOperation(NSMakeRect(toPoint->x + leftMargin.origin.x,
                                                                                                toPoint->y + leftMargin.origin.y,
                                                                                                leftMargin.size.width,
                                                                                                leftMargin.size.height), NSCompositeSourceOver);
                        NSRectFillUsingOperation(NSMakeRect(toPoint->x + rightMargin.origin.x,
                                                                                                toPoint->y + rightMargin.origin.y,
                                                                                                rightMargin.size.width,
                                                                                                rightMargin.size.height), NSCompositeSourceOver);
                } else {
            [scrollView drawBackgroundImageRect:leftMargin
                                useTransparency:[self useTransparency]];
            [scrollView drawBackgroundImageRect:rightMargin
                                useTransparency:[self useTransparency]];

                        // Blend default bg color over bg iamge.
                        [[aColor colorWithAlphaComponent:1 - blend] set];
                        NSRectFillUsingOperation(leftMargin, NSCompositeSourceOver);
                        NSRectFillUsingOperation(rightMargin, NSCompositeSourceOver);
                }
                [aColor set];
    } else {
                // No BG image
        if (toPoint) {
            NSRectFill(NSMakeRect(toPoint->x + leftMargin.origin.x,
                                  toPoint->y,
                                  leftMargin.size.width,
                                  leftMargin.size.height));
            NSRectFill(NSMakeRect(toPoint->x + rightMargin.origin.x,
                                  toPoint->y,
                                  rightMargin.size.width,
                                  rightMargin.size.height));
        } else {
            if (hasBGImage) {
                NSRectFillUsingOperation(leftMargin, NSCompositeSourceOver);
                NSRectFillUsingOperation(rightMargin, NSCompositeSourceOver);
            } else {
                aColor = [aColor colorWithAlphaComponent:alphaIfTransparencyInUse];
                [aColor set];
                NSRectFill(leftMargin);
                NSRectFill(rightMargin);
            }
        }
    }

    // Contiguous sections of background with the same colour
    // are combined into runs and draw as one operation
    int bgstart = -1;
    int j = 0;
    int bgColor = 0;
    BOOL bgAlt = NO;
    BOOL bgselected = NO;
    BOOL isMatch = NO;
    NSData* matches = [resultMap_ objectForKey:[NSNumber numberWithLongLong:line + [dataSource totalScrollbackOverflow]]];
    const char* matchBytes = [matches bytes];

    // Iterate over each character in the line
    while (j <= WIDTH) {
        if (theLine[j].code == DWC_RIGHT) {
            // Do not draw the right-hand side of double-width characters.
            j++;
            continue;
        }
        if (blinkAllowed_ && theLine[j].blink) {
            anyBlinking = YES;
        }

        BOOL selected;
        if (theLine[j].code == DWC_SKIP) {
            selected = NO;
        } else if (theLine[j].code == TAB_FILLER) {
            if ([self isTabFillerOrphanAtX:j Y:line]) {
                // Treat orphaned tab fillers like spaces.
                selected = [self _isCharSelectedInRow:line col:j checkOld:NO];
            } else {
                // Select all leading tab fillers iff the tab is selected.
                selected = [self isFutureTabSelectedAfterX:j Y:line];
            }
        } else {
            selected = [self _isCharSelectedInRow:line col:j checkOld:NO];
        }
        BOOL double_width = j < WIDTH - 1 && (theLine[j+1].code == DWC_RIGHT);
        BOOL match = NO;
        if (matchBytes) {
            // Test if this char is a highlighted match from a Find.
            const int theIndex = j / 8;
            const int bitMask = 1 << (j & 7);
            match = theIndex < [matches length] && (matchBytes[theIndex] & bitMask);
        }

        if (j != WIDTH && bgstart < 0) {
            // Start new run
            bgstart = j;
            bgColor = theLine[j].backgroundColor;
            bgAlt = theLine[j].alternateBackgroundSemantics;
            bgselected = selected;
            isMatch = match;
        }

        if (j != WIDTH &&
            bgselected == selected &&
            theLine[j].backgroundColor == bgColor &&
            match == isMatch &&
            theLine[j].alternateBackgroundSemantics == bgAlt) {
            // Continue the run
            j += (double_width ? 2 : 1);
        } else if (bgstart >= 0) {
            // This run is finished, draw it
            NSRect bgRect = NSMakeRect(floor(MARGIN + bgstart * charWidth),
                                       curY,
                                       ceil((j - bgstart) * charWidth),
                                       lineHeight);

            if (hasBGImage) {
                if (toPoint) {
                    [(PTYScrollView *)[self enclosingScrollView] drawBackgroundImageRect:bgRect
                                                                                 toPoint:NSMakePoint(toPoint->x + bgRect.origin.x,
                                                                                                     toPoint->y + bgRect.size.height)
                                                                         useTransparency:[self useTransparency]];
                } else {
                    [(PTYScrollView *)[self enclosingScrollView] drawBackgroundImageRect:bgRect
                                                                         useTransparency:[self useTransparency]];
                }
            }
            if (!hasBGImage ||
                (isMatch && !bgselected) ||
                !(bgColor == ALTSEM_BG_DEFAULT && bgAlt) ||
                bgselected) {
                // There's no bg image, or there's a nondefault bg on a bg image.
                // We are not drawing an unmolested background image. Some
                // background fill must be drawn. If there is a background image
                // it will be blended 50/50.

                if (isMatch && !bgselected) {
                    aColor = [NSColor colorWithCalibratedRed:1 green:1 blue:0 alpha:1];
                } else if (bgselected) {
                    aColor = selectionColor;
                } else {
                    if (reversed && bgColor == ALTSEM_BG_DEFAULT && bgAlt) {
                        // Reverse video is only applied to default background-
                        // color chars.
                        aColor = [self colorForCode:ALTSEM_FG_DEFAULT
                                 alternateSemantics:YES
                                               bold:NO
                                       isBackground:NO];
                    } else {
                        // Use the regular background color.
                        aColor = [self colorForCode:bgColor
                                 alternateSemantics:bgAlt
                                               bold:NO
                                       isBackground:(bgColor == ALTSEM_BG_DEFAULT)];
                    }
                }
                aColor = [aColor colorWithAlphaComponent:alphaIfTransparencyInUse];
                [aColor set];
                if (toPoint) {
                    bgRect.origin.x += toPoint->x;
                    bgRect.origin.y = toPoint->y;
                }
                NSRectFillUsingOperation(bgRect,
                                         hasBGImage ? NSCompositeSourceOver : NSCompositeCopy);
            } else if (hasBGImage) {
                // There is a bg image and no special background on it. Blend
                // in the default background color.
                aColor = [self colorForCode:ALTSEM_BG_DEFAULT
                         alternateSemantics:YES
                                       bold:NO
                               isBackground:YES];
                aColor = [aColor colorWithAlphaComponent:1 - blend];
                [aColor set];
                NSRectFillUsingOperation(bgRect, NSCompositeSourceOver);
            }

            // Draw red stripes in the background if sending input to all sessions
            if (stripes) {
                [self _drawStripesInRect:bgRect];
            }

            NSPoint textOrigin;
            if (toPoint) {
                textOrigin = NSMakePoint(toPoint->x + MARGIN + bgstart * charWidth,
                                         toPoint->y);
            } else {
                textOrigin = NSMakePoint(MARGIN + bgstart*charWidth,
                                         curY);
            }
            [self _drawCharactersInLine:theLine
                                inRange:NSMakeRange(bgstart, j - bgstart)
                        startingAtPoint:textOrigin
                             bgselected:bgselected
                               reversed:reversed
                                bgColor:aColor
                                matches:matches];
            bgstart = -1;
            // Return to top of loop without incrementing j so this
            // character gets the chance to start its own run
        } else {
            // Don't need to draw and not on a run, move to next char
            j += (double_width ? 2 : 1);
        }
    }
    return anyBlinking;
}


- (void)_drawCharacter:(screen_char_t)screenChar
               fgColor:(int)fgColor
    alternateSemantics:(BOOL)fgAlt
                fgBold:(BOOL)fgBold
                   AtX:(double)X
                     Y:(double)Y
           doubleWidth:(BOOL)double_width
         overrideColor:(NSColor*)overrideColor
{
    screen_char_t temp = screenChar;
    temp.foregroundColor = fgColor;
    temp.alternateForegroundSemantics = fgAlt;
    temp.bold = fgBold;
    SharedCharacterRunData *sharedData = [SharedCharacterRunData sharedCharacterRunDataWithCapacity:kMaxParts];
    NSMutableArray *runs = [NSMutableArray arrayWithCapacity:kMaxParts];

    // Draw the characters.
    [self _constructRuns:NSMakePoint(X, Y)
                 theLine:&temp
              sharedData:sharedData
                    runs:runs
                reversed:NO
              bgselected:NO
                   width:[dataSource width]
              indexRange:NSMakeRange(0, 1)
                 bgColor:nil
                 matches:nil];
    // If an override color is given, change the runs' colors.
    if (overrideColor) {
        for (CharacterRun *run in runs) {
            run.color = overrideColor;
        }
    }
    [self _drawRuns:NSMakePoint(X, Y) runs:runs];

    // draw underline
    if (screenChar.underline && screenChar.code) {
        if (overrideColor) {
            [overrideColor set];
        } else {
            [[self colorForCode:fgColor
               alternateSemantics:fgAlt
                           bold:fgBold
                   isBackground:NO] set];
        }

        NSRectFill(NSMakeRect(X,
                              Y + lineHeight - 2,
                              double_width ? charWidth * 2 : charWidth,
                              1));
    }
}

// Compute the length, in charWidth cells, of the input method text.
- (int)inputMethodEditorLength
{
    if (![self hasMarkedText]) {
        return 0;
    }
    NSString* str = [markedText string];

    const int maxLen = [str length] * kMaxParts;
    screen_char_t buf[maxLen];
    screen_char_t fg, bg;
    memset(&bg, 0, sizeof(bg));
    memset(&fg, 0, sizeof(fg));
    int len;
    StringToScreenChars(str,
                        buf,
                        fg,
                        bg,
                        &len,
                        [[dataSource session] doubleWidth],
                        NULL);

    // Count how many additional cells are needed due to double-width chars
    // that span line breaks being wrapped to the next line.
    int x = [dataSource cursorX] - 1;  // cursorX is 1-based
    int width = [dataSource width];
    int extra = 0;
    int curX = x;
    for (int i = 0; i < len; ++i) {
        if (curX == 0 && buf[i].code == DWC_RIGHT) {
            ++extra;
            ++curX;
        }
        ++curX;
        curX %= width;
    }
    return len + extra;
}

- (BOOL)drawInputMethodEditorTextAt:(int)xStart
                                  y:(int)yStart
                              width:(int)width
                             height:(int)height
                       cursorHeight:(double)cursorHeight
{
    // draw any text for NSTextInput
    if ([self hasMarkedText]) {
        NSString* str = [markedText string];
        const int maxLen = [str length] * kMaxParts;
        screen_char_t buf[maxLen];
        screen_char_t fg = {0}, bg = {0};
        fg.foregroundColor = ALTSEM_FG_DEFAULT;
        fg.alternateForegroundSemantics = YES;
        fg.bold = NO;
        fg.blink = NO;
        fg.underline = NO;
        memset(&bg, 0, sizeof(bg));
        int len;
        int cursorIndex = (int)IM_INPUT_SELRANGE.location;
        StringToScreenChars(str,
                            buf,
                            fg,
                            bg,
                            &len,
                            [[dataSource session] doubleWidth],
                            &cursorIndex);
        int cursorX = 0;
        int baseX = floor(xStart * charWidth + MARGIN);
        int i;
        int y = (yStart + [dataSource numberOfLines] - height) * lineHeight;
        int cursorY = y;
        int x = baseX;
        int preWrapY = 0;
        BOOL justWrapped = NO;
        BOOL foundCursor = NO;
        for (i = 0; i < len; ) {
            SharedCharacterRunData *sharedData = [SharedCharacterRunData sharedCharacterRunDataWithCapacity:width * kMaxParts];
            NSMutableArray *runs = [NSMutableArray arrayWithCapacity:width * kMaxParts];
            const int remainingCharsInBuffer = len - i;
            const int remainingCharsInLine = width - xStart;
            int charsInLine = MIN(remainingCharsInLine,
                                  remainingCharsInBuffer);
            int skipped = 0;
            if (charsInLine + i < len &&
                buf[charsInLine + i].code == DWC_RIGHT) {
                // If we actually drew 'charsInLine' chars then half of a
                // double-width char would be drawn. Skip it and draw it on the
                // next line.
                skipped = 1;
                --charsInLine;
            }
            // Draw the background.
            NSRect r = NSMakeRect(x,
                                  y,
                                  charsInLine * charWidth,
                                  lineHeight);
            if (!dimOnlyText_) {
                [[self _dimmedColorFrom:defaultBGColor] set];
            } else {
                [defaultBGColor set];
            }
            NSRectFill(r);

            // Draw the characters.
            [self _constructRuns:NSMakePoint(x, y)
                         theLine:buf
                      sharedData:sharedData
                            runs:runs
                        reversed:NO
                      bgselected:NO
                           width:[dataSource width]
                      indexRange:NSMakeRange(i, charsInLine)
                         bgColor:nil
                         matches:nil];
            [self _drawRuns:NSMakePoint(x, y) runs:runs];

            // Draw an underline.
            [defaultFGColor set];
            NSRect s = NSMakeRect(x,
                                  y + lineHeight - 1,
                                  charsInLine * charWidth,
                                  1);
            NSRectFill(s);

            // Save the cursor's cell coords
            if (i <= cursorIndex && i + charsInLine > cursorIndex) {
                // The char the cursor is at was drawn in this line.
                const int cellsAfterStart = cursorIndex - i;
                cursorX = x + charWidth * cellsAfterStart;
                cursorY = y;
                foundCursor = YES;
            }

            // Advance the cell and screen coords.
            xStart += charsInLine + skipped;
            if (xStart == width) {
                justWrapped = YES;
                preWrapY = y;
                xStart = 0;
                yStart++;
            } else {
                justWrapped = NO;
            }
            x = floor(xStart * charWidth + MARGIN);
            y = (yStart + [dataSource numberOfLines] - height) * lineHeight;
            i += charsInLine;
        }

        if (!foundCursor && i == cursorIndex) {
            if (justWrapped) {
                cursorX = MARGIN + width * charWidth;
                cursorY = preWrapY;
            } else {
                cursorX = x;
                cursorY = y;
            }
        }
        const double kCursorWidth = 2.0;
        double rightMargin = MARGIN + [dataSource width] * charWidth;
        if (cursorX + kCursorWidth >= rightMargin) {
            // Make sure the cursor doesn't draw in the margin. Shove it left
            // a little bit so it fits.
            cursorX = rightMargin - kCursorWidth;
        }
        NSRect cursorFrame = NSMakeRect(cursorX,
                                        cursorY,
                                        2.0,
                                        cursorHeight);
        imeCursorLastPos_ = cursorFrame.origin;
        if ([self isFindingCursor]) {
            NSPoint cp = [self globalCursorLocation];
            if (!NSEqualPoints(findCursorView_.cursor, cp)) {
                findCursorView_.cursor = cp;
                [findCursorView_ setNeedsDisplay:YES];
            }
        }
        [[self _dimmedColorFrom:[NSColor colorWithCalibratedRed:1 green:1 blue:0 alpha:1]] set];
        NSRectFill(cursorFrame);

        return TRUE;
    }
    return FALSE;
}

- (double)cursorHeight
{
    return lineHeight;
}

- (void)_drawCursor
{
    [self _drawCursorTo:nil];
}

- (NSColor*)_charBackground:(screen_char_t)c
{
    if ([[dataSource terminal] screenMode]) {
        // reversed
        return [self colorForCode:c.foregroundColor
               alternateSemantics:c.alternateForegroundSemantics
                             bold:c.bold
                     isBackground:YES];
    } else {
        // normal
        return [self colorForCode:c.backgroundColor
               alternateSemantics:c.alternateBackgroundSemantics
                             bold:false
                     isBackground:YES];
    }
}

- (double)_brightnessOfCharBackground:(screen_char_t)c
{
    return [self perceivedBrightness:[[self _charBackground:c] colorUsingColorSpaceName:NSCalibratedRGBColorSpace]];
}

// Return the value in 'values' closest to target.
- (CGFloat)_minimumDistanceOf:(CGFloat)target fromAnyValueIn:(NSArray*)values
{
    CGFloat md = 1;
    for (NSNumber* n in values) {
        CGFloat dist = fabs(target - [n doubleValue]);
        if (dist < md) {
            md = dist;
        }
    }
    return md;
}

// Return the value between 0 and 1 that is farthest from any value in 'constraints'.
- (CGFloat)_farthestValueFromAnyValueIn:(NSArray*)constraints
{
    if ([constraints count] == 0) {
        return 0;
    }

    NSArray* sortedConstraints = [constraints sortedArrayUsingSelector:@selector(compare:)];
    double minVal = [[sortedConstraints objectAtIndex:0] doubleValue];
    double maxVal = [[sortedConstraints lastObject] doubleValue];

    CGFloat bestDistance = 0;
    CGFloat bestValue = -1;
    CGFloat prev = [[sortedConstraints objectAtIndex:0] doubleValue];
    for (NSNumber* np in sortedConstraints) {
        CGFloat n = [np doubleValue];
        const CGFloat dist = fabs(n - prev) / 2;
        if (dist > bestDistance) {
            bestDistance = dist;
            bestValue = (n + prev) / 2;
        }
        prev = n;
    }
    if (minVal > bestDistance) {
        bestValue = 0;
        bestDistance = minVal;
    }
    if (1 - maxVal > bestDistance) {
        bestValue = 1;
        bestDistance = 1 - maxVal;  // Analyzer warning is ok here; best to keep this to avoid future bugs.
    }

    return bestValue;
}

- (NSColor *)_randomColor
{
    double r = arc4random() % 256;
    double g = arc4random() % 256;
    double b = arc4random() % 256;
    return [NSColor colorWithDeviceRed:r/255.0
                                 green:g/255.0
                                  blue:b/255.0
                                 alpha:1];
}

- (void)_drawCursorTo:(NSPoint*)toOrigin
{
    int WIDTH, HEIGHT;
    screen_char_t* theLine;
    int yStart, x1;
    double cursorWidth, cursorHeight;
    double curX, curY;
    BOOL double_width;
    double alpha = [self useTransparency] ? 1.0 - transparency : 1.0;
    const BOOL reversed = [[dataSource terminal] screenMode];

    WIDTH = [dataSource width];
    HEIGHT = [dataSource height];
    x1 = [dataSource cursorX] - 1;
    yStart = [dataSource cursorY] - 1;

    NSRect docVisibleRect = [[self enclosingScrollView] documentVisibleRect];
    int lastVisibleLine = docVisibleRect.origin.y / [self lineHeight] + HEIGHT;
    int cursorLine = [dataSource numberOfLines] - [dataSource height] + [dataSource cursorY] - [dataSource scrollbackOverflow];
    if (cursorLine > lastVisibleLine) {
        return;
    }
    if (cursorLine < 0) {
        return;
    }

    if (charWidth < charWidthWithoutSpacing) {
        cursorWidth = charWidth;
    } else {
        cursorWidth = charWidthWithoutSpacing;
    }
    cursorHeight = [self cursorHeight];


    if ([self blinkingCursor] &&
        [[self window] isKeyWindow] &&
        [[[dataSource session] tab] activeSession] == [dataSource session] &&
        x1 == oldCursorX &&
        yStart == oldCursorY) {
        // Allow the cursor to blink if it is configured, the window is key, this session is active
        // in the tab, and the cursor has not moved since the last draw.
        showCursor = blinkShow;
    } else {
        showCursor = YES;
    }

    // Draw the regular cursor only if there's not an IME open as it draws its
    // own cursor.
    if (![self hasMarkedText] && CURSOR) {
        if (showCursor && x1 <= WIDTH && x1 >= 0 && yStart >= 0 && yStart < HEIGHT) {
            // get the cursor line
            screen_char_t* lineAbove = nil;
            screen_char_t* lineBelow = nil;
            theLine = [dataSource getLineAtScreenIndex:yStart];
            if (yStart > 0) {
                lineAbove = [dataSource getLineAtScreenIndex:yStart - 1];
            }
            if (yStart < HEIGHT) {
                lineBelow = [dataSource getLineAtScreenIndex:yStart + 1];
            }
            double_width = 0;
            screen_char_t screenChar = theLine[x1];
            if (x1 == WIDTH) {
                screenChar = theLine[x1 - 1];
                screenChar.code = 0;
                screenChar.complexChar = NO;
            }
            int aChar = screenChar.code;
            if (aChar) {
                if (aChar == DWC_RIGHT && x1 > 0) {
                    x1--;
                    screenChar = theLine[x1];
                    aChar = screenChar.code;
                }
                double_width = (x1 < WIDTH-1) && (theLine[x1+1].code == DWC_RIGHT);
            }
            curX = floor(x1 * charWidth + MARGIN);
            curY = toOrigin ? toOrigin->y + (yStart + 1) * lineHeight - cursorHeight :
                (yStart + [dataSource numberOfLines] - HEIGHT + 1) * lineHeight - cursorHeight;
            if (!toOrigin && [self isFindingCursor]) {
                NSPoint cp = [self globalCursorLocation];
                if (!NSEqualPoints(findCursorView_.cursor, cp)) {
                    findCursorView_.cursor = cp;
                    [findCursorView_ setNeedsDisplay:YES];
                }
            }
            NSColor *bgColor;
            if (colorInvertedCursor) {
                if (reversed) {
                    bgColor = [self colorForCode:screenChar.backgroundColor
                              alternateSemantics:screenChar.alternateBackgroundSemantics
                                            bold:screenChar.bold
                                    isBackground:NO];
                    bgColor = [bgColor colorWithAlphaComponent:alpha];
                } else {
                    bgColor = [self colorForCode:screenChar.foregroundColor
                              alternateSemantics:screenChar.alternateForegroundSemantics
                                            bold:screenChar.bold
                                    isBackground:NO];
                    bgColor = [bgColor colorWithAlphaComponent:alpha];
                }

                NSMutableArray* constraints = [NSMutableArray arrayWithCapacity:2];
                CGFloat bgBrightness = [self perceivedBrightness:[bgColor colorUsingColorSpaceName:NSCalibratedRGBColorSpace]];
                if (x1 > 0) {
                    [constraints addObject:[NSNumber numberWithDouble:[self _brightnessOfCharBackground:theLine[x1 - 1]]]];
                }
                if (x1 < WIDTH) {
                    [constraints addObject:[NSNumber numberWithDouble:[self _brightnessOfCharBackground:theLine[x1 + 1]]]];
                }
                if (lineAbove) {
                    [constraints addObject:[NSNumber numberWithDouble:[self _brightnessOfCharBackground:lineAbove[x1]]]];
                }
                if (lineBelow) {
                    [constraints addObject:[NSNumber numberWithDouble:[self _brightnessOfCharBackground:lineBelow[x1]]]];
                }
                if ([self _minimumDistanceOf:bgBrightness fromAnyValueIn:constraints] < gSmartCursorBgThreshold) {
                    CGFloat b = [self _farthestValueFromAnyValueIn:constraints];
                    bgColor = [NSColor colorWithCalibratedRed:b green:b blue:b alpha:1];
                }

                [bgColor set];
            } else {
                bgColor = [self defaultCursorColor];
                [[bgColor colorWithAlphaComponent:alpha] set];
            }
            if ([self isFindingCursor]) {
                [[self _randomColor] set];
            }

            BOOL frameOnly;
            switch (cursorType_) {
                case CURSOR_BOX:
                    // draw the box
                    if ([[self window] isKeyWindow] &&
                        [[[dataSource session] tab] activeSession] == [dataSource session]) {
                        frameOnly = NO;
                        NSRectFill(NSMakeRect(curX,
                                              curY,
                                              ceil(cursorWidth * (double_width ? 2 : 1)),
                                              cursorHeight));
                    } else {
                        frameOnly = YES;
                        NSFrameRect(NSMakeRect(curX,
                                               curY,
                                               ceil(cursorWidth * (double_width ? 2 : 1)),
                                               cursorHeight));
                    }
                    // draw any character on cursor if we need to
                    if (aChar) {
                        // Have a char at the cursor position.
                        if (colorInvertedCursor && !frameOnly) {
                            int fgColor;
                            BOOL fgAlt;
                                                        BOOL fgBold;
                            if ([[self window] isKeyWindow]) {
                                // Draw a character in background color when
                                // window is key.
                                fgColor = screenChar.backgroundColor;
                                fgAlt = screenChar.alternateBackgroundSemantics;
                                                                fgBold = NO;
                            } else {
                                // Draw character in foreground color when there
                                // is just a frame around it.
                                fgColor = screenChar.foregroundColor;
                                fgAlt = screenChar.alternateForegroundSemantics;
                                                                fgBold = screenChar.bold;
                            }

                            // Pick background color for text if is key window, otherwise use fg color for text.
                            int theColor;
                            BOOL alt;
                            BOOL isBold;
                            if ([[self window] isKeyWindow]) {
                                theColor = screenChar.backgroundColor;
                                alt = screenChar.alternateBackgroundSemantics;
                                isBold = screenChar.bold;
                            } else {
                                theColor = screenChar.foregroundColor;
                                alt = screenChar.alternateForegroundSemantics;
                                isBold = screenChar.bold;
                            }

                            // Ensure text has enough contrast by making it black/white if the char's color would be close to the cursor bg.
                            NSColor* proposedForeground = [[self colorForCode:fgColor
                                                           alternateSemantics:fgAlt
                                                                         bold:fgBold
                                                                 isBackground:NO] colorUsingColorSpaceName:NSCalibratedRGBColorSpace];
                            CGFloat fgBrightness = [self perceivedBrightness:proposedForeground];
                            CGFloat bgBrightness = [self perceivedBrightness:[bgColor colorUsingColorSpaceName:NSCalibratedRGBColorSpace]];
                            NSColor* overrideColor = nil;
                            if (!frameOnly && fabs(fgBrightness - bgBrightness) < gSmartCursorFgThreshold) {
                                // foreground and background are very similar. Just use black and
                                // white.
                                if (bgBrightness < 0.5) {
                                    overrideColor = [self _dimmedColorFrom:[NSColor colorWithCalibratedRed:1 green:1 blue:1 alpha:1]];
                                } else {
                                    overrideColor = [self _dimmedColorFrom:[NSColor colorWithCalibratedRed:0 green:0 blue:0 alpha:1]];
                                }
                            }
                            BOOL saved = useBrightBold;
                            useBrightBold = NO;
                            [self _drawCharacter:screenChar
                                         fgColor:theColor
                              alternateSemantics:alt
                                          fgBold:isBold
                                             AtX:x1 * charWidth + MARGIN
                                               Y:curY + cursorHeight - lineHeight
                                     doubleWidth:double_width
                                   overrideColor:overrideColor];
                            useBrightBold = saved;
                        } else {
                            // Non-inverted cursor or cursor is frame
                            int theColor;
                            BOOL alt;
                            BOOL isBold;
                            if ([[self window] isKeyWindow]) {
                                theColor = ALTSEM_CURSOR;
                                alt = YES;
                                isBold = screenChar.bold;
                            } else {
                                theColor = screenChar.foregroundColor;
                                alt = screenChar.alternateForegroundSemantics;
                                isBold = screenChar.bold;
                            }
                            [self _drawCharacter:screenChar
                                         fgColor:theColor
                              alternateSemantics:alt
                                          fgBold:isBold
                                             AtX:x1 * charWidth + MARGIN
                                               Y:curY + cursorHeight - lineHeight
                                     doubleWidth:double_width
                                   overrideColor:nil];
                        }
                    }

                    break;

                case CURSOR_VERTICAL:
                    NSRectFill(NSMakeRect(curX, curY, 1, cursorHeight));
                    break;

                case CURSOR_UNDERLINE:
                    NSRectFill(NSMakeRect(curX,
                                          curY + lineHeight - 2,
                                          ceil(cursorWidth * (double_width ? 2 : 1)),
                                          2));
                    break;
            }
        }
    }

    oldCursorX = x1;
    oldCursorY = yStart;
}

- (void)_useBackgroundIndicatorChanged:(NSNotification *)notification
{
    useBackgroundIndicator_ = [(iTermApplicationDelegate *)[[NSApplication sharedApplication] delegate] useBackgroundPatternIndicator];
    [self setNeedsDisplay:YES];
}

- (void)_scrollToLine:(int)line
{
    NSRect aFrame;
    aFrame.origin.x = 0;
    aFrame.origin.y = line * lineHeight;
    aFrame.size.width = [self frame].size.width;
    aFrame.size.height = lineHeight;
    [self scrollRectToVisible:aFrame];
}

- (void)_scrollToCenterLine:(int)line
{
    NSRect visible = [self visibleRect];
    int visibleLines = (visible.size.height - VMARGIN*2) / lineHeight;
    int lineMargin = (visibleLines - 1) / 2;
    double margin = lineMargin * lineHeight;

    NSRect aFrame;
    aFrame.origin.x = 0;
    aFrame.origin.y = MAX(0, line * lineHeight - margin);
    aFrame.size.width = [self frame].size.width;
    aFrame.size.height = margin * 2 + lineHeight;
    double end = aFrame.origin.y + aFrame.size.height;
    NSRect total = [self frame];
    if (end > total.size.height) {
        double err = end - total.size.height;
        aFrame.size.height -= err;
    }
    [self scrollRectToVisible:aFrame];
}

- (BOOL)_haveHardNewlineAtY:(int)y
{
    screen_char_t *theLine;
    theLine = [dataSource getLineAtIndex:y];
    const int w = [dataSource width];
    return !theLine[w].complexChar && theLine[w].code == EOL_HARD;
}

- (NSString*)_getCharacterAtX:(int)x Y:(int)y
{
    screen_char_t *theLine;
    theLine = [dataSource getLineAtIndex:y];

    if (theLine[x].complexChar) {
        return ComplexCharToStr(theLine[x].code);
    } else {
        return [NSString stringWithCharacters:&theLine[x].code length:1];
    }
}

- (PTYCharType)classifyChar:(unichar)ch
                  isComplex:(BOOL)complex
{
    NSString* aString = CharToStr(ch, complex);
    UTF32Char longChar = CharToLongChar(ch, complex);

    if (longChar == DWC_RIGHT || longChar == DWC_SKIP) {
        return CHARTYPE_DW_FILLER;
    } else if (!longChar ||
               [[NSCharacterSet whitespaceCharacterSet] longCharacterIsMember:longChar] ||
               ch == TAB_FILLER) {
        return CHARTYPE_WHITESPACE;
    } else if ([[NSCharacterSet alphanumericCharacterSet] longCharacterIsMember:longChar] ||
               [[[PreferencePanel sharedInstance] wordChars] rangeOfString:aString].length != 0) {
        return CHARTYPE_WORDCHAR;
    } else {
        // Non-alphanumeric, non-whitespace, non-word, not double-width filler.
        // Miscellaneous symbols, etc.
        return CHARTYPE_OTHER;
    }
}

- (BOOL)shouldSelectCharForWord:(unichar)ch
                      isComplex:(BOOL)complex
                selectWordChars:(BOOL)selectWordChars
{
    switch ([self classifyChar:ch isComplex:complex]) {
        case CHARTYPE_WHITESPACE:
            return !selectWordChars;
            break;

        case CHARTYPE_WORDCHAR:
        case CHARTYPE_DW_FILLER:
            return selectWordChars;
            break;

        case CHARTYPE_OTHER:
            return NO;
            break;
    };
    return NO;
}

+ (NSCharacterSet *)urlCharacterSet
{
    static NSMutableCharacterSet* urlChars;
    if (!urlChars) {
        NSString *chars = [[NSUserDefaults standardUserDefaults] stringForKey:@"URLCharacterSet"];
        if (!chars) {
            // Note: square brackets are included for ipv6 addresses like http://[2600:3c03::f03c:91ff:fe96:6a7a]/
            chars = @".?\\/:;%=&_-,+~#@!*'()|[]";

        }
        urlChars = [[NSMutableCharacterSet characterSetWithCharactersInString:chars] retain];
        [urlChars formUnionWithCharacterSet:[NSCharacterSet alphanumericCharacterSet]];
        [urlChars retain];
    }

    return urlChars;
}

+ (NSCharacterSet *)filenameCharacterSet
{
    static NSMutableCharacterSet* filenameChars;
    if (!filenameChars) {
        filenameChars = [[NSCharacterSet whitespaceCharacterSet] mutableCopy];
        [filenameChars formUnionWithCharacterSet:[PTYTextView urlCharacterSet]];
    }

    return filenameChars;
}

- (BOOL)_stringLooksLikeURL:(NSString*)s
{
    // This is much harder than it sounds.
    // [NSURL URLWithString] is supposed to do this, but it doesn't accept IDN-encoded domains like
    // http://例子.测试
    // Just about any word can be a URL in the local search path. The code that calls this prefers false
    // positives, so just make sure it's not empty and doesn't have illegal characters.
    if ([s rangeOfCharacterFromSet:[[PTYTextView urlCharacterSet] invertedSet]].location != NSNotFound) {
        return NO;
    }
    if ([s length] == 0) {
        return NO;
    }
    return YES;
}

// Any sequence of words separated by spaces or tabs could be a filename. Search the neighborhood
// of words for a valid filename. For example, beforeString could be "blah blah ~/Library/Appli" and
// afterString could be "cation Support/Screen Sharing foo bar baz". This searches outward from
// the point between beforeString and afterString to find a valid path, and would return
// "~/Library/Application Support/Screen sharing" if such a file exists.
- (NSMutableString *)_bruteforcePathFromBeforeString:(NSMutableString *)beforeString
                                         afterString:(NSMutableString *)afterString
                                    workingDirectory:(NSString *)workingDirectory {
    // Remove escaping slashes
    NSString *removeEscapingSlashes = @"\\\\([ \\(\\[\\]\\\\)])";

    [beforeString replaceOccurrencesOfRegex:removeEscapingSlashes withString:@"$1"];
    [afterString replaceOccurrencesOfRegex:removeEscapingSlashes withString:@"$1"];
    beforeString = [[beforeString copy] autorelease];
    // The parens here cause "Foo bar" to become {"Foo", " ", "bar"} rather than {"Foo", "bar"}.
    // Also, there is some kind of weird bug in regexkit. If you do [[beforeChunks mutableCopy] autoRelease]
    // then the items in the array get over-released.
    NSArray *beforeChunks = [beforeString componentsSeparatedByRegex:@"([\t ])"];
    NSArray *afterChunks = [afterString componentsSeparatedByRegex:@"([\t ])"];
    NSMutableString *left = [NSMutableString string];
    // Bail after 100 iterations if nothing is still found.
    int limit = 100;

    for (int i = [beforeChunks count]; i >= 0; i--) {
        NSString *beforeChunk = @"";
        if (i < [beforeChunks count]) {
            beforeChunk = [beforeChunks objectAtIndex:i];
        }

        [left insertString:beforeChunk atIndex:0];
        NSMutableString *possiblePath = [NSMutableString stringWithString:left];

        // Do not search more than 10 chunks forward to avoid starving leftward search.
        for (int j = 0; j < [afterChunks count] && j < 10; j++) {
            [possiblePath appendString:[afterChunks objectAtIndex:j]];
            if ([trouter getFullPath:possiblePath workingDirectory:workingDirectory lineNumber:NULL]) {
                return possiblePath;
            }

            if (--limit == 0) {
                return nil;
            }
        }
    }
    return nil;
}

// Find the bounding rectangle of what could possibly be a single semantic
// string with a character at xi,yi. Lines of | characters are treated as a
// vertical bound.
- (NSRect)boundingRectForCharAtX:(int)xi y:(int)yi
{
    int w = [dataSource width];
    int h = [dataSource numberOfLines];
    int minX = 0;
    int maxX = w - 1;

    // Find lines of at least two | characters on either side of xi,yi to define the min and max
    // horizontal bounds.
    for (int i = xi; i >= 0; i--) {
        if ([[self _getCharacterAtX:i Y:yi] isEqualToString:@"|"] &&
            ((yi > 0 && [[self _getCharacterAtX:i Y:yi - 1] isEqualToString:@"|"]) ||
             (yi < h - 1 && [[self _getCharacterAtX:i Y:yi + 1] isEqualToString:@"|"]))) {
            minX = i + 1;
            break;
        }
    }
    for (int i = xi; i < w; i++) {
        if ([[self _getCharacterAtX:i Y:yi] isEqualToString:@"|"] &&
            ((yi > 0 && [[self _getCharacterAtX:i Y:yi - 1] isEqualToString:@"|"]) ||
             (yi < h - 1 && [[self _getCharacterAtX:i Y:yi + 1] isEqualToString:@"|"]))) {
            maxX = i - 1;
            break;
        }
    }

    // We limit the esarch to 10 lines in each direction.
    // See how high the lines of pipes go
    int minY = MAX(0, yi - 10);
    int maxY = MIN(h - 1, yi + 10);
    for (int i = yi; i >= yi - 10 && i >= 0; i--) {
        if (minX != 0) {
            if (![[self _getCharacterAtX:minX - 1 Y:i] isEqualToString:@"|"]) {
                minY = i + 1;
                break;
            }
        }
        if (maxX != w - 1) {
            if (![[self _getCharacterAtX:maxX + 1 Y:i] isEqualToString:@"|"]) {
                minY = i + 1;
                break;
            }
        }
    }

    // See how low the lines of pipes go
    for (int i = yi; i < h && i < yi + 10; i++) {
        if (minX != 0) {
            if (![[self _getCharacterAtX:minX - 1 Y:i] isEqualToString:@"|"]) {
                maxY = i - 1;
                break;
            }
        }
        if (maxX != w - 1) {
            if (![[self _getCharacterAtX:maxX + 1 Y:i] isEqualToString:@"|"]) {
                maxY = i - 1;
                break;
            }
        }
    }

    return NSMakeRect(minX, minY, maxX - minX + 1, maxY - minY + 1);
}

// Find the prefix (if dir < 0) or suffix (dir > 0) of a string having a
// character at xi,yi.
// If respectHardNewlines is true, then a hard newline always terminates the
// string.
- (NSString *)wrappedStringAtX:(int)xi
                             y:(int)yi
                           dir:(int)dir
           respectHardNewlines:(BOOL)respectHardNewlines
{
    int w = [dataSource width];
    int h = [dataSource height];
    int x = xi;
    int y = yi;
    NSRect bounds = [self boundingRectForCharAtX:xi y:yi];
    int minX = bounds.origin.x;
    int maxX = bounds.origin.x + bounds.size.width - 1;
    int minY = bounds.origin.y;
    int maxY = bounds.origin.y + bounds.size.height - 1;

    // Walk characters until a hard newline (if respected) or the edge of the screen.
    NSMutableString *s = [NSMutableString string];
    screen_char_t *theLine = [dataSource getLineAtIndex:y];
    BOOL first = YES;
    while (y >= minY && y <= maxY) {
        NSString* curChar = [self _getCharacterAtX:x Y:y];

        if (first && dir < 0) {
            // Skip first char when going backwards to avoid getting it in both directions
            first = NO;
        } else if ([curChar isEqualToString:@"\\"] && x == maxX) {
            // Ignore backslash in last position of line
        } else {
            NSString *value = nil;
            if (theLine[x].code == TAB_FILLER) {
                if ([self isTabFillerOrphanAtX:x Y:y]) {
                    value = @" ";
                }
            } else if (theLine[x].code != DWC_RIGHT &&
                       theLine[x].code != DWC_SKIP) {
                value = curChar;
            }
            if (value && [value length] > 0) {
                if ([value length] == 1 && [value characterAtIndex:0] == 0) {
                    value = @" ";
                }
                if (dir > 0) {
                    [s appendString:value];
                } else {
                    [s insertString:value atIndex:0];
                }
            }
        }

        x += dir;
        if (x < minX) {
            x = maxX;
            --y;
            if (respectHardNewlines && y >= minY && minX == 0 && [self _haveHardNewlineAtY:y]) {
                break;
            }
            if (y >= 0) {
                theLine = [dataSource getLineAtIndex:y];
            }
        } else if (x > maxX) {
            x = minX;
            ++y;
            if (respectHardNewlines && y <= maxY && maxX == w - 1 && [self _haveHardNewlineAtY:y]) {
                break;
            }
            if (y < h) {
                theLine = [dataSource getLineAtIndex:y];
            }
        }
    }

    return s;
}

// Returns a substring of contiguous characters only from a given character set
// including some character in the middle of the "haystack" (source) string.
- (NSString *)stringInString:(NSString *)haystack includingOffset:(int)offset fromCharacterSet:(NSCharacterSet *)charSet
{
    NSRange firstBadCharRange = [haystack rangeOfCharacterFromSet:[charSet invertedSet]
                                                          options:NSBackwardsSearch
                                                            range:NSMakeRange(0, offset)];
    NSRange lastBadCharRange = [haystack rangeOfCharacterFromSet:[charSet invertedSet]
                                                         options:0
                                                           range:NSMakeRange(offset, [haystack length] - offset)];
    int start = 0;
    int end = [haystack length];
    if (firstBadCharRange.location != NSNotFound) {
        start = firstBadCharRange.location + 1;
    }
    if (lastBadCharRange.location != NSNotFound) {
        end = lastBadCharRange.location;
    }

    return [haystack substringWithRange:NSMakeRange(start, end - start)];
}

- (NSString*)_getURLForX:(int)x
                       y:(int)y
  respectingHardNewlines:(BOOL)respectHardNewlines
{
    NSString *prefix = [self wrappedStringAtX:x y:y dir:-1 respectHardNewlines:respectHardNewlines];
    NSString *suffix = [self wrappedStringAtX:x y:y dir:1 respectHardNewlines:respectHardNewlines];
    NSString *joined = [prefix stringByAppendingString:suffix];
    NSString *possibleUrl = [self stringInString:joined includingOffset:[prefix length] fromCharacterSet:[PTYTextView urlCharacterSet]];
<<<<<<< HEAD
    NSArray *punctuation = [NSArray arrayWithObjects:@".", @",", nil];
=======
    NSArray *punctuation = [NSArray arrayWithObjects:@".", @",", @";", nil];
>>>>>>> 11906c52
    for (NSString *pchar in punctuation) {
        if ([possibleUrl hasSuffix:pchar]) {
            possibleUrl = [possibleUrl substringToIndex:possibleUrl.length - 1];
            break;
        }
    }
    NSString *possibleFilePart1 = [self stringInString:prefix includingOffset:[prefix length] - 1 fromCharacterSet:[PTYTextView filenameCharacterSet]];
    NSString *possibleFilePart2 = [self stringInString:suffix includingOffset:0 fromCharacterSet:[PTYTextView filenameCharacterSet]];

    NSString *filename = [self _bruteforcePathFromBeforeString:[[possibleFilePart1 mutableCopy] autorelease]
                                                   afterString:[[possibleFilePart2 mutableCopy] autorelease]
                                              workingDirectory:[self getWorkingDirectoryAtLine:y]];
    if (!filename && [self _stringLooksLikeURL:possibleUrl]) {
        return possibleUrl;
    } else if (filename) {
        return filename;
    } else {
        return @"";
    }
}

- (NSString *)_getURLForX:(int)x
                        y:(int)y
{
    // I tried respecting hard newlines if that is a legal URL, but that's such a broad definition
    // that it doesn't work well. Hard EOLs mid-url are very common. Let's try always ignoring them.
    return [self _getURLForX:x y:y respectingHardNewlines:NO];
}

- (BOOL) _findMatchingParenthesis: (NSString *) parenthesis withX:(int)X Y:(int)Y
{
    unichar matchingParenthesis, sameParenthesis;
    NSString* theChar;
    int level = 0, direction;
    int x1, yStart;
    int w = [dataSource width];
    int h = [dataSource numberOfLines];

    if (!parenthesis || [parenthesis length]<1)
        return NO;

    [parenthesis getCharacters:&sameParenthesis range:NSMakeRange(0,1)];
    switch (sameParenthesis) {
        case '(':
            matchingParenthesis = ')';
            direction = 0;
            break;
        case ')':
            matchingParenthesis = '(';
            direction = 1;
            break;
        case '[':
            matchingParenthesis = ']';
            direction = 0;
            break;
        case ']':
            matchingParenthesis = '[';
            direction = 1;
            break;
        case '{':
            matchingParenthesis = '}';
            direction = 0;
            break;
        case '}':
            matchingParenthesis = '{';
            direction = 1;
            break;
        default:
            return NO;
    }

    if (direction) {
        x1 = X -1;
        yStart = Y;
        if (x1 < 0) {
            yStart--;
            x1 = w - 1;
        }
        for (; x1 >= 0 && yStart >= 0; ) {
            theChar = [self _getCharacterAtX:x1 Y:yStart];
            if ([theChar isEqualToString:[NSString stringWithCharacters:&sameParenthesis length:1]]) {
                level++;
            } else if ([theChar isEqualToString:[NSString stringWithCharacters:&matchingParenthesis length:1]]) {
                level--;
                if (level<0) break;
            }
            x1--;
            if (x1 < 0) {
                yStart--;
                x1 = w - 1;
            }
        }
        if (level < 0) {
            startX = x1;
            startY = yStart;
            endX = X+1;
            endY = Y;
            [self setSelectionTime];

            return YES;
        } else {
            return NO;
        }
    } else {
        x1 = X +1;
        yStart = Y;
        if (x1 >= w) {
            yStart++;
            x1 = 0;
        }

        for (; x1 < w && yStart < h; ) {
            theChar = [self _getCharacterAtX:x1 Y:yStart];
            if ([theChar isEqualToString:[NSString stringWithCharacters:&sameParenthesis length:1]]) {
                level++;
            } else if ([theChar isEqualToString:[NSString stringWithCharacters:&matchingParenthesis length:1]]) {
                level--;
                if (level < 0) {
                    break;
                }
            }
            x1++;
            if (x1 >= w) {
                yStart++;
                x1 = 0;
            }
        }
        if (level < 0) {
            startX = X;
            startY = Y;
            endX = x1+1;
            endY = yStart;
            [self setSelectionTime];

            return YES;
        } else {
            return NO;
        }
    }

}

- (unsigned int)_checkForSupportedDragTypes:(id <NSDraggingInfo>)sender
{
    NSString *sourceType;
    BOOL iResult;

    iResult = NSDragOperationNone;

    // We support the FileName drag type for attching files
    sourceType = [[sender draggingPasteboard] availableTypeFromArray: [NSArray arrayWithObjects:
        NSFilenamesPboardType,
        NSStringPboardType,
        nil]];

    if (sourceType)
        iResult = NSDragOperationCopy;

    return iResult;
}

- (int)_lineLength:(int)y
{
    screen_char_t *theLine = [dataSource getLineAtIndex:y];
    int x;
    for (x = [dataSource width] - 1; x >= 0; x--) {
        if (theLine[x].code) {
            break;
        }
    }
    return x + 1;
}

- (BOOL)_isBlankLine:(int)y
{
    NSString *lineContents;

    lineContents = [self contentFromX:0
                                    Y:y
                                  ToX:[dataSource width]
                                    Y:y
                                  pad:YES
                   includeLastNewline:NO
               trimTrailingWhitespace:NO];
    const char* utf8 = [lineContents UTF8String];
    for (int i = 0; utf8[i]; ++i) {
        if (utf8[i] != ' ') {
            return NO;
        }
    }
    return YES;
}


- (void)logWorkingDirectoryAtLine:(long long)line
{
    NSString *workingDirectory = [[dataSource shellTask] getWorkingDirectory];
    [self logWorkingDirectoryAtLine:line withDirectory:workingDirectory];
}

- (void)logWorkingDirectoryAtLine:(long long)line withDirectory:(NSString *)workingDirectory
{
    [workingDirectoryAtLines addObject:[NSArray arrayWithObjects:
          [NSNumber numberWithLongLong:line],
          workingDirectory,
          nil]];
    if ([workingDirectoryAtLines count] > MAX_WORKING_DIR_COUNT) {
        [workingDirectoryAtLines removeObjectAtIndex:0];
    }
}

- (NSString *)getWorkingDirectoryAtLine:(long long)line
{
    // TODO: use a binary search if we make MAX_WORKING_DIR_COUNT large.

    // Return current directory if not able to log via XTERMCC_WINDOW_TITLE
    if ([workingDirectoryAtLines count] == 0) {
        return [[dataSource shellTask] getWorkingDirectory];
    }

    long long previousLine = [[[workingDirectoryAtLines lastObject] objectAtIndex:0] longLongValue];
    long long currentLine;

    for (int i = [workingDirectoryAtLines count] - 2; i != -1; i--) {

        currentLine = [[[workingDirectoryAtLines objectAtIndex:i] objectAtIndex: 0] longLongValue];

        if (currentLine < line && line <= previousLine) {
            return [[workingDirectoryAtLines objectAtIndex:i] lastObject];
        }

        previousLine = currentLine;
    }

    return [[workingDirectoryAtLines lastObject] lastObject];
}

- (void)_openSemanticHistoryForUrl:(NSString *)aURLString
                            atLine:(long long)line
                      inBackground:(BOOL)background
                            prefix:(NSString *)prefix
                            suffix:(NSString *)suffix
{
    NSString* trimmedURLString;

    trimmedURLString = [aURLString stringByTrimmingCharactersInSet:[NSCharacterSet whitespaceAndNewlineCharacterSet]];

    NSString *workingDirectory = [self getWorkingDirectoryAtLine:line];
    if (![trouter openPath:trimmedURLString
              workingDirectory:workingDirectory
                    prefix:prefix
                    suffix:suffix]) {
        [self _findUrlInString:aURLString
              andOpenInBackground:background];
    }

    return;
}

// Opens a URL in the default browser in background or foreground
// Don't call this unless you know that iTerm2 is NOT the handler for this scheme!
- (void)openURL:(NSURL *)url inBackground:(BOOL)background
{
    if (background) {
        NSArray* urls = [NSArray arrayWithObject:url];
        [[NSWorkspace sharedWorkspace] openURLs:urls
                                           withAppBundleIdentifier:nil
                                           options:NSWorkspaceLaunchWithoutActivation
                                           additionalEventParamDescriptor:nil
                                           launchIdentifiers:nil];
    } else {
        [[NSWorkspace sharedWorkspace] openURL:url];
    }
}

// This handles a few kinds of URLs, after trimming whitespace from the beginning and end:
// 1. Well formed strings like:
//    "http://example.com/foo?query#fragment"
// 2. URLs in parens:
//    "(http://example.com/foo?query#fragment)" -> http://example.com/foo?query#fragment
// 3. URLs at the end of a sentence:
//    "http://example.com/foo?query#fragment." -> http://example.com/foo?query#fragment
// 4. Case 2 & 3 combined:
//    "(http://example.com/foo?query#fragment)." -> http://example.com/foo?query#fragment
// 5. Strings without a scheme (http is assumed, previous cases do not apply)
//    "example.com/foo?query#fragment" -> http://example.com/foo?query#fragment
// If iTerm2 is the handler for the scheme, then the bookmark is launched directly.
// Otherwise it's passed to the OS to launch.
- (void)_findUrlInString:(NSString *)aURLString andOpenInBackground:(BOOL)background
{
    NSURL *url;
    NSString* trimmedURLString;

    trimmedURLString = [aURLString stringByTrimmingCharactersInSet:[NSCharacterSet whitespaceAndNewlineCharacterSet]];

    // length returns an unsigned value, so couldn't this just be ==? [TRE]
    if ([trimmedURLString length] <= 0) {
        return;
    }

    // Check for common types of URLs

    NSRange range = [trimmedURLString rangeOfString:@":"];
    if (range.location == NSNotFound) {
        trimmedURLString = [NSString stringWithFormat:@"http://%@", trimmedURLString];
    } else {
        // Search backwards for the start of the scheme.
        for (int i = range.location - 1; 0 <= i; i--) {
            unichar c = [trimmedURLString characterAtIndex:i];
            if (!isalnum(c)) {
                // Remove garbage before the scheme part
                trimmedURLString = [trimmedURLString substringFromIndex:i + 1];
                switch (c) {
                case '(':
                    // If an open parenthesis is right before the
                    // scheme part, remove the closing parenthesis
                    {
                        NSRange closer = [trimmedURLString rangeOfString:@")"];
                        if (closer.location != NSNotFound) {
                            trimmedURLString = [trimmedURLString substringToIndex:closer.location];
                        }
                    }
                    break;
                }
                // Chomp a dot at the end
                int last = [trimmedURLString length] - 1;
                if (0 <= last && [trimmedURLString characterAtIndex:last] == '.') {
                    trimmedURLString = [trimmedURLString substringToIndex:last];
                }
                break;
            }
        }
    }

    NSString* escapedString =
        (NSString *)CFURLCreateStringByAddingPercentEscapes(NULL,
                                                            (CFStringRef)trimmedURLString,
                                                            (CFStringRef)@"!*'();:@&=+$,/?%#[]",
                                                            NULL,
                                                            kCFStringEncodingUTF8);

    url = [NSURL URLWithString:escapedString];
    [escapedString release];

    Profile *bm = [[PreferencePanel sharedInstance] handlerBookmarkForURL:[url scheme]];

    if (bm != nil)  {
        PseudoTerminal *term = [[iTermController sharedInstance] currentTerminal];
        [[iTermController sharedInstance] launchBookmark:bm
                                              inTerminal:term
                                                 withURL:trimmedURLString
                                           forObjectType:term ? iTermTabObject : iTermWindowObject];
    } else {
        [self openURL:url inBackground:background];
    }

}

- (void) _dragText: (NSString *) aString forEvent: (NSEvent *) theEvent
{
    NSImage *anImage;
    int length;
    NSString *tmpString;
    NSPasteboard *pboard;
    NSArray *pbtypes;
    NSSize imageSize;
    NSPoint dragPoint;
    NSSize dragOffset = NSMakeSize(0.0, 0.0);

    length = [aString length];
    if([aString length] > 15)
        length = 15;

    imageSize = NSMakeSize(charWidth*length, lineHeight);
    anImage = [[NSImage alloc] initWithSize: imageSize];
    [anImage lockFocus];
    if([aString length] > 15)
        tmpString = [NSString stringWithFormat: @"%@...", [aString substringWithRange: NSMakeRange(0, 12)]];
    else
        tmpString = [aString substringWithRange: NSMakeRange(0, length)];

    [tmpString drawInRect: NSMakeRect(0, 0, charWidth*length, lineHeight) withAttributes: nil];
    [anImage unlockFocus];
    [anImage autorelease];

    // get the pasteboard
    pboard = [NSPasteboard pasteboardWithName:NSDragPboard];

    // Declare the types and put our tabViewItem on the pasteboard
    pbtypes = [NSArray arrayWithObjects: NSStringPboardType, nil];
    [pboard declareTypes: pbtypes owner: self];
    [pboard setString: aString forType: NSStringPboardType];

    // tell our app not switch windows (currently not working)
    [NSApp preventWindowOrdering];

    // drag from center of the image
    dragPoint = [self convertPoint: [theEvent locationInWindow] fromView: nil];
    dragPoint.x -= imageSize.width/2;

    // start the drag
    [self dragImage:anImage at: dragPoint offset:dragOffset
              event: mouseDownEvent pasteboard:pboard source:self slideBack:YES];

}

- (BOOL)_wasAnyCharSelected
{
    if (oldStartX <= -1 || (oldStartY == oldEndY && oldStartX == oldEndX)) {
        return NO;
    } else {
        return YES;
    }
}

- (BOOL)_isCharSelectedInRow:(int)row col:(int)col checkOld:(BOOL)old
{
    int tempStartX;
    int tempStartY;
    int tempEndX;
    int tempEndY;
    char tempSelectMode;

    if (!old) {
        tempStartY = startY;
        tempStartX = startX;
        tempEndY = endY;
        tempEndX = endX;
        tempSelectMode = selectMode;
    } else {
        tempStartY = oldStartY;
        tempStartX = oldStartX;
        tempEndY = oldEndY;
        tempEndX = oldEndX;
        tempSelectMode = oldSelectMode;
    }

    if (tempStartX <= -1 || (tempStartY == tempEndY && tempStartX == tempEndX)) {
        return NO;
    }
    if (tempStartY > tempEndY || (tempStartY == tempEndY && tempStartX > tempEndX)) {
        int t;
        // swap start and end.
        t = tempStartY;
        tempStartY = tempEndY;
        tempEndY = t;

        t = tempStartX;
        tempStartX = tempEndX;
        tempEndX = t;
    }
    if (tempSelectMode == SELECT_BOX) {
        return (row >= tempStartY && row < tempEndY) && (col >= tempStartX && col < tempEndX);
    }
    if (row == tempStartY && tempStartY == tempEndY) {
        return (col >= tempStartX && col < tempEndX);
    } else if (row == tempStartY && col >= tempStartX) {
        return YES;
    } else if (row == tempEndY && col < tempEndX) {
        return YES;
    } else if (row > tempStartY && row < tempEndY) {
        return YES;
    } else {
        return NO;
    }
}

- (void)_pointerSettingsChanged:(NSNotification *)notification
{
    BOOL track = [pointer_ viewShouldTrackTouches];
    [self futureSetAcceptsTouchEvents:track];
    [self futureSetWantsRestingTouches:track];
    [threeFingerTapGestureRecognizer_ release];
    threeFingerTapGestureRecognizer_ = nil;
    if (track) {
        if ([self useThreeFingerTapGestureRecognizer]) {
            threeFingerTapGestureRecognizer_ = [[ThreeFingerTapGestureRecognizer alloc] initWithTarget:self
                                                                                              selector:@selector(threeFingerTap:)];
        }
    } else {
        numTouches_ = 0;
    }
}

- (void)_settingsChanged:(NSNotification *)notification
{
    advancedFontRendering = [[PreferencePanel sharedInstance] advancedFontRendering];
    strokeThickness = [[PreferencePanel sharedInstance] strokeThickness];
    [dimmedColorCache_ removeAllObjects];
    [self setNeedsDisplay:YES];
    [self setDimOnlyText:[[PreferencePanel sharedInstance] dimOnlyText]];
}

// WARNING: Do not call this function directly. Call
// -[refresh] instead, as it ensures scrollback overflow
// is dealt with so that this function can dereference
// [dataSource dirty] correctly.
- (BOOL)updateDirtyRects
{
    BOOL anythingIsBlinking = NO;
    BOOL foundDirty = NO;
    if ([dataSource scrollbackOverflow] != 0) {
        NSAssert([dataSource scrollbackOverflow] == 0, @"updateDirtyRects called with nonzero overflow");
    }
#ifdef DEBUG_DRAWING
    [self appendDebug:[NSString stringWithFormat:@"updateDirtyRects called. Scrollback overflow is %d. Screen is: %@", [dataSource scrollbackOverflow], [dataSource debugString]]];
    DebugLog(@"updateDirtyRects called");
#endif

    // Check each line for dirty selected text
    // If any is found then deselect everything
    [self _deselectDirtySelectedText];

    // Flip blink bit if enough time has passed. Mark blinking cursor dirty
    // when it blinks.
    BOOL redrawBlink = [self _updateBlink];
    int WIDTH = [dataSource width];

    // Any characters that changed selection status since the last update or
    // are blinking should be set dirty.
    anythingIsBlinking = [self _markChangedSelectionAndBlinkDirty:redrawBlink width:WIDTH];

    // Copy selection position to detect change in selected chars next call.
    oldStartX = startX;
    oldStartY = startY;
    oldEndX = endX;
    oldEndY = endY;
    oldSelectMode = selectMode;

    // Redraw lines with dirty characters
    int lineStart = [dataSource numberOfLines] - [dataSource height];
    int lineEnd = [dataSource numberOfLines];
    // lineStart to lineEnd is the region that is the screen when the scrollbar
    // is at the bottom of the frame.
#ifdef DEBUG_DRAWING
    if (gDebugLogging) {
        DebugLog([NSString stringWithFormat:@"Search lines [%d, %d) for dirty", lineStart, lineEnd]);
    }

    NSMutableString* dirtyDebug = [NSMutableString stringWithString:@"updateDirtyRects found these dirty lines:\n"];
    int screenindex=0;
#endif
    BOOL irEnabled = [[PreferencePanel sharedInstance] instantReplay];
    long long totalScrollbackOverflow = [dataSource totalScrollbackOverflow];
    for (int y = lineStart; y < lineEnd; y++) {
        NSMutableData* matches = [resultMap_ objectForKey:[NSNumber numberWithLongLong:y + totalScrollbackOverflow]];
        for (int x = 0; x < WIDTH; x++) {
            int dirtyFlags = [dataSource dirtyAtX:x Y:y-lineStart];
            if (dirtyFlags) {
                if (irEnabled) {
                    if (dirtyFlags & 1) {
                        foundDirty = YES;
                        if (matches) {
                            // Remove highlighted search matches on this line.
                            [resultMap_ removeObjectForKey:[NSNumber numberWithLongLong:y + totalScrollbackOverflow]];
                            matches = nil;
                        }
                    } else {
                        for (int j = x+1; j < WIDTH; ++j) {
                            if ([dataSource dirtyAtX:j Y:y-lineStart] & 1) {
                                foundDirty = YES;
                            }
                        }
                    }
                }
                NSRect dirtyRect = [self visibleRect];
                dirtyRect.origin.y = y*lineHeight;
                dirtyRect.size.height = lineHeight;
                if (gDebugLogging) {
                    DebugLog([NSString stringWithFormat:@"%d is dirty", y]);
                }
                [self setNeedsDisplayInRect:dirtyRect];

#ifdef DEBUG_DRAWING
                char temp[100];
                screen_char_t* p = [dataSource getLineAtScreenIndex:screenindex];
                for (int i = 0; i < WIDTH; ++i) {
                    temp[i] = p[i].complexChar ? '#' : p[i].code;
                }
                temp[WIDTH] = 0;
                [dirtyDebug appendFormat:@"set rect %d,%d %dx%d (line %d=%s) dirty\n",
                 (int)dirtyRect.origin.x,
                 (int)dirtyRect.origin.y,
                 (int)dirtyRect.size.width,
                 (int)dirtyRect.size.height,
                 y, temp];
#endif
                break;
            }
        }
#ifdef DEBUG_DRAWING
        ++screenindex;
#endif
    }

    // Always mark the IME as needing to be drawn to keep things simple.
    if ([self hasMarkedText]) {
        [self invalidateInputMethodEditorRect];
    }

    // Unset the dirty bit for all chars.
    DebugLog(@"updateDirtyRects resetDirty");
#ifdef DEBUG_DRAWING
    [self appendDebug:dirtyDebug];
#endif
    [dataSource resetDirty];

    if (irEnabled && foundDirty) {
        [dataSource saveToDvr];
    }

    if (foundDirty && [dataSource shouldSendContentsChangedNotification]) {
        changedSinceLastExpose_ = YES;
        [[NSNotificationCenter defaultCenter] postNotificationName:@"iTermTabContentsChanged"
                                                            object:[dataSource session]
                                                          userInfo:nil];
    }

    if (foundDirty && gDebugLogging) {
        // Dump the screen contents
        DebugLog([dataSource debugString]);
    }

    return blinkAllowed_ && anythingIsBlinking;
}

- (void)invalidateInputMethodEditorRect
{
    if ([dataSource width] == 0) {
        return;
    }
    int imeLines = ([dataSource cursorX] - 1 + [self inputMethodEditorLength] + 1) / [dataSource width] + 1;

    NSRect imeRect = NSMakeRect(MARGIN,
                                ([dataSource cursorY] - 1 + [dataSource numberOfLines] - [dataSource height]) * lineHeight,
                                [dataSource width] * charWidth,
                                imeLines * lineHeight);
    [self setNeedsDisplayInRect:imeRect];
}

- (void)extendSelectionPastNulls
{
    if (endY >= 0 && [self _lineLength:endY] < endX) {
        endX = [dataSource width];
    }
}

- (void)moveSelectionEndpointToX:(int)x Y:(int)y locationInTextView:(NSPoint)locationInTextView
{
    DLog(@"Move selection endpoint to %d,%d", x, y);
    int width = [dataSource width];
    // if we are on an empty line, we select the current line to the end
    if (y >= 0 && [self _isBlankLine: y]) {
        x = width;
    }

    if (locationInTextView.x < MARGIN && startY < y) {
        // complete selection of previous line
        x = width;
        y--;
    }
    if (y < 0) {
        y = 0;
    }
    if (y >= [dataSource numberOfLines]) {
        y=[dataSource numberOfLines] - 1;
    }

    int tmpX1, tmpX2, tmpY1, tmpY2;
    switch (selectMode) {
        case SELECT_CHAR:
            endX = x + 1;
            endY = y;
            [self extendSelectionPastNulls];
            break;

        case SELECT_BOX:
            endX = x + 1;
            endY = y;
            break;

        case SELECT_SMART:
        case SELECT_WORD:
            // First, put the word around x,y in tmp[XY][12].
            if (selectMode == SELECT_WORD) {
                [self getWordForX:x
                                y:y
                           startX:&tmpX1
                           startY:&tmpY1
                             endX:&tmpX2
                             endY:&tmpY2];
            } else {
                // Set start/end x/y to new word
                [self smartSelectAtX:x
                                   y:y
                            toStartX:&tmpX1
                            toStartY:&tmpY1
                              toEndX:&tmpX2
                              toEndY:&tmpY2
                    ignoringNewlines:NO];
            }

            // Now the complicated bit...
            if ((startX + (startY * width)) < (tmpX2 + (tmpY2 * width))) {
                // We go forwards in our selection session... and...
                if ((startX + (startY * width)) > (endX + (endY * width))) {
                    // This will always be called, if the selection direction is changed from backwards to forwards,
                    // that is the user changed his mind and now wants to select text AFTER the initial starting
                    // word, AND we come back to the initial starting word.
                    // In this case, our X starting and ending values will be SWAPPED, as swapping the values is
                    // necessary for backwards selection (forward selection: start|(several) word(s)|end---->,
                    //                                    backward selection: <----|end|(several) word(s)|start)
                    // getWordForX will report a word range with a half open interval (a <= x < b). b-1 will thus be
                    // the LAST character of the current word. If we call the function again with new_a = b, it will
                    // report the boundaries for the next word in line (which by definition will always be a white
                    // space, iff we're in SELECT_WORD mode.)
                    // Thus calling the function with b-1 will report the correct values for the CURRENT (read as in
                    // NOT next word).
                    // Afterwards, selecting will continue normally.
                    int tx1, tx2, ty1, ty2;
                    if (selectMode == SELECT_WORD) {
                        [self getWordForX:startX-1
                                        y:startY
                                   startX:&tx1
                                   startY:&ty1
                                     endX:&tx2
                                     endY:&ty2];
                    } else {
                        [self smartSelectAtX:startX-1
                                           y:startY
                                    toStartX:&tx1
                                    toStartY:&ty1
                                      toEndX:&tx2
                                      toEndY:&ty2
                            ignoringNewlines:NO];
                    }
                    startX = tx1;
                    startY = ty1;
                }
                // This will update the ending coordinates to the new selected word's end boundaries.
                // If we had to swap the starting and ending value (see above), the ending value is set
                // to the new value gathered from above (initial double-clicked word).
                // Else, just extend the selection.
                endX = tmpX2;
                endY = tmpY2;
            } else {
                // This time, the user wants to go backwards in his selection session.
                if ((startX + (startY * width)) < (endX + (endY * width))) {
                    // This branch will re-select the current word with both start and end values swapped,
                    // whenever the initial double clicked word is reached again (that is, we were already
                    // selecting backwards.)
                    // For an explanation why, read the long comment above.
                    int tx1, tx2, ty1, ty2;
                    if (selectMode == SELECT_WORD) {
                        [self getWordForX:startX
                                        y:startY
                                   startX:&tx1
                                   startY:&ty1
                                     endX:&tx2
                                     endY:&ty2];
                    } else {
                        [self smartSelectAtX:startX
                                           y:startY
                                    toStartX:&tx1
                                    toStartY:&ty1
                                      toEndX:&tx2
                                      toEndY:&ty2
                            ignoringNewlines:NO];
                    }
                    startX = tx2;
                    startY = ty2;
                }
                // Continue selecting text backwards. For a complete explanation see above, but read
                // it upside-down. :p
                endX = tmpX1;
                endY = tmpY1;
            }
            break;

        case SELECT_LINE:
            if (startY <= y) {
                startX = 0;
                endX = [dataSource width];
                endY = y;
            } else {
                endX = 0;
                endY = y;
                startX = [dataSource width];
            }
            break;

        case SELECT_WHOLE_LINE: {
            [self extendWholeLineSelectionToX:x y:y withWidth:width];
            break;
        }
    }

    DebugLog([NSString stringWithFormat:@"Mouse drag. startx=%d starty=%d, endx=%d, endy=%d", startX, startY, endX, endY]);
    [self setSelectionTime];
    [[[self dataSource] session] refreshAndStartTimerIfNeeded];
}

- (void)_deselectDirtySelectedText
{
    if (![self isAnyCharSelected]) {
        return;
    }

    int width = [dataSource width];
    int lineStart = [dataSource numberOfLines] - [dataSource height];
    int lineEnd = [dataSource numberOfLines];
    int cursorX = [dataSource cursorX] - 1;
    int cursorY = [dataSource cursorY] + [dataSource numberOfLines] - [dataSource height] - 1;
    for (int y = lineStart; y < lineEnd && startX > -1; y++) {
        for (int x = 0; x < width; x++) {
            BOOL isSelected = [self _isCharSelectedInRow:y col:x checkOld:NO];
            BOOL isCursor = (x == cursorX && y == cursorY);
            if ([dataSource isDirtyAtX:x Y:y-lineStart] && isSelected && !isCursor) {
                // Don't call [self deselect] as it would recurse back here
                startX = -1;
                [self setSelectionTime];
                DebugLog(@"found selected dirty noncursor");
                break;
            }
        }
    }
}

- (BOOL)_updateBlink
{
    // Time to redraw blinking text or cursor?
    struct timeval now;
    BOOL redrawBlink = NO;
    gettimeofday(&now, NULL);
    long long nowTenths = now.tv_sec * 10 + now.tv_usec / 100000;
    long long lastBlinkTenths = lastBlink.tv_sec * 10 + lastBlink.tv_usec / 100000;
    if (nowTenths >= lastBlinkTenths + 7) {
        blinkShow = !blinkShow;
        lastBlink = now;
        redrawBlink = YES;

        if ([self blinkingCursor] &&
            [[self window] isKeyWindow]) {
            // Blink flag flipped and there is a blinking cursor. Mark it dirty.
            [self markCursorAsDirty];
        }
        DebugLog(@"time to redraw blinking text");
    }
  return redrawBlink;
}

- (BOOL)_markChangedSelectionAndBlinkDirty:(BOOL)redrawBlink width:(int)width
{
    BOOL anyBlinkers = NO;
    // Visible chars that have changed selection status are dirty
    // Also mark blinking text as dirty if needed
    int lineStart = ([self visibleRect].origin.y + VMARGIN) / lineHeight;  // add VMARGIN because stuff under top margin isn't visible.
    int lineEnd = ceil(([self visibleRect].origin.y + [self visibleRect].size.height - [self excess]) / lineHeight);
    if (lineStart < 0) {
        lineStart = 0;
    }
    if (lineEnd > [dataSource numberOfLines]) {
        lineEnd = [dataSource numberOfLines];
    }
    if ([self isAnyCharSelected] || [self _wasAnyCharSelected]) {
        // Mark blinking or selection-changed characters as dirty
        for (int y = lineStart; y < lineEnd; y++) {
            screen_char_t* theLine = [dataSource getLineAtIndex:y];
            for (int x = 0; x < width; x++) {
                BOOL isSelected = [self _isCharSelectedInRow:y col:x checkOld:NO];
                BOOL wasSelected = [self _isCharSelectedInRow:y col:x checkOld:YES];
                BOOL charBlinks = [self _charBlinks:theLine[x]];
                anyBlinkers |= charBlinks;
                BOOL blinked = redrawBlink && charBlinks;
                if (isSelected != wasSelected || blinked) {
                    NSRect dirtyRect = [self visibleRect];
                    dirtyRect.origin.y = y*lineHeight;
                    dirtyRect.size.height = lineHeight;
                    if (gDebugLogging) {
                        DebugLog([NSString stringWithFormat:@"found selection change/blink at %d,%d", x, y]);
                    }
                    [self setNeedsDisplayInRect:dirtyRect];
                    break;
                }
            }
        }
    } else {
        // Mark blinking text as dirty
        for (int y = lineStart; y < lineEnd; y++) {
            screen_char_t* theLine = [dataSource getLineAtIndex:y];
            for (int x = 0; x < width; x++) {
                BOOL charBlinks = [self _charBlinks:theLine[x]];
                anyBlinkers |= charBlinks;
                BOOL blinked = redrawBlink && charBlinks;
                if (blinked) {
                    NSRect dirtyRect = [self visibleRect];
                    dirtyRect.origin.y = y*lineHeight;
                    dirtyRect.size.height = lineHeight;
                    if (gDebugLogging) {
                        DebugLog([NSString stringWithFormat:@"found selection change/blink at %d,%d", x, y]);
                    }
                    [self setNeedsDisplayInRect:dirtyRect];
                    break;
                }
            }
        }
    }
    return anyBlinkers;
}

@end<|MERGE_RESOLUTION|>--- conflicted
+++ resolved
@@ -7618,11 +7618,7 @@
     NSString *suffix = [self wrappedStringAtX:x y:y dir:1 respectHardNewlines:respectHardNewlines];
     NSString *joined = [prefix stringByAppendingString:suffix];
     NSString *possibleUrl = [self stringInString:joined includingOffset:[prefix length] fromCharacterSet:[PTYTextView urlCharacterSet]];
-<<<<<<< HEAD
-    NSArray *punctuation = [NSArray arrayWithObjects:@".", @",", nil];
-=======
     NSArray *punctuation = [NSArray arrayWithObjects:@".", @",", @";", nil];
->>>>>>> 11906c52
     for (NSString *pchar in punctuation) {
         if ([possibleUrl hasSuffix:pchar]) {
             possibleUrl = [possibleUrl substringToIndex:possibleUrl.length - 1];
