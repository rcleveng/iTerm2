--- conflicted
+++ resolved
@@ -53,13 +53,6 @@
 // This adds the code to temporary storage; call |commit| to actually append.
 - (void)appendCode:(unichar)code withAdvance:(CGFloat)advance;
 
-<<<<<<< HEAD
-- (void)updateAdvances:(NSSize *)advances
-  forSuggestedAdvances:(const NSSize *)suggestedAdvances
-                 count:(int)glyphCount;
-
-=======
->>>>>>> 1f7f3491
 // Returns a newly allocated line.
 - (CTLineRef)newLine;
 
@@ -68,7 +61,7 @@
 
 // Returns the positions for characters in the given run, which begins at the specified character
 // and x position. Returns the number of characters.
-- (int)getPositions:(CGPoint *)positions
+- (int)getPositions:(NSPoint *)positions
              forRun:(CTRunRef)run
     startingAtIndex:(int)firstCharacterIndex
          glyphCount:(int)glyphCount
