--- conflicted
+++ resolved
@@ -63,534 +63,6 @@
 @class SmartSelectionController;
 @class TrouterPrefsController;
 
-<<<<<<< HEAD
-@interface PreferencePanel : NSWindowController <
-    ProfileListViewDelegate,
-    TriggerDelegate,
-    SmartSelectionDelegate,
-    NSTokenFieldDelegate,
-    NSWindowDelegate,
-    NSTextFieldDelegate,
-    NSMenuDelegate>
-{
-    ProfileModel* dataSource;
-    BOOL oneBookmarkMode;
-    IBOutlet TriggerController *triggerWindowController_;
-    IBOutlet SmartSelectionController *smartSelectionWindowController_;
-    IBOutlet TrouterPrefsController *trouterPrefController_;
-
-    // This is actually the tab style. It takes one of these values:
-    // 0: Metal
-    // 1: Aqua
-    // 2: Unified
-    // other: Adium
-    // Bound to Metal/Aqua/Unified/Adium button
-    IBOutlet NSPopUpButton *windowStyle;
-    int defaultWindowStyle;
-    BOOL oneBookmarkOnly;
-
-    // This gives a value from NSTabViewType, which as of OS 10.6 is:
-    // Bound to Top/Bottom button
-    // NSTopTabsBezelBorder     = 0,
-    // NSLeftTabsBezelBorder    = 1,
-    // NSBottomTabsBezelBorder  = 2,
-    // NSRightTabsBezelBorder   = 3,
-    // NSNoTabsBezelBorder      = 4,
-    // NSNoTabsLineBorder       = 5,
-    // NSNoTabsNoBorder         = 6
-    IBOutlet NSPopUpButton *tabPosition;
-    int defaultTabViewType;
-
-    IBOutlet NSTextField* tagFilter;
-
-    // Allow clipboard access by terminal applications
-    IBOutlet NSButton *allowClipboardAccessFromTerminal;
-    BOOL defaultAllowClipboardAccess;
-
-    // Copy to clipboard on selection
-    IBOutlet NSButton *selectionCopiesText;
-    BOOL defaultCopySelection;
-
-    // Copy includes trailing newline
-    IBOutlet NSButton *copyLastNewline;
-    BOOL defaultCopyLastNewline;
-
-    // Middle button paste from clipboard
-    IBOutlet NSButton *middleButtonPastesFromClipboard;
-    BOOL defaultPasteFromClipboard;
-
-    // Three finger click emulates middle button
-    IBOutlet NSButton *threeFingerEmulatesMiddle;
-    BOOL defaultThreeFingerEmulatesMiddle;
-
-    // Hide tab bar when there is only one session
-    IBOutlet id hideTab;
-    BOOL defaultHideTab;
-
-    // Warn when quitting
-    IBOutlet id promptOnQuit;
-    BOOL defaultPromptOnQuit;
-
-    // only when multiple sessions close
-    IBOutlet id onlyWhenMoreTabs;
-    BOOL defaultOnlyWhenMoreTabs;
-
-    // Focus follows mouse
-    IBOutlet NSButton *focusFollowsMouse;
-    BOOL defaultFocusFollowsMouse;
-
-    // Triple click selects full, wrapped lines
-    IBOutlet NSButton *tripleClickSelectsFullLines;
-    BOOL defaultTripleClickSelectsFullLines;
-
-    // Characters considered part of word
-    IBOutlet NSTextField *wordChars;
-    NSString *defaultWordChars;
-
-    // Hotkey opens dedicated window
-    IBOutlet NSButton* hotkeyTogglesWindow;
-    BOOL defaultHotkeyTogglesWindow;
-    IBOutlet NSPopUpButton* hotkeyBookmark;
-    NSString* defaultHotKeyBookmarkGuid;
-
-    // Enable bonjour
-    IBOutlet NSButton *enableBonjour;
-    BOOL defaultEnableBonjour;
-
-    // cmd-click to launch url
-    IBOutlet NSButton *cmdSelection;
-    BOOL defaultCmdSelection;
-
-    // pass on ctrl-click
-    IBOutlet NSButton* controlLeftClickActsLikeRightClick;
-    BOOL defaultPassOnControlLeftClick;
-
-    // Opt-click moves cursor
-    IBOutlet NSButton *optionClickMovesCursor;
-    BOOL defaultOptionClickMovesCursor;
-
-    // Zoom vertically only
-    IBOutlet NSButton *maxVertically;
-    BOOL defaultMaxVertically;
-
-    // Closing hotkey window may switch Spaces
-    IBOutlet NSButton* closingHotkeySwitchesSpaces;
-    BOOL defaultClosingHotkeySwitchesSpaces;
-
-    // use compact tab labels
-    IBOutlet NSButton *useCompactLabel;
-    BOOL defaultUseCompactLabel;
-
-    // hide activity indicator
-    IBOutlet NSButton *hideActivityIndicator;
-    BOOL defaultHideActivityIndicator;
-
-    // Highlight tab labels on activity
-    IBOutlet NSButton *highlightTabLabels;
-    BOOL defaultHighlightTabLabels;
-
-	// Hide menu bar in non-lion fullscreen
-	IBOutlet NSButton *hideMenuBarInFullscreen;
-	BOOL defaultHideMenuBarInFullscreen;
-	
-    // Advanced font rendering
-    IBOutlet NSButton* advancedFontRendering;
-    BOOL defaultAdvancedFontRendering;
-    IBOutlet NSSlider* strokeThickness;
-    float defaultStrokeThickness;
-    IBOutlet NSTextField* strokeThicknessLabel;
-    IBOutlet NSTextField* strokeThicknessMinLabel;
-    IBOutlet NSTextField* strokeThicknessMaxLabel;
-
-    // Minimum contrast
-    IBOutlet NSSlider* minimumContrast;
-
-    // open bookmarks when iterm starts
-    IBOutlet NSButton *openBookmark;
-    BOOL defaultOpenBookmark;
-
-    // quit when all windows are closed
-    IBOutlet NSButton *quitWhenAllWindowsClosed;
-    BOOL defaultQuitWhenAllWindowsClosed;
-
-    // check for updates automatically
-    IBOutlet NSButton *checkUpdate;
-    BOOL defaultCheckUpdate;
-
-    // cursor type: underline/vertical bar/box
-    // See ITermCursorType. One of: CURSOR_UNDERLINE, CURSOR_VERTICAL, CURSOR_BOX
-    IBOutlet NSMatrix *cursorType;
-
-    IBOutlet NSButton *useTabColor;
-    IBOutlet NSButton *checkColorInvertedCursor;
-    BOOL defaultColorInvertedCursor;
-
-    // Dim inactive split panes
-    IBOutlet NSButton* dimInactiveSplitPanes;
-    BOOL defaultDimInactiveSplitPanes;
-
-    // Animate dimming
-    IBOutlet NSButton* animateDimming;
-    BOOL defaultAnimateDimming;
-
-    // Dim background windows
-    IBOutlet NSButton* dimBackgroundWindows;
-    BOOL defaultDimBackgroundWindows;
-
-    // Dim text (and non-default background colors)
-    IBOutlet NSButton* dimOnlyText;
-    BOOL defaultDimOnlyText;
-
-    // Dimming amount
-    IBOutlet NSSlider* dimmingAmount;
-    float defaultDimmingAmount;
-
-    // Window border
-    IBOutlet NSButton* showWindowBorder;
-    BOOL defaultShowWindowBorder;
-
-    // Lion-style fullscreen
-    IBOutlet NSButton* lionStyleFullscreen;
-    BOOL defaultLionStyleFullscreen;
-
-    // Open tmux dashboard if there are more than N windows
-    IBOutlet NSTextField *tmuxDashboardLimit;
-    int defaultTmuxDashboardLimit;
-
-    // Open tmux windows in
-    IBOutlet NSPopUpButton *openTmuxWindows;
-    int defaultOpenTmuxWindowsIn;
-
-    // Hide the tmux client session
-    IBOutlet NSButton *autoHideTmuxClientSession;
-    BOOL defaultAutoHideTmuxClientSession;
-
-    // Load prefs from custom folder
-    IBOutlet NSButton *loadPrefsFromCustomFolder;
-    BOOL defaultLoadPrefsFromCustomFolder;
-    IBOutlet NSTextField *prefsCustomFolder;
-    NSString *defaultPrefsCustomFolder;
-    IBOutlet NSButton *browseCustomFolder;
-    IBOutlet NSButton *pushToCustomFolder;
-    IBOutlet NSImageView *prefsDirWarning;
-    BOOL customFolderChanged_;
-
-    // hide scrollbar and resize
-    IBOutlet NSButton *hideScrollbar;
-    BOOL defaultHideScrollbar;
-
-    // show pane titles
-    IBOutlet NSButton *showPaneTitles;
-    BOOL defaultShowPaneTitles;
-
-    // Disable transparency in fullscreen by default
-    IBOutlet NSButton *disableFullscreenTransparency;
-    BOOL defaultDisableFullscreenTransparency;
-
-    // smart window placement
-    IBOutlet NSButton *smartPlacement;
-    BOOL defaultSmartPlacement;
-
-    // Adjust window size when changing font size
-    IBOutlet NSButton *adjustWindowForFontSizeChange;
-    BOOL defaultAdjustWindowForFontSizeChange;
-
-    // Delay before showing tabs in fullscreen mode
-    IBOutlet NSSlider* fsTabDelay;
-    float defaultFsTabDelay;
-
-    // Window/tab title customization
-    IBOutlet NSButton* windowNumber;
-    BOOL defaultWindowNumber;
-
-    // Show job name in title
-    IBOutlet NSButton* jobName;
-    BOOL defaultJobName;
-
-    // Show bookmark name in title
-    IBOutlet NSButton* showBookmarkName;
-    BOOL defaultShowBookmarkName;
-
-    // instant replay
-    IBOutlet NSButton *instantReplay;
-    BOOL defaultInstantReplay;
-
-    // instant replay memory usage.
-    IBOutlet NSTextField* irMemory;
-    int defaultIrMemory;
-
-    // hotkey
-    IBOutlet NSButton *hotkey;
-    IBOutlet NSTextField* hotkeyLabel;
-    BOOL defaultHotkey;
-
-    // hotkey code
-    IBOutlet NSTextField* hotkeyField;
-    int defaultHotkeyChar;
-    int defaultHotkeyCode;
-    int defaultHotkeyModifiers;
-
-    // Save copy paste history
-    IBOutlet NSButton *savePasteHistory;
-    BOOL defaultSavePasteHistory;
-
-    // Open saved window arrangement at startup
-    IBOutlet NSButton *openArrangementAtStartup;
-    BOOL defaultOpenArrangementAtStartup;
-
-    // prompt for test-release updates
-    IBOutlet NSButton *checkTestRelease;
-    BOOL defaultCheckTestRelease;
-
-    IBOutlet NSTabView* bookmarksSettingsTabViewParent;
-    IBOutlet NSTabViewItem* bookmarkSettingsGeneralTab;
-
-    NSUserDefaults *prefs;
-
-    IBOutlet NSToolbar* toolbar;
-    IBOutlet NSTabView* tabView;
-    IBOutlet NSToolbarItem* globalToolbarItem;
-    IBOutlet NSTabViewItem* globalTabViewItem;
-    IBOutlet NSToolbarItem* appearanceToolbarItem;
-    IBOutlet NSTabViewItem* appearanceTabViewItem;
-    IBOutlet NSToolbarItem* keyboardToolbarItem;
-    IBOutlet NSToolbarItem* arrangementsToolbarItem;
-    IBOutlet NSTabViewItem* keyboardTabViewItem;
-    IBOutlet NSTabViewItem* arrangementsTabViewItem;
-    IBOutlet NSToolbarItem* bookmarksToolbarItem;
-    IBOutlet NSTabViewItem* bookmarksTabViewItem;
-    IBOutlet NSToolbarItem* mouseToolbarItem;
-    IBOutlet NSTabViewItem* mouseTabViewItem;
-    NSString* globalToolbarId;
-    NSString* appearanceToolbarId;
-    NSString* keyboardToolbarId;
-    NSString* arrangementsToolbarId;
-    NSString* bookmarksToolbarId;
-    NSString *mouseToolbarId;
-  
-    // url handler stuff
-    NSMutableDictionary *urlHandlersByGuid;
-
-    // Bookmarks -----------------------------
-    IBOutlet ProfileListView *bookmarksTableView;
-    IBOutlet NSTableColumn *shellImageColumn;
-    IBOutlet NSTableColumn *nameShortcutColumn;
-    IBOutlet NSButton *removeBookmarkButton;
-    IBOutlet NSButton *addBookmarkButton;
-    IBOutlet NSButton *toggleTagsButton;
-
-    // General tab
-    IBOutlet NSTextField *basicsLabel;
-    IBOutlet NSTextField *bookmarkName;
-    IBOutlet NSPopUpButton *bookmarkShortcutKey;
-    IBOutlet NSMatrix *bookmarkCommandType;
-    IBOutlet NSTextField *bookmarkCommand;
-    IBOutlet NSTextField *initialText;
-    IBOutlet NSMatrix *bookmarkDirectoryType;
-    IBOutlet NSTextField *bookmarkDirectory;
-    IBOutlet NSTextField *bookmarkShortcutKeyLabel;
-    IBOutlet NSTextField *bookmarkShortcutKeyModifiersLabel;
-    IBOutlet NSTextField *bookmarkTagsLabel;
-    IBOutlet NSTextField *bookmarkCommandLabel;
-    IBOutlet NSTextField *initialTextLabel;
-    IBOutlet NSTextField *bookmarkDirectoryLabel;
-    IBOutlet NSTextField *bookmarkUrlSchemesHeaderLabel;
-    IBOutlet NSTextField *bookmarkUrlSchemesLabel;
-    IBOutlet NSPopUpButton* bookmarkUrlSchemes;
-    IBOutlet NSButton* editAdvancedConfigButton;
-
-    // Advanced working dir sheet
-    IBOutlet NSPanel* advancedWorkingDirSheet_;
-    IBOutlet NSMatrix* awdsWindowDirectoryType;
-    IBOutlet NSTextField* awdsWindowDirectory;
-    IBOutlet NSMatrix* awdsTabDirectoryType;
-    IBOutlet NSTextField* awdsTabDirectory;
-    IBOutlet NSMatrix* awdsPaneDirectoryType;
-    IBOutlet NSTextField* awdsPaneDirectory;
-
-    // Only visible in Get Info mode
-    IBOutlet NSButton* copyToProfileButton;
-    IBOutlet NSTextField* setProfileLabel;
-    IBOutlet ProfileListView* setProfileBookmarkListView;
-    IBOutlet NSButton* changeProfileButton;
-
-    // Colors tab
-    IBOutlet NSColorWell *ansi0Color;
-    IBOutlet NSColorWell *ansi1Color;
-    IBOutlet NSColorWell *ansi2Color;
-    IBOutlet NSColorWell *ansi3Color;
-    IBOutlet NSColorWell *ansi4Color;
-    IBOutlet NSColorWell *ansi5Color;
-    IBOutlet NSColorWell *ansi6Color;
-    IBOutlet NSColorWell *ansi7Color;
-    IBOutlet NSColorWell *ansi8Color;
-    IBOutlet NSColorWell *ansi9Color;
-    IBOutlet NSColorWell *ansi10Color;
-    IBOutlet NSColorWell *ansi11Color;
-    IBOutlet NSColorWell *ansi12Color;
-    IBOutlet NSColorWell *ansi13Color;
-    IBOutlet NSColorWell *ansi14Color;
-    IBOutlet NSColorWell *ansi15Color;
-    IBOutlet NSColorWell *foregroundColor;
-    IBOutlet NSColorWell *backgroundColor;
-    IBOutlet NSColorWell *boldColor;
-    IBOutlet NSColorWell *selectionColor;
-    IBOutlet NSColorWell *selectedTextColor;
-    IBOutlet NSColorWell *cursorColor;
-    IBOutlet NSColorWell *cursorTextColor;
-    IBOutlet NSColorWell *tabColor;
-    IBOutlet NSTextField *cursorColorLabel;
-    IBOutlet NSTextField *cursorTextColorLabel;
-    IBOutlet NSMenu *presetsMenu;
-
-    // Display tab
-    IBOutlet NSView *displayFontAccessoryView;
-    IBOutlet NSSlider *displayFontSpacingWidth;
-    IBOutlet NSSlider *displayFontSpacingHeight;
-    IBOutlet NSTextField *columnsField;
-    IBOutlet NSTextField *columnsLabel;
-    IBOutlet NSTextField *rowsLabel;
-    IBOutlet NSTextField *rowsField;
-    IBOutlet NSTextField* windowTypeLabel;
-    IBOutlet NSPopUpButton* screenButton;
-    IBOutlet NSTextField* spaceLabel;
-    IBOutlet NSPopUpButton* spaceButton;
-
-    IBOutlet NSPopUpButton* windowTypeButton;
-    IBOutlet NSTextField *normalFontField;
-    IBOutlet NSTextField *nonAsciiFontField;
-    IBOutlet NSTextField *newWindowttributesHeader;
-    IBOutlet NSTextField *screenLabel;
-
-    IBOutlet NSButton* blinkingCursor;
-    IBOutlet NSButton* blinkAllowed;
-    IBOutlet NSButton* useBoldFont;
-    IBOutlet NSButton* useBrightBold;
-    IBOutlet NSButton* useItalicFont;
-    IBOutlet NSSlider *transparency;
-    IBOutlet NSSlider *blend;
-    IBOutlet NSButton* blur;
-    IBOutlet NSSlider *blurRadius;
-    IBOutlet NSButton* asciiAntiAliased;
-    IBOutlet NSButton* useNonAsciiFont;
-    IBOutlet NSView* nonAsciiFontView;  // Hide this view to hide all non-ascii font settings
-    IBOutlet NSButton* nonasciiAntiAliased;
-    IBOutlet NSButton* backgroundImage;
-    NSString* backgroundImageFilename;
-    IBOutlet NSButton* backgroundImageTiled;
-    IBOutlet NSImageView* backgroundImagePreview;
-    IBOutlet NSTextField* displayFontsLabel;
-    IBOutlet NSButton* displayRegularFontButton;
-    IBOutlet NSButton* displayNAFontButton;
-
-    NSFont* normalFont;
-    NSFont *nonAsciiFont;
-    BOOL changingNAFont; // true if font dialog is currently modifying the non-ascii font
-
-    // Terminal tab
-    IBOutlet NSButton* disableWindowResizing;
-    IBOutlet NSButton* preventTab;
-    IBOutlet NSButton* hideAfterOpening;
-    IBOutlet NSButton* syncTitle;
-    IBOutlet NSButton* closeSessionsOnEnd;
-    IBOutlet NSButton* nonAsciiDoubleWidth;
-    IBOutlet NSButton* silenceBell;
-    IBOutlet NSButton* visualBell;
-    IBOutlet NSButton* flashingBell;
-    IBOutlet NSButton* xtermMouseReporting;
-    IBOutlet NSButton* disableSmcupRmcup;
-    IBOutlet NSButton* allowTitleReporting;
-    IBOutlet NSButton* disablePrinting;
-    IBOutlet NSButton* scrollbackWithStatusBar;
-    IBOutlet NSButton* scrollbackInAlternateScreen;
-    IBOutlet NSButton* bookmarkGrowlNotifications;
-    IBOutlet NSTextField* scrollbackLines;
-    IBOutlet NSButton* unlimitedScrollback;
-    IBOutlet NSComboBox* terminalType;
-    IBOutlet NSPopUpButton* characterEncoding;
-    IBOutlet NSButton* setLocaleVars;
-    IBOutlet NSButton* useCanonicalParser;
-
-    // Keyboard tab
-    IBOutlet NSTableView* keyMappings;
-    IBOutlet NSTableColumn* keyCombinationColumn;
-    IBOutlet NSTableColumn* actionColumn;
-    IBOutlet NSWindow* editKeyMappingWindow;
-    IBOutlet NSTextField* keyPress;
-    IBOutlet NSPopUpButton* action;
-    IBOutlet NSTextField* valueToSend;
-    IBOutlet NSTextField* profileLabel;
-    IBOutlet NSPopUpButton* bookmarkPopupButton;
-    IBOutlet NSPopUpButton* menuToSelect;
-    IBOutlet NSButton* removeMappingButton;
-    IBOutlet NSTextField* escPlus;
-    IBOutlet NSMatrix *optionKeySends;
-    IBOutlet NSMatrix *rightOptionKeySends;
-    IBOutlet NSTokenField* tags;
-
-    IBOutlet NSPopUpButton* presetsPopupButton;
-    IBOutlet NSTextField*   presetsErrorLabel;
-
-    NSString* keyString;  // hexcode-hexcode rep of keystring in current sheet
-    BOOL newMapping;  // true if the keymap sheet is open for adding a new entry
-    id modifyMappingOriginator;  // widget that caused add new mapping window to open
-    IBOutlet NSPopUpButton* bookmarksPopup;
-    IBOutlet NSButton* addNewMapping;
-
-    // Session --------------------------------
-    IBOutlet NSTableView *jobsTable_;
-    IBOutlet NSButton *autoLog;
-    IBOutlet NSTextField *logDir;
-    IBOutlet NSButton *changeLogDir;
-    IBOutlet NSImageView *logDirWarning;
-    IBOutlet NSButton* sendCodeWhenIdle;
-    IBOutlet NSTextField* idleCode;
-    IBOutlet NSButton* removeJobButton_;
-    IBOutlet NSMatrix* promptBeforeClosing_;
-
-    // Copy Bookmark Settings...
-    IBOutlet NSTextField* bulkCopyLabel;
-    IBOutlet NSPanel* copyPanel;
-    IBOutlet NSButton* copyColors;
-    IBOutlet NSButton* copyDisplay;
-    IBOutlet NSButton* copyTerminal;
-    IBOutlet NSButton* copyWindow;
-    IBOutlet NSButton* copyKeyboard;
-    IBOutlet NSButton* copySession;
-    IBOutlet NSButton* copyAdvanced;
-    IBOutlet ProfileListView* copyTo;
-    IBOutlet NSButton* copyButton;
-
-    // Keyboard ------------------------------
-    int defaultControl;
-    IBOutlet NSPopUpButton* controlButton;
-    int defaultLeftOption;
-    IBOutlet NSPopUpButton* leftOptionButton;
-    int defaultRightOption;
-    IBOutlet NSPopUpButton* rightOptionButton;
-    int defaultLeftCommand;
-    IBOutlet NSPopUpButton* leftCommandButton;
-    int defaultRightCommand;
-    IBOutlet NSPopUpButton* rightCommandButton;
-
-    int defaultSwitchTabModifier;
-    IBOutlet NSPopUpButton* switchTabModifierButton;
-    int defaultSwitchWindowModifier;
-    IBOutlet NSPopUpButton* switchWindowModifierButton;
-
-    IBOutlet NSButton* deleteSendsCtrlHButton;
-    IBOutlet NSButton* applicationKeypadAllowed;
-    IBOutlet NSTableView* globalKeyMappings;
-    IBOutlet NSTableColumn* globalKeyCombinationColumn;
-    IBOutlet NSTableColumn* globalActionColumn;
-    IBOutlet NSButton* globalRemoveMappingButton;
-    IBOutlet NSButton* globalAddNewMapping;
-
-    IBOutlet WindowArrangements *arrangements_;
-}
-
-=======
->>>>>>> 2051d8a1
 void LoadPrefsFromCustomFolder(void);
 
 typedef enum {
