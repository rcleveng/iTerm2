//
//  TmuxWindowOpener.m
//  iTerm
//
//  Created by George Nachman on 11/29/11.
//

#import "TmuxWindowOpener.h"
#import "iTermController.h"
#import "TmuxLayoutParser.h"
#import "ScreenChar.h"
#import "PseudoTerminal.h"
#import "TmuxHistoryParser.h"
#import "TmuxStateParser.h"
#import "PTYTab.h"

@interface TmuxWindowOpener (Private)

- (id)appendRequestsForNode:(NSMutableDictionary *)node
                    toArray:(NSMutableArray *)cmdList;
- (void)decorateParseTree:(NSMutableDictionary *)parseTree;
- (id)decorateWindowPane:(NSMutableDictionary *)parseTree;
- (void)requestDidComplete;
- (void)dumpHistoryResponse:(NSString *)response
           paneAndAlternate:(NSArray *)info;
- (NSDictionary *)dictForDumpStateForWindowPane:(NSNumber *)wp;
- (NSDictionary *)dictForRequestHistoryForWindowPane:(NSNumber *)wp
                                                 alt:(BOOL)alternate;
- (void)appendRequestsForWindowPane:(NSNumber *)wp
                            toArray:(NSMutableArray *)cmdList;

@end

@implementation TmuxWindowOpener

@synthesize windowIndex = windowIndex_;
@synthesize name = name_;
@synthesize size = size_;
@synthesize layout = layout_;
@synthesize maxHistory = maxHistory_;
@synthesize gateway = gateway_;
@synthesize parseTree = parseTree_;
@synthesize controller = controller_;
@synthesize target = target_;
@synthesize selector = selector_;
@synthesize ambiguousIsDoubleWidth = ambiguousIsDoubleWidth_;

+ (TmuxWindowOpener *)windowOpener
{
    return [[[TmuxWindowOpener alloc] init] autorelease];
}

- (id)init
{
    self = [super init];
    if (self) {
        histories_ = [[NSMutableDictionary alloc] init];
        altHistories_ = [[NSMutableDictionary alloc] init];
        states_ = [[NSMutableDictionary alloc] init];
    }
    return self;
}

- (void)dealloc
{
    [name_ release];
    [layout_ release];
    [gateway_ release];
    [parseTree_ release];
    [histories_ release];
    [altHistories_ release];
    [states_ release];
    [tabToUpdate_ release];
    [super dealloc];
}

- (void)openWindows:(BOOL)initial
{
    if (!self.layout) {
        NSLog(@"Bad layout");
        return;
    }
    self.parseTree = [[TmuxLayoutParser sharedInstance] parsedLayoutFromString:self.layout];
    if (!self.parseTree) {
        [gateway_ abortWithErrorMessage:[NSString stringWithFormat:@"Error parsing layout %@", self.layout]];
        return;
    }
    NSMutableArray *cmdList = [NSMutableArray array];
    [[TmuxLayoutParser sharedInstance] depthFirstSearchParseTree:self.parseTree
                                                 callingSelector:@selector(appendRequestsForNode:toArray:)
                                                        onTarget:self
                                                      withObject:cmdList];
    [gateway_ sendCommandList:cmdList initial:initial];
}

- (void)updateLayoutInTab:(PTYTab *)tab;
{
    if (!self.layout) {
        NSLog(@"Bad layout");
        return;
    }
    if (!self.controller) {
        NSLog(@"No controller");
        return;
    }
    if (!self.gateway) {
        NSLog(@"No gateway");
        return;
    }

    TmuxLayoutParser *parser = [TmuxLayoutParser sharedInstance];
    self.parseTree = [parser parsedLayoutFromString:self.layout];
    if (!self.parseTree) {
        [gateway_ abortWithErrorMessage:[NSString stringWithFormat:@"Error parsing layout %@", self.layout]];
        return;
    }
    NSSet *oldPanes = [NSSet setWithArray:[tab windowPanes]];
    NSMutableArray *cmdList = [NSMutableArray array];
    for (NSNumber *addedPane in [parser windowPanesInParseTree:self.parseTree]) {
        if (![oldPanes containsObject:addedPane]) {
            [self appendRequestsForWindowPane:addedPane
                                      toArray:cmdList];
        }
    }
    if (cmdList.count) {
        tabToUpdate_ = [tab retain];
        [gateway_ sendCommandList:cmdList];
    } else {
        [tab setTmuxLayout:self.parseTree
             tmuxController:controller_];
        if ([tab layoutIsTooLarge]) {
            // The tab's root splitter is larger than the window's tabview.
            // If there are no outstanding window resizes then setTmuxLayout:tmuxController:
            // has called fitWindowToTabs:, and it's still too big, so shrink
            // the layout.
            for (TmuxController *controller in [[tab realParentWindow] uniqueTmuxControllers]) {
                if ([controller hasOutstandingWindowResize]) {
                    return;
                }
            }
            [controller_ fitLayoutToWindows];
        }
    }
}

@end

@implementation TmuxWindowOpener (Private)

// This is called for each window pane via a DFS. It sends all commands needed
// to open a window.
- (id)appendRequestsForNode:(NSMutableDictionary *)node
                    toArray:(NSMutableArray *)cmdList
{
    NSNumber *wp = [node objectForKey:kLayoutDictWindowPaneKey];
    [self appendRequestsForWindowPane:wp toArray:cmdList];
    return nil;  // returning nil means keep going with the DFS
}

- (void)appendRequestsForWindowPane:(NSNumber *)wp
                            toArray:(NSMutableArray *)cmdList
{
    [cmdList addObject:[self dictForRequestHistoryForWindowPane:wp alt:NO]];
    [cmdList addObject:[self dictForRequestHistoryForWindowPane:wp alt:YES]];
    [cmdList addObject:[self dictForDumpStateForWindowPane:wp]];
}

- (NSDictionary *)dictForDumpStateForWindowPane:(NSNumber *)wp
{
    ++pendingRequests_;
    NSString *command = [NSString stringWithFormat:@"list-panes -t %%%d -F \"%@\"", [wp intValue],
                         [TmuxStateParser format]];
    return [gateway_ dictionaryForCommand:command
                           responseTarget:self
                         responseSelector:@selector(dumpStateResponse:pane:)
                           responseObject:wp
                          toleratesErrors:NO];
}

 - (NSDictionary *)dictForRequestHistoryForWindowPane:(NSNumber *)wp
                        alt:(BOOL)alternate
{
    ++pendingRequests_;
<<<<<<< HEAD
    NSString *command = [NSString stringWithFormat:@"capture-pane -peJ %@-t %%%d -S -%d",
                         (alternate ? @"-qa " : @""), [wp intValue], self.maxHistory];
=======
    NSString *command = [NSString stringWithFormat:@"capture-pane -peqJ %@-t %%%d -S -%d",
                         (alternate ? @"-a " : @""), [wp intValue], self.maxHistory];
>>>>>>> 06712c85
    return [gateway_ dictionaryForCommand:command
                           responseTarget:self
                         responseSelector:@selector(dumpHistoryResponse:paneAndAlternate:)
                           responseObject:[NSArray arrayWithObjects:
                                           wp,
                                           [NSNumber numberWithBool:alternate],
                                           nil]
                          toleratesErrors:NO];
}

// Command response handler for dump-history
// info is an array: [window pane number, isAlternate flag]
- (void)dumpHistoryResponse:(NSString *)response
           paneAndAlternate:(NSArray *)info
{
    NSNumber *wp = [info objectAtIndex:0];
    NSNumber *alt = [info objectAtIndex:1];
    NSArray *history = [[TmuxHistoryParser sharedInstance] parseDumpHistoryResponse:response
                                                             ambiguousIsDoubleWidth:ambiguousIsDoubleWidth_];
    if (history) {
        if ([alt boolValue]) {
            [altHistories_ setObject:history forKey:wp];
        } else {
            [histories_ setObject:history forKey:wp];
        }
    } else {
        [[NSAlert alertWithMessageText:@"Error: malformed history line from tmux."
                         defaultButton:@"Ok"
                       alternateButton:@""
                           otherButton:@""
             informativeTextWithFormat:@"See Console.app for details"] runModal];
    }
    [self requestDidComplete];
}

- (void)dumpStateResponse:(NSString *)response pane:(NSNumber *)wp
{
    NSDictionary *state = [[TmuxStateParser sharedInstance] parsedStateFromString:response];
    [states_ setObject:state forKey:wp];
    [self requestDidComplete];
}

- (void)requestDidComplete
{
    --pendingRequests_;
    if (pendingRequests_ == 0) {
        PseudoTerminal *term = nil;
        if (!tabToUpdate_) {
            term = [self.controller windowWithAffinityForWindowId:self.windowIndex];
        } else {
            term = [tabToUpdate_ realParentWindow];
        }
        if (!term) {
            term = [[iTermController sharedInstance] openWindow];
        }
        NSMutableDictionary *parseTree = [[TmuxLayoutParser sharedInstance] parsedLayoutFromString:self.layout];
        if (!parseTree) {
            [gateway_ abortWithErrorMessage:[NSString stringWithFormat:@"Error parsing layout %@", self.layout]];
            return;
        }
        [self decorateParseTree:parseTree];
        if (tabToUpdate_) {
            [tabToUpdate_ setTmuxLayout:parseTree
                         tmuxController:controller_];
            if ([tabToUpdate_ layoutIsTooLarge]) {
                [controller_ fitLayoutToWindows];
            }
        } else {
            if (![self.controller window:windowIndex_]) {
                // Safety valve: don't open an existing tmux window.
                [term loadTmuxLayout:parseTree
                              window:windowIndex_
                      tmuxController:controller_
                                name:name_];

                // Check if we know the position for the window
                NSArray *panes = [[TmuxLayoutParser sharedInstance] windowPanesInParseTree:parseTree];
                NSValue *windowPos = [self.controller positionForWindowWithPanes:panes];
                if (windowPos) {
                    [[term window] setFrameOrigin:[windowPos pointValue]];
                }

                // This is to handle the case where we couldn't create a window as
                // large as we were asked to (for instance, if the gateway is full-
                // screen).
                [controller_ windowDidResize:term];
            }
        }
        if (self.target) {
            [self.target performSelector:self.selector
                              withObject:[NSNumber numberWithInt:windowIndex_]];
        }
    }
}

// Add info from command responses to leaf nodes of parse tree.
- (void)decorateParseTree:(NSMutableDictionary *)parseTree
{
    [[TmuxLayoutParser sharedInstance] depthFirstSearchParseTree:parseTree
                                                 callingSelector:@selector(decorateWindowPane:)
                                                        onTarget:self
                                                      withObject:nil];
}

// Callback for DFS of parse tree from decorateParseTree:
- (id)decorateWindowPane:(NSMutableDictionary *)parseTree
{
    NSNumber *n = [parseTree objectForKey:kLayoutDictWindowPaneKey];
    if (!n) {
        return nil;
    }
    NSArray *history = [histories_ objectForKey:n];
    if (history) {
        [parseTree setObject:history forKey:kLayoutDictHistoryKey];
    }

    history = [altHistories_ objectForKey:n];
    if (history) {
        [parseTree setObject:history forKey:kLayoutDictAltHistoryKey];
    }

    NSDictionary *state = [states_ objectForKey:n];
    if (state) {
        [parseTree setObject:state forKey:kLayoutDictStateKey];
    }

    return nil;
}

@end<|MERGE_RESOLUTION|>--- conflicted
+++ resolved
@@ -181,13 +181,8 @@
                         alt:(BOOL)alternate
 {
     ++pendingRequests_;
-<<<<<<< HEAD
-    NSString *command = [NSString stringWithFormat:@"capture-pane -peJ %@-t %%%d -S -%d",
-                         (alternate ? @"-qa " : @""), [wp intValue], self.maxHistory];
-=======
     NSString *command = [NSString stringWithFormat:@"capture-pane -peqJ %@-t %%%d -S -%d",
                          (alternate ? @"-a " : @""), [wp intValue], self.maxHistory];
->>>>>>> 06712c85
     return [gateway_ dictionaryForCommand:command
                            responseTarget:self
                          responseSelector:@selector(dumpHistoryResponse:paneAndAlternate:)
