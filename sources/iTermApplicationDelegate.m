/*
 **  iTermApplicationDelegate.m
 **
 **  Copyright (c) 2002, 2003
 **
 **  Author: Fabian, Ujwal S. Setlur
 **          Initial code by Kiichi Kusama
 **
 **  Project: iTerm
 **
 **  Description: Implements the main application delegate and handles the addressbook functions.
 **
 **  This program is free software; you can redistribute it and/or modify
 **  it under the terms of the GNU General Public License as published by
 **  the Free Software Foundation; either version 2 of the License, or
 **  (at your option) any later version.
 **
 **  This program is distributed in the hope that it will be useful,
 **  but WITHOUT ANY WARRANTY; without even the implied warranty of
 **  MERCHANTABILITY or FITNESS FOR A PARTICULAR PURPOSE.  See the
 **  GNU General Public License for more details.
 **
 **  You should have received a copy of the GNU General Public License
 **  along with this program; if not, write to the Free Software
 **  Foundation, Inc., 675 Mass Ave, Cambridge, MA 02139, USA.
 */

#import "iTermApplicationDelegate.h"

#import "AppearancePreferencesViewController.h"
#import "ColorsMenuItemView.h"
#import "FileTransferManager.h"
#import "ITAddressBookMgr.h"
#import "iTermAPIServer.h"
#import "iTermAboutWindowController.h"
#import "iTermAppHotKeyProvider.h"
#import "iTermAdvancedSettingsModel.h"
#import "iTermBuriedSessions.h"
#import "iTermColorPresets.h"
#import "iTermController.h"
#import "iTermDisclosableView.h"
#import "iTermExpose.h"
#import "iTermFileDescriptorSocketPath.h"
#import "iTermFontPanel.h"
#import "iTermFullScreenWindowManager.h"
#import "iTermHotKeyController.h"
#import "iTermHotKeyProfileBindingController.h"
#import "iTermIntegerNumberFormatter.h"
#import "iTermLaunchServices.h"
#import "iTermLSOF.h"
#import "iTermModifierRemapper.h"
#import "iTermPreferences.h"
#import "iTermRemotePreferences.h"
#import "iTermAdvancedSettingsModel.h"
#import "iTermOpenQuicklyWindowController.h"
#import "iTermOrphanServerAdopter.h"
#import "iTermPasswordManagerWindowController.h"
#import "iTermPreciseTimer.h"
#import "iTermPreferences.h"
#import "iTermPromptOnCloseReason.h"
#import "iTermProfilePreferences.h"
#import "iTermProfilesWindowController.h"
#import "iTermServiceProvider.h"
#import "iTermQuickLookController.h"
#import "iTermRemotePreferences.h"
#import "iTermRestorableSession.h"
#import "iTermSystemVersion.h"
#import "iTermTipController.h"
#import "iTermTipWindowController.h"
#import "iTermToolbeltView.h"
#import "iTermURLStore.h"
#import "iTermWarning.h"
#import "MovePaneController.h"
#import "NSApplication+iTerm.h"
#import "NSArray+iTerm.h"
#import "NSBundle+iTerm.h"
#import "NSFileManager+iTerm.h"
#import "NSStringITerm.h"
#import "NSWindow+iTerm.h"
#import "NSView+RecursiveDescription.h"
#import "PFMoveApplication.h"
#import "PreferencePanel.h"
#import "PseudoTerminal.h"
#import "PseudoTerminalRestorer.h"
#import "PTYSession.h"
#import "PTYTab.h"
#import "PTYTextView.h"
#import "PTYWindow.h"
#import "QLPreviewPanel+iTerm.h"
#import "TmuxDashboardController.h"
#import "ToastWindowController.h"
#import "VT100Terminal.h"
#import "iTermSubpixelModelBuilder.h"
#import <Quartz/Quartz.h>
#import <objc/runtime.h>

#include "iTermFileDescriptorClient.h"
#include <libproc.h>
#include <sys/stat.h>
#include <unistd.h>

@import Sparkle;

static NSString *kUseBackgroundPatternIndicatorKey = @"Use background pattern indicator";
NSString *kUseBackgroundPatternIndicatorChangedNotification = @"kUseBackgroundPatternIndicatorChangedNotification";
NSString *const kSavedArrangementDidChangeNotification = @"kSavedArrangementDidChangeNotification";
NSString *const kNonTerminalWindowBecameKeyNotification = @"kNonTerminalWindowBecameKeyNotification";
static NSString *const kMarkAlertAction = @"Mark Alert Action";
NSString *const kMarkAlertActionModalAlert = @"Modal Alert";
NSString *const kMarkAlertActionPostNotification = @"Post Notification";
NSString *const kShowFullscreenTabsSettingDidChange = @"kShowFullscreenTabsSettingDidChange";
NSString *const iTermRemoveAPIServerSubscriptionsNotification = @"iTermRemoveAPIServerSubscriptionsNotification";

static NSString *const kScreenCharRestorableStateKey = @"kScreenCharRestorableStateKey";
static NSString *const kURLStoreRestorableStateKey = @"kURLStoreRestorableStateKey";
static NSString *const kHotkeyWindowRestorableState = @"kHotkeyWindowRestorableState";  // deprecated
static NSString *const kHotkeyWindowsRestorableStates = @"kHotkeyWindowsRestorableState";  // deprecated
static NSString *const iTermBuriedSessionState = @"iTermBuriedSessionState";

static NSString *const kHaveWarnedAboutIncompatibleSoftware = @"NoSyncHaveWarnedAboutIncompatibleSoftware";

static NSString *const kRestoreDefaultWindowArrangementShortcut = @"R";
NSString *const iTermApplicationWillTerminate = @"iTermApplicationWillTerminate";

static BOOL gStartupActivitiesPerformed = NO;
// Prior to 8/7/11, there was only one window arrangement, always called Default.
static NSString *LEGACY_DEFAULT_ARRANGEMENT_NAME = @"Default";
static BOOL ranAutoLaunchScript = NO;
static BOOL hasBecomeActive = NO;

static NSString *const kBundlesWithAPIAccessSettingKey = @"NoSyncBundlesWithAPIAccessSettings";
static NSString *const kAPIAccessAllowed = @"allowed";
static NSString *const kAPIAccessDate = @"date";
static NSString *const kAPINextConfirmationDate = @"next confirmation";
static NSString *const kAPIAccessLocalizedName = @"app name";
static const NSTimeInterval kOneMonth = 30 * 24 * 60 * 60;


@interface iTermApplicationDelegate () <iTermAPIServerDelegate, iTermPasswordManagerDelegate>

@property(nonatomic, readwrite) BOOL workspaceSessionActive;

@end


@implementation iTermApplicationDelegate {
    iTermPasswordManagerWindowController *_passwordManagerWindowController;

    // Menu items
    IBOutlet NSMenu *bookmarkMenu;
    IBOutlet NSMenu *toolbeltMenu;
    NSMenuItem *downloadsMenu_;
    NSMenuItem *uploadsMenu_;
    IBOutlet NSMenuItem *selectTab;
    IBOutlet NSMenuItem *logStart;
    IBOutlet NSMenuItem *logStop;
    IBOutlet NSMenuItem *closeTab;
    IBOutlet NSMenuItem *closeWindow;
    IBOutlet NSMenuItem *sendInputToAllSessions;
    IBOutlet NSMenuItem *sendInputToAllPanes;
    IBOutlet NSMenuItem *sendInputNormally;
    IBOutlet NSMenuItem *irPrev;
    IBOutlet NSMenuItem *windowArrangements_;
    IBOutlet NSMenuItem *windowArrangementsAsTabs_;
    IBOutlet NSMenu *_buriedSessions;
    NSMenu *_statusIconBuriedSessions;  // unsafe unretained

    IBOutlet NSMenuItem *showFullScreenTabs;
    IBOutlet NSMenuItem *useTransparency;
    IBOutlet NSMenuItem *maximizePane;
    IBOutlet SUUpdater * suUpdater;
    IBOutlet NSMenuItem *_showTipOfTheDay;  // Here because we must remove it for older OS versions.
    BOOL secureInputDesired_;
    BOOL quittingBecauseLastWindowClosed_;

    // If set, skip performing launch actions.
    BOOL quiet_;
    NSDate* launchTime_;

    // Cross app request forgery prevention token. Get this with applescript and then include
    // in a URI request.
    NSString *token_;

    // Set to YES when applicationDidFinishLaunching: is called.
    BOOL finishedLaunching_;

    BOOL userHasInteractedWithAnySession_;  // Disables min 10-second running time

    // If the advanced pref to turn off app nap is enabled, then we hold a reference to this
    // NSProcessInfo-provided object to make the system think we're doing something important.
    id<NSObject> _appNapStoppingActivity;

    BOOL _sparkleRestarting;  // Is Sparkle about to restart the app?

    int _secureInputCount;

    BOOL _orphansAdopted;  // Have orphan servers been adopted?

    iTermAPIServer *_apiServer;

    NSArray<NSDictionary *> *_buriedSessionsState;
    NSMutableDictionary<id, ITMNotificationRequest *> *_newSessionSubscriptions;
    NSMutableDictionary<id, ITMNotificationRequest *> *_terminateSessionSubscriptions;
    NSMutableDictionary<id, ITMNotificationRequest *> *_layoutChangeSubscriptions;
    BOOL _layoutChanged;

    // Location of mouse when the app became inactive.
    NSPoint _savedMouseLocation;
}

- (instancetype)init {
    self = [super init];
    if (self) {
        // Add ourselves as an observer for notifications.
        [[NSNotificationCenter defaultCenter] addObserver:self
                                                 selector:@selector(reloadMenus:)
                                                     name:@"iTermWindowBecameKey"
                                                   object:nil];

        [[NSNotificationCenter defaultCenter] addObserver:self
                                                 selector:@selector(updateAddressBookMenu:)
                                                     name:kReloadAddressBookNotification
                                                   object:nil];

        [[NSNotificationCenter defaultCenter] addObserver:self
                                                 selector:@selector(buildSessionSubmenu:)
                                                     name:@"iTermNumberOfSessionsDidChange"
                                                   object:nil];

        [[NSNotificationCenter defaultCenter] addObserver:self
                                                 selector:@selector(buildSessionSubmenu:)
                                                     name:@"iTermNameOfSessionDidChange"
                                                   object:nil];

        [[NSNotificationCenter defaultCenter] addObserver:self
                                                 selector:@selector(reloadSessionMenus:)
                                                     name:@"iTermSessionBecameKey"
                                                   object:nil];

        [[NSNotificationCenter defaultCenter] addObserver:self
                                                 selector:@selector(nonTerminalWindowBecameKey:)
                                                     name:kNonTerminalWindowBecameKeyNotification
                                                   object:nil];

        [[NSNotificationCenter defaultCenter] addObserver:self
                                                 selector:@selector(windowArrangementsDidChange:)
                                                     name:kSavedArrangementDidChangeNotification
                                                   object:nil];
        [[NSNotificationCenter defaultCenter] addObserver:self
                                                 selector:@selector(toolDidToggle:)
                                                     name:@"iTermToolToggled"
                                                   object:nil];
        [[NSNotificationCenter defaultCenter] addObserver:self
                                                 selector:@selector(currentSessionDidChange)
                                                     name:kCurrentSessionDidChange
                                                   object:nil];
        [[NSNotificationCenter defaultCenter] addObserver:self
                                                 selector:@selector(sessionCreated:)
                                                     name:PTYSessionCreatedNotification
                                                   object:nil];
        [[NSNotificationCenter defaultCenter] addObserver:self
                                                 selector:@selector(sessionCreated:)
                                                     name:PTYSessionRevivedNotification
                                                   object:nil];
        [[NSNotificationCenter defaultCenter] addObserver:self
                                                 selector:@selector(sessionDidTerminate:)
                                                     name:PTYSessionTerminatedNotification
                                                   object:nil];
        [[NSNotificationCenter defaultCenter] addObserver:self
                                                 selector:@selector(layoutChanged:)
                                                     name:iTermSessionDidChangeTabNotification
                                                   object:nil];
        [[NSNotificationCenter defaultCenter] addObserver:self
                                                 selector:@selector(layoutChanged:)
                                                     name:iTermTabDidChangeWindowNotification
                                                   object:nil];
        [[NSNotificationCenter defaultCenter] addObserver:self
                                                 selector:@selector(layoutChanged:)
                                                     name:iTermTabDidChangePositionInWindowNotification
                                                   object:nil];

        [[NSAppleEventManager sharedAppleEventManager] setEventHandler:self
                                                           andSelector:@selector(getUrl:withReplyEvent:)
                                                         forEventClass:kInternetEventClass
                                                            andEventID:kAEGetURL];

        launchTime_ = [[NSDate date] retain];
        _workspaceSessionActive = YES;
    }

    return self;
}

- (void)dealloc {
    [[NSNotificationCenter defaultCenter] removeObserver:self];
    [[[NSWorkspace sharedWorkspace] notificationCenter] removeObserver:self];
    [_appNapStoppingActivity release];
    [_newSessionSubscriptions release];
    [_layoutChangeSubscriptions release];
    [_terminateSessionSubscriptions release];
    [super dealloc];
}

#pragma mark - Interface Builder

- (void)awakeFromNib {
    secureInputDesired_ = [[[NSUserDefaults standardUserDefaults] objectForKey:@"Secure Input"] boolValue];

    NSMenu *viewMenu = [self topLevelViewNamed:@"View"];
    [viewMenu addItem:[NSMenuItem separatorItem]];

    ColorsMenuItemView *labelTrackView = [[[ColorsMenuItemView alloc]
                                           initWithFrame:NSMakeRect(0, 0, 180, 50)] autorelease];
    [self addMenuItemView:labelTrackView toMenu:viewMenu title:@"Current Tab Color"];

    if (![iTermTipController sharedInstance]) {
        [_showTipOfTheDay.menu removeItem:_showTipOfTheDay];
    }
}

- (BOOL)validateMenuItem:(NSMenuItem *)menuItem {
    if ([menuItem action] == @selector(openDashboard:)) {
        return [[iTermController sharedInstance] haveTmuxConnection];
    } else if ([menuItem action] == @selector(toggleUseBackgroundPatternIndicator:)) {
      [menuItem setState:[self useBackgroundPatternIndicator]];
      return YES;
    } else if ([menuItem action] == @selector(undo:)) {
        NSResponder *undoResponder = [self responderForMenuItem:menuItem];
        if (undoResponder) {
            return YES;
        } else {
            menuItem.title = @"Undo Close Session";
            return [[iTermController sharedInstance] hasRestorableSession];
        }
    } else if ([menuItem action] == @selector(enableMarkAlertShowsModalAlert:)) {
        [menuItem setState:[[self markAlertAction] isEqualToString:kMarkAlertActionModalAlert] ? NSOnState : NSOffState];
        return YES;
    } else if ([menuItem action] == @selector(enableMarkAlertPostsNotification:)) {
        [menuItem setState:[[self markAlertAction] isEqualToString:kMarkAlertActionPostNotification] ? NSOnState : NSOffState];
        return YES;
    } else if ([menuItem action] == @selector(makeDefaultTerminal:)) {
        return ![[iTermLaunchServices sharedInstance] iTermIsDefaultTerminal];
    } else if ([menuItem action] == @selector(checkForIncompatibleSoftware:)) {
        return YES;
    } else if (menuItem == maximizePane) {
        if ([[[iTermController sharedInstance] currentTerminal] inInstantReplay]) {
            // Things get too complex if you allow this. It crashes.
            return NO;
        } else if ([[[[[iTermController sharedInstance] currentTerminal] currentTab] activeSession] isTmuxClient]) {
            return YES;
        } else if ([[[[iTermController sharedInstance] currentTerminal] currentTab] hasMaximizedPane]) {
            return YES;
        } else if ([[[[iTermController sharedInstance] currentTerminal] currentTab] hasMultipleSessions]) {
            return YES;
        } else {
            return NO;
        }
    } else if ([menuItem action] == @selector(saveCurrentWindowAsArrangement:) ||
               [menuItem action] == @selector(newSessionWithSameProfile:)) {
        return [[iTermController sharedInstance] currentTerminal] != nil;
    } else if ([menuItem action] == @selector(toggleFullScreenTabBar:)) {
        [menuItem setState:[iTermPreferences boolForKey:kPreferenceKeyShowFullscreenTabBar] ? NSOnState : NSOffState];
        return YES;
    } else if ([menuItem action] == @selector(toggleMultiLinePasteWarning:)) {
        if ([iTermWarning warningHandler]) {
            // In a test.
            return YES;
        }
        if (menuItem.tag == 0) {
            menuItem.state = ![iTermAdvancedSettingsModel noSyncDoNotWarnBeforeMultilinePaste] ? NSOnState : NSOffState;
        } else if (menuItem.tag == 1) {
            menuItem.state = ![iTermAdvancedSettingsModel promptForPasteWhenNotAtPrompt] ? NSOnState : NSOffState;
            return ![iTermAdvancedSettingsModel noSyncDoNotWarnBeforeMultilinePaste];
        } else if (menuItem.tag == 2) {
            menuItem.state = ![iTermAdvancedSettingsModel noSyncDoNotWarnBeforePastingOneLineEndingInNewlineAtShellPrompt] ? NSOnState : NSOffState;
        }
        return YES;
    } else if ([menuItem action] == @selector(showTipOfTheDay:)) {
        return ![[iTermTipController sharedInstance] showingTip];
    } else if ([menuItem action] == @selector(toggleSecureInput:)) {
        menuItem.state = IsSecureEventInputEnabled() ? NSOnState : NSOffState;
        return YES;
    } else if ([menuItem action] == @selector(togglePinHotkeyWindow:)) {
        iTermProfileHotKey *profileHotkey = self.currentProfileHotkey;
        menuItem.state = profileHotkey.autoHides ? NSOffState : NSOnState;
        return profileHotkey != nil;
    } else if ([menuItem action] == @selector(clearAllDownloads:)) {
        return downloadsMenu_.submenu.itemArray.count > 2;
    } else if ([menuItem action] == @selector(clearAllUploads:)) {
        return uploadsMenu_.submenu.itemArray.count > 2;
    } else {
        return YES;
    }
}

#pragma mark - APIs

- (BOOL)isApplescriptTestApp {
    return [[[NSBundle mainBundle] bundleIdentifier] containsString:@"applescript"];
}

- (BOOL)isRunningOnTravis {
    NSString *travis = [[[NSProcessInfo processInfo] environment] objectForKey:@"TRAVIS"];
    return [travis isEqualToString:@"true"];
}

- (void)userDidInteractWithASession {
    userHasInteractedWithAnySession_ = YES;
}

- (void)openPasswordManagerToAccountName:(NSString *)name inSession:(PTYSession *)session {
    id<iTermWindowController> term = [[iTermController sharedInstance] currentTerminal];
    if (session) {
        term = session.delegate.realParentWindow;
    }
    if (term) {
        DLog(@"Open password manager as sheet in terminal %@", term);
        return [term openPasswordManagerToAccountName:name inSession:session];
    } else {
        DLog(@"Open password manager as standalone window");
        if (!_passwordManagerWindowController) {
            _passwordManagerWindowController = [[iTermPasswordManagerWindowController alloc] init];
            _passwordManagerWindowController.delegate = self;
        }
        [[_passwordManagerWindowController window] makeKeyAndOrderFront:nil];
        [_passwordManagerWindowController selectAccountName:name];
    }
}

- (BOOL)warnBeforeMultiLinePaste {
    if ([iTermWarning warningHandler]) {
        // In a test.
        return YES;
    }
    return ![iTermAdvancedSettingsModel noSyncDoNotWarnBeforeMultilinePaste];
}

- (void)makeHotKeyWindowKeyIfOpen {
    for (PseudoTerminal* term in [self terminals]) {
        if ([term isHotKeyWindow] && [[term window] alphaValue] == 1) {
            [[term window] makeKeyAndOrderFront:self];
        }
    }
}

- (void)updateMaximizePaneMenuItem {
    [maximizePane setState:[[[[iTermController sharedInstance] currentTerminal] currentTab] hasMaximizedPane] ? NSOnState : NSOffState];
}

- (void)updateUseTransparencyMenuItem {
    [useTransparency setState:[[[iTermController sharedInstance] currentTerminal] useTransparency] ? NSOnState : NSOffState];
}

- (NSString *)markAlertAction {
    NSString *action = [[NSUserDefaults standardUserDefaults] objectForKey:kMarkAlertAction];
    if (!action) {
        return kMarkAlertActionPostNotification;
    } else {
        return action;
    }
}

- (void)updateBuriedSessionsMenu {
    [self updateBuriedSessionsMenu:_buriedSessions];
    [self updateBuriedSessionsMenu:_statusIconBuriedSessions];
}

- (void)updateBuriedSessionsMenu:(NSMenu *)menu {
    if (!menu) {
        return;
    }
    [menu removeAllItems];
    for (PTYSession *session in [[iTermBuriedSessions sharedInstance] buriedSessions]) {
        NSMenuItem *item = [[[NSMenuItem alloc] initWithTitle:session.name action:@selector(disinter:) keyEquivalent:@""] autorelease];
        item.representedObject = session;
        [menu addItem:item];
    }
    [[menu.supermenu.itemArray objectPassingTest:^BOOL(NSMenuItem *element, NSUInteger index, BOOL *stop) {
        return element.submenu == menu;
    }] setEnabled:menu.itemArray.count > 0];
}

- (void)disinter:(NSMenuItem *)menuItem {
    PTYSession *session = menuItem.representedObject;
    [[iTermBuriedSessions sharedInstance] restoreSession:session];
}

- (PseudoTerminal *)currentTerminal {
    return [[iTermController sharedInstance] currentTerminal];
}

- (NSArray*)terminals {
    return [[iTermController sharedInstance] terminals];
}

- (BOOL)useBackgroundPatternIndicator {
    return [[NSUserDefaults standardUserDefaults] boolForKey:kUseBackgroundPatternIndicatorKey];
}

- (NSMenu *)downloadsMenu {
    if (!downloadsMenu_) {
        downloadsMenu_ = [[[NSMenuItem alloc] init] autorelease];
        downloadsMenu_.title = @"Downloads";
        NSMenu *mainMenu = [[NSApplication sharedApplication] mainMenu];
        [mainMenu insertItem:downloadsMenu_
                     atIndex:mainMenu.itemArray.count - 1];
        [downloadsMenu_ setSubmenu:[[[NSMenu alloc] initWithTitle:@"Downloads"] autorelease]];

        NSMenuItem *clearAll = [[[NSMenuItem alloc] initWithTitle:@"Clear All" action:@selector(clearAllDownloads:) keyEquivalent:@""] autorelease];
        [downloadsMenu_.submenu addItem:clearAll];
        [downloadsMenu_.submenu addItem:[NSMenuItem separatorItem]];
    }
    return [downloadsMenu_ submenu];
}

- (NSMenu *)uploadsMenu {
    if (!uploadsMenu_) {
        uploadsMenu_ = [[[NSMenuItem alloc] init] autorelease];
        uploadsMenu_.title = @"Uploads";
        NSMenu *mainMenu = [[NSApplication sharedApplication] mainMenu];
        [mainMenu insertItem:uploadsMenu_
                     atIndex:mainMenu.itemArray.count - 1];
        [uploadsMenu_ setSubmenu:[[[NSMenu alloc] initWithTitle:@"Uploads"] autorelease]];

        NSMenuItem *clearAll = [[[NSMenuItem alloc] initWithTitle:@"Clear All" action:@selector(clearAllUploads:) keyEquivalent:@""] autorelease];
        [uploadsMenu_.submenu addItem:clearAll];
        [uploadsMenu_.submenu addItem:[NSMenuItem separatorItem]];
    }
    return [uploadsMenu_ submenu];
}

- (void)updateBroadcastMenuState {
    BOOL sessions = NO;
    BOOL panes = NO;
    BOOL noBroadcast = NO;
    PseudoTerminal *frontTerminal;
    frontTerminal = [[iTermController sharedInstance] currentTerminal];
    switch ([frontTerminal broadcastMode]) {
        case BROADCAST_OFF:
            noBroadcast = YES;
            break;

        case BROADCAST_TO_ALL_TABS:
            sessions = YES;
            break;

        case BROADCAST_TO_ALL_PANES:
            panes = YES;
            break;

        case BROADCAST_CUSTOM:
            break;
    }
    [sendInputToAllSessions setState:sessions];
    [sendInputToAllPanes setState:panes];
    [sendInputNormally setState:noBroadcast];
}

- (void)postAPINotification:(ITMNotification *)notification toConnection:(id)connection {
    [_apiServer postAPINotification:notification toConnection:connection];
}

#pragma mark - Application Delegate Overrides

/**
 * The following applescript invokes this method before
 * _performStartupActivities is run and prevents it from being run. Scripts can
 * use it to launch a command in a predictable way if iTerm2 isn't running (and
 * window arrangements won't be restored, etc.)
 *
 * tell application "iTerm"
 *    open file "/com.googlecode.iterm2/commandmode"
 *    // create a terminal if needed, run commands, whatever.
 * end tell
 */
- (BOOL)application:(NSApplication *)theApplication openFile:(NSString *)filename {
    DLog(@"application:%@ openFile:%@", theApplication, filename);
    if ([filename hasSuffix:@".itermcolors"]) {
        DLog(@"Importing color presets from %@", filename);
        if ([iTermColorPresets importColorPresetFromFile:filename]) {
            NSAlert *alert = [[[NSAlert alloc] init] autorelease];
            alert.messageText = @"Colors Scheme Imported";
            alert.informativeText = @"The color scheme was imported and added to presets. You can find it under Preferences>Profiles>Colors>Load Presets….";
            [alert runModal];
        }
        return YES;
    }
    NSLog(@"Quiet launch");
    quiet_ = YES;
    if ([filename isEqualToString:[[NSFileManager defaultManager] versionNumberFilename]]) {
        return YES;
    }
    if (filename) {
        // Verify whether filename is a script or a folder
        BOOL isDir;
        [[NSFileManager defaultManager] fileExistsAtPath:filename isDirectory:&isDir];
        iTermController *controller = [iTermController sharedInstance];
        NSMutableDictionary *bookmark = [[[controller defaultBookmark] mutableCopy] autorelease];

        if (isDir) {
            bookmark[KEY_WORKING_DIRECTORY] = filename;
            bookmark[KEY_CUSTOM_DIRECTORY] = kProfilePreferenceInitialDirectoryCustomValue;
        } else {
            // escape filename
            filename = [filename stringWithEscapedShellCharactersIncludingNewlines:YES];
            if (filename) {
                NSString *initialText = bookmark[KEY_INITIAL_TEXT];
                if (initialText && ![iTermAdvancedSettingsModel openFileOverridesSendText]) {
                    initialText = [initialText stringByAppendingFormat:@"\n%@; exit", filename];
                } else {
                    initialText = [NSString stringWithFormat:@"%@; exit", filename];
                }
                bookmark[KEY_INITIAL_TEXT] = initialText;
            }
        }

        PseudoTerminal *term = [self terminalToOpenFileIn];
        [controller launchBookmark:bookmark inTerminal:term];

        // If term is a hotkey window, reveal it.
        iTermProfileHotKey *profileHotkey = [[iTermHotKeyController sharedInstance] profileHotKeyForWindowController:term];
        if (profileHotkey) {
            [[iTermHotKeyController sharedInstance] showWindowForProfileHotKey:profileHotkey url:nil];
        }
    }
    return (YES);
}

- (BOOL)applicationShouldTerminateAfterLastWindowClosed:(NSApplication *)app
{
    DLog(@"applicationShouldTerminateAfterLastWindowClosed called");
    NSArray *terminals = [[iTermController sharedInstance] terminals];
    if (terminals.count == 1 && [terminals[0] isHotKeyWindow]) {
        // The last window wasn't really closed, it was just the hotkey window getting ordered out.
        return NO;
    }
    if (!userHasInteractedWithAnySession_) {
        DLog(@"applicationShouldTerminateAfterLastWindowClosed - user has not interacted with any session");
        if ([[NSDate date] timeIntervalSinceDate:launchTime_] < [iTermAdvancedSettingsModel minRunningTime]) {
            DLog(@"Returning NO");
            NSLog(@"Not quitting iTerm2 because it ran very briefly and had no user interaction. Set the MinRunningTime float preference to 0 to turn this feature off.");
            return NO;
        }
    }
    quittingBecauseLastWindowClosed_ =
        [iTermPreferences boolForKey:kPreferenceKeyQuitWhenAllWindowsClosed];
    DLog(@"Returning %@ from pref", @(quittingBecauseLastWindowClosed_));
    return quittingBecauseLastWindowClosed_;
}

// User clicked on the dock icon.
- (BOOL)applicationShouldHandleReopen:(NSApplication *)theApplication
                    hasVisibleWindows:(BOOL)flag {
    return ![[iTermHotKeyController sharedInstance] dockIconClicked];
}

- (void)applicationDidChangeScreenParameters:(NSNotification *)aNotification
{
    // The screens' -visibleFrame is not updated when this is called. Doing a delayed perform with
    // a delay of 0 is usually, but not always enough. Not that 1 second is always enough either,
    // I suppose, but I don't want to die on this hill.
    [self performSelector:@selector(updateScreenParametersInAllTerminals)
               withObject:nil
               afterDelay:[iTermAdvancedSettingsModel updateScreenParamsDelay]];
}

- (NSApplicationTerminateReply)applicationShouldTerminate:(NSNotification *)theNotification {
    DLog(@"applicationShouldTerminate:");
    NSArray *terminals;

    terminals = [[iTermController sharedInstance] terminals];
    int numSessions = 0;

    iTermPromptOnCloseReason *reason = [iTermPromptOnCloseReason noReason];
    for (PseudoTerminal *term in terminals) {
        numSessions += [[term allSessions] count];

        [reason addReason:term.promptOnCloseReason];
    }

    // Display prompt if we need to
    if (!quittingBecauseLastWindowClosed_ &&  // cmd-q
        [terminals count] > 0 &&  // there are terminal windows
        [iTermPreferences boolForKey:kPreferenceKeyPromptOnQuit]) {  // preference is to prompt on quit cmd
        [reason addReason:[iTermPromptOnCloseReason alwaysConfirmQuitPreferenceEnabled]];
    }
    quittingBecauseLastWindowClosed_ = NO;
    if ([iTermPreferences boolForKey:kPreferenceKeyConfirmClosingMultipleTabs] && numSessions > 1) {
        // closing multiple sessions
        [reason addReason:[iTermPromptOnCloseReason closingMultipleSessionsPreferenceEnabled]];
    }
    if ([iTermAdvancedSettingsModel runJobsInServers] &&
        self.sparkleRestarting &&
        [iTermAdvancedSettingsModel restoreWindowContents] &&
        [[iTermController sharedInstance] willRestoreWindowsAtNextLaunch]) {
        // Nothing will be lost so just restart without asking.
        [reason addReason:[iTermPromptOnCloseReason noReason]];
    }

    if (reason.hasReason) {
        DLog(@"Showing quit alert");
        NSString *message;
        if ([[iTermController sharedInstance] shouldLeaveSessionsRunningOnQuit]) {
            message = @"Sessions will be restored automatically when iTerm2 is relaunched.";
        } else {
            message = @"All sessions will be closed.";
        }
        [NSApp activateIgnoringOtherApps:YES];
        NSAlert *alert = [[[NSAlert alloc] init] autorelease];
        alert.messageText = @"Quit iTerm2?";
        alert.informativeText = message;
        [alert addButtonWithTitle:@"OK"];
        [alert addButtonWithTitle:@"Cancel"];
        iTermDisclosableView *accessory = [[iTermDisclosableView alloc] initWithFrame:NSZeroRect
                                                                               prompt:@"Details"
                                                                              message:[NSString stringWithFormat:@"You are being prompted because:\n\n%@",
                                                                                       reason.message]];
        accessory.frame = NSMakeRect(0, 0, accessory.intrinsicContentSize.width, accessory.intrinsicContentSize.height);
        accessory.requestLayout = ^{
            [alert layout];
        };
        alert.accessoryView = accessory;

        if ([alert runModal] != NSAlertFirstButtonReturn) {
            DLog(@"User declined to quit");
            return NSTerminateCancel;
        }
    }

    // Ensure [iTermController dealloc] is called before prefs are saved
    [[iTermModifierRemapper sharedInstance] setRemapModifiers:NO];

    // Prevent sessions from making their termination undoable since we're quitting.
    [[iTermController sharedInstance] setApplicationIsQuitting:YES];

    if ([iTermAdvancedSettingsModel runJobsInServers]) {
        // Restorable sessions must be killed or they'll auto-restore as orphans on the next start.
        // If jobs aren't run in servers, they'll just die normally.
        [[iTermController sharedInstance] killRestorableSessions];
    }

    // Last chance before windows get closed.
    [[NSNotificationCenter defaultCenter] postNotificationName:iTermApplicationWillTerminate object:nil];

    // This causes all windows to be closed and all sessions to be terminated.
    [iTermController releaseSharedInstance];

    // save preferences
    [[NSUserDefaults standardUserDefaults] synchronize];
    if (![[iTermRemotePreferences sharedInstance] customFolderChanged]) {
        [[iTermRemotePreferences sharedInstance] applicationWillTerminate];
    }

    DLog(@"applicationShouldTerminate returning Now");
    return NSTerminateNow;
}

- (void)applicationWillTerminate:(NSNotification *)aNotification {
    DLog(@"applicationWillTerminate called");
    [[iTermModifierRemapper sharedInstance] setRemapModifiers:NO];
    DLog(@"applicationWillTerminate returning");
    TurnOffDebugLoggingSilently();
}

- (BOOL)applicationOpenUntitledFile:(NSApplication *)theApplication {
    if ([self isApplescriptTestApp]) {
        // Don't want to do this for applescript testing so we have a blank slate.
        return NO;
    }
    if (!finishedLaunching_ &&
        ([iTermPreferences boolForKey:kPreferenceKeyOpenArrangementAtStartup] ||
         [iTermPreferences boolForKey:kPreferenceKeyOpenNoWindowsAtStartup] )) {
        // There are two ways this can happen:
        // 1. System window restoration is off in System Prefs>General, the window arrangement has
        //    no windows, and iTerm2 is configured to restore it at startup.
        // 2. System window restoration is off in System Prefs>General and iTerm2 is configured to
        //    open no windows at startup.
        return NO;
    }
    if (![[NSApplication sharedApplication] isRunningUnitTests]) {
        [self newWindow:nil];
    }
    return YES;
}

- (NSMenu *)applicationDockMenu:(NSApplication *)sender {
    NSMenu* aMenu = [[NSMenu alloc] initWithTitle: @"Dock Menu"];

    PseudoTerminal *frontTerminal;
    frontTerminal = [[iTermController sharedInstance] currentTerminal];
    [aMenu addItemWithTitle:@"New Window (Default Profile)"
                     action:@selector(newWindow:)
              keyEquivalent:@""];
    [aMenu addItem:[NSMenuItem separatorItem]];
    [self newSessionMenu:aMenu
                   title:@"New Window…"
                  target:[iTermController sharedInstance]
                selector:@selector(newSessionInWindowAtIndex:)
         openAllSelector:@selector(newSessionsInNewWindow:)];
    [self newSessionMenu:aMenu
                   title:@"New Tab…"
                  target:frontTerminal
                selector:@selector(newSessionInTabAtIndex:)
         openAllSelector:@selector(newSessionsInWindow:)];
    [self _addArrangementsMenuTo:aMenu];

    return ([aMenu autorelease]);
}

- (void)applicationWillBecomeActive:(NSNotification *)aNotification {
    DLog(@"******** Become Active\n%@", [NSThread callStackSymbols]);
}

- (void)application:(NSApplication *)app willEncodeRestorableState:(NSCoder *)coder {
    DLog(@"app encoding restorable state");
    NSTimeInterval start = [NSDate timeIntervalSinceReferenceDate];
    [coder encodeObject:ScreenCharEncodedRestorableState() forKey:kScreenCharRestorableStateKey];
    [coder encodeObject:[[iTermURLStore sharedInstance] dictionaryValue] forKey:kURLStoreRestorableStateKey];
    [[iTermHotKeyController sharedInstance] saveHotkeyWindowStates];

    NSArray *hotkeyWindowsStates = [[iTermHotKeyController sharedInstance] restorableStates];
    if (hotkeyWindowsStates) {
        [coder encodeObject:hotkeyWindowsStates
                     forKey:kHotkeyWindowsRestorableStates];
    }

    if ([[[iTermBuriedSessions sharedInstance] buriedSessions] count]) {
        [coder encodeObject:[[iTermBuriedSessions sharedInstance] restorableState] forKey:iTermBuriedSessionState];
    }
    DLog(@"Time to save app restorable state: %@",
         @([NSDate timeIntervalSinceReferenceDate] - start));
}

- (void)application:(NSApplication *)app didDecodeRestorableState:(NSCoder *)coder {
    DLog(@"application:didDecodeRestorableState:");
    if (self.isApplescriptTestApp) {
        DLog(@"Is applescript test app");
        return;
    }
    NSDictionary *screenCharState = [coder decodeObjectForKey:kScreenCharRestorableStateKey];
    if (screenCharState) {
        ScreenCharDecodeRestorableState(screenCharState);
    }

    NSDictionary *urlStoreState = [coder decodeObjectForKey:kURLStoreRestorableStateKey];
    if (urlStoreState) {
        [[iTermURLStore sharedInstance] loadFromDictionary:urlStoreState];
    }

    NSArray *hotkeyWindowsStates = nil;
    NSDictionary *legacyState = nil;
    if ([[NSUserDefaults standardUserDefaults] boolForKey:@"NSQuitAlwaysKeepsWindows"]) {
        hotkeyWindowsStates = [coder decodeObjectForKey:kHotkeyWindowsRestorableStates];
        if (hotkeyWindowsStates) {
            // We have to create the hotkey window now because we need to attach to servers before
            // launch finishes; otherwise any running hotkey window jobs will be treated as orphans.
            [[iTermHotKeyController sharedInstance] createHiddenWindowsFromRestorableStates:hotkeyWindowsStates];
        } else {
            // Restore hotkey window from pre-3.1 version.
            legacyState = [coder decodeObjectForKey:kHotkeyWindowRestorableState];
            if (legacyState) {
                [[iTermHotKeyController sharedInstance] createHiddenWindowFromLegacyRestorableState:legacyState];
            }
        }
    }
    _buriedSessionsState = [[coder decodeObjectForKey:iTermBuriedSessionState] retain];
    if (finishedLaunching_) {
        [self restoreBuriedSessionsState];
    }
    if ([iTermAdvancedSettingsModel logRestorableStateSize]) {
        NSDictionary *dict = @{ kScreenCharRestorableStateKey: screenCharState ?: @{},
                                kURLStoreRestorableStateKey: urlStoreState ?: @{},
                                kHotkeyWindowsRestorableStates: hotkeyWindowsStates ?: @[],
                                kHotkeyWindowRestorableState: legacyState ?: @{},
                                iTermBuriedSessionState: _buriedSessionsState ?: @[] };
        NSString *log = [dict sizeInfo];
        [log writeToFile:[NSString stringWithFormat:@"/tmp/statesize.app-%p.txt", self] atomically:NO encoding:NSUTF8StringEncoding error:nil];
    }
}

- (void)applicationDidResignActive:(NSNotification *)aNotification {
    DLog(@"******** Resign Active\n%@", [NSThread callStackSymbols]);
    if (secureInputDesired_) {
        DLog(@"Application resigning active. Disabling secure input.");
        [self setSecureInput:NO];
    }
    _savedMouseLocation = [NSEvent mouseLocation];
}

- (void)applicationWillHide:(NSNotification *)aNotification {
    for (NSWindow *aWindow in [[NSApplication sharedApplication] windows]) {
        [self hideToolTipsInView:[aWindow contentView]];
    }
}

- (void)applicationDidBecomeActive:(NSNotification *)aNotification {
    hasBecomeActive = YES;
    if (secureInputDesired_) {
        DLog(@"Application becoming active. Enable secure input.");
        [self setSecureInput:YES];
    }

    // If focus follows mouse is on, find the window under the cursor and make it key. If a PTYTextView
    // is under the cursor make it first responder.
    NSPoint mouseLocation = [NSEvent mouseLocation];
    if (!NSEqualPoints(mouseLocation, _savedMouseLocation) &&
        [iTermPreferences boolForKey:kPreferenceKeyFocusFollowsMouse]) {
        NSRect mouseRect = {
            .origin = [NSEvent mouseLocation],
            .size = { 0, 0 }
        };
<<<<<<< HEAD
        // There's an annoying bug here in macOS 10.13: non-native fullscreen windows always appear
        // last in -orderedWindows. I guess Apple was serious about deprecating it. :(
        for (NSWindow *window in [[[iTermApplication sharedApplication] orderedWindowsPlusVisibleHotkeyPanels] reverseObjectEnumerator]) {
            if (!window.isOnActiveSpace) {
                continue;
            }
            if (!window.isVisible) {
                continue;
            }
            NSPoint pointInWindow = [window convertRectFromScreen:mouseRect].origin;
            if ([window isTerminalWindow]) {
                NSView *view = [window.contentView hitTest:pointInWindow];
                if (view) {
                    [window makeKeyAndOrderFront:nil];
                    if ([view isKindOfClass:[PTYTextView class]]) {
                        [window makeFirstResponder:view];
                    }
                    break;
                }
            }
        }
=======
        // Dispatch async because when you cmd-tab into iTerm2 the windows are briefly
        // out of order. Looks like an OS bug to me. They fix themselves right away,
        // and a dispatch async seems to give it enough time to right itself before
        // we iterate front to back.
        dispatch_async(dispatch_get_main_queue(), ^{
            [self selectWindowAtMouseRect:mouseRect];
        });
>>>>>>> a81e2d22
    }

    [self hideStuckToolTips];
    iTermPreciseTimerClearLogs();
}

- (void)selectWindowAtMouseRect:(NSRect)mouseRect {
    NSArray<NSWindow *> *frontToBackWindows = [[iTermApplication sharedApplication] orderedWindowsPlusVisibleHotkeyPanels];
    for (NSWindow *window in frontToBackWindows) {
        if (!window.isOnActiveSpace) {
            continue;
        }
        if (!window.isVisible) {
            continue;
        }
        NSPoint pointInWindow = [window convertRectFromScreen:mouseRect].origin;
        if ([window isTerminalWindow]) {
            DLog(@"Consider window %@", window.title);
            NSView *view = [window.contentView hitTest:pointInWindow];
            if (view) {
                DLog(@"Will activate %@", window.title);
                [window makeKeyAndOrderFront:nil];
                if ([view isKindOfClass:[PTYTextView class]]) {
                    [window makeFirstResponder:view];
                }
                return;
            } else {
                DLog(@"%@ failed hit test", window.title);
            }
        }
    }
}

- (void)applicationWillFinishLaunching:(NSNotification *)aNotification {
    // Cleanly crash on uncaught exceptions, such as during actions.
    [[NSUserDefaults standardUserDefaults] registerDefaults:@{ @"NSApplicationCrashOnExceptions": @YES }];

#if !DEBUG
    PFMoveToApplicationsFolderIfNecessary();
#endif
    // Start automatic debug logging if it's enabled.
    if ([iTermAdvancedSettingsModel startDebugLoggingAutomatically]) {
        TurnOnDebugLoggingSilently();
    }

    [self buildScriptMenu:nil];

    // Fix up various user defaults settings.
    [iTermPreferences initializeUserDefaults];

    // This sets up bonjour and migrates bookmarks if needed.
    [ITAddressBookMgr sharedInstance];

    // Bookmarks must be loaded for this to work since it needs to know if the hotkey's profile
    // exists.
    [self updateProcessType];

    [iTermToolbeltView populateMenu:toolbeltMenu];

    // Start tracking windows entering/exiting full screen.
    [iTermFullScreenWindowManager sharedInstance];

    // Users used to be opted into the beta by default. Make sure the user is cool with that.
    [self promptAboutRemainingInBetaIfNeeded];

    // Set the Appcast URL and when it changes update it.
    [[iTermController sharedInstance] refreshSoftwareUpdateUserDefaults];
    [iTermPreferences addObserverForKey:kPreferenceKeyCheckForTestReleases
                                  block:^(id before, id after) {
                                      [[iTermController sharedInstance] refreshSoftwareUpdateUserDefaults];
                                  }];
}

- (void)applicationDidFinishLaunching:(NSNotification *)aNotification {
    [self warnAboutChangeToDefaultPasteBehavior];
    if (IsTouchBarAvailable()) {
        ITERM_IGNORE_PARTIAL_BEGIN
        NSApp.automaticCustomizeTouchBarMenuItemEnabled = YES;
        ITERM_IGNORE_PARTIAL_END
    }

    if ([iTermAdvancedSettingsModel enableAPIServer]) {
        _apiServer = [[iTermAPIServer alloc] init];
        _apiServer.delegate = self;
    }

    if ([self shouldNotifyAboutIncompatibleSoftware]) {
        [self notifyAboutIncompatibleSoftware];
    }
    if ([iTermAdvancedSettingsModel disableAppNap]) {
        [[NSProcessInfo processInfo] setAutomaticTerminationSupportEnabled:YES];
        [[NSProcessInfo processInfo] disableAutomaticTermination:@"User Preference"];
        _appNapStoppingActivity =
                [[[NSProcessInfo processInfo] beginActivityWithOptions:NSActivityUserInitiatedAllowingIdleSystemSleep
                                                                reason:@"User Preference"] retain];
    }
    [iTermFontPanel makeDefault];

    finishedLaunching_ = YES;
    // Create the app support directory
    [self createVersionFile];

    // Prevent the input manager from swallowing control-q. See explanation here:
    // http://b4winckler.wordpress.com/2009/07/19/coercing-the-cocoa-text-system/
    CFPreferencesSetAppValue(CFSTR("NSQuotedKeystrokeBinding"),
                             CFSTR(""),
                             kCFPreferencesCurrentApplication);
    // This is off by default, but would wreack havoc if set globally.
    CFPreferencesSetAppValue(CFSTR("NSRepeatCountBinding"),
                             CFSTR(""),
                             kCFPreferencesCurrentApplication);

    // Ensure hotkeys are registered.
    [iTermAppHotKeyProvider sharedInstance];
    [iTermHotKeyProfileBindingController sharedInstance];

    if ([[iTermModifierRemapper sharedInstance] isAnyModifierRemapped]) {
        // Use a brief delay so windows have a chance to open before the dialog is shown.
        dispatch_after(dispatch_time(DISPATCH_TIME_NOW, (int64_t)(0.5 * NSEC_PER_SEC)),
                       dispatch_get_main_queue(), ^{
            if ([[iTermModifierRemapper sharedInstance] isAnyModifierRemapped]) {
              [[iTermModifierRemapper sharedInstance] setRemapModifiers:YES];
            }
        });
    }
    [self updateRestoreWindowArrangementsMenu:windowArrangements_ asTabs:NO];
    [self updateRestoreWindowArrangementsMenu:windowArrangementsAsTabs_ asTabs:YES];

    // register for services
    [NSApp registerServicesMenuSendTypes:[NSArray arrayWithObjects:NSStringPboardType, nil]
                                                       returnTypes:[NSArray arrayWithObjects:NSFilenamesPboardType, NSStringPboardType, nil]];
    // Register our services provider. Registration must happen only when we're
    // ready to accept requests, so I do it after a spin of the runloop.
    dispatch_async(dispatch_get_main_queue(), ^{
        [NSApp setServicesProvider:[[iTermServiceProvider alloc] init]];
    });

    // Sometimes, open untitled doc isn't called in Lion. We need to give application:openFile:
    // a chance to run because a "special" filename cancels performStartupActivities.
    [self checkForQuietMode];
    [self performSelector:@selector(performStartupActivities)
               withObject:nil
               afterDelay:0];
    [[NSNotificationCenter defaultCenter] postNotificationName:kApplicationDidFinishLaunchingNotification
                                                        object:nil];

    [[[NSWorkspace sharedWorkspace] notificationCenter] addObserver:self
                                                           selector:@selector(workspaceSessionDidBecomeActive:)
                                                               name:NSWorkspaceSessionDidBecomeActiveNotification
                                                             object:nil];

    [[[NSWorkspace sharedWorkspace] notificationCenter] addObserver:self
                                                           selector:@selector(workspaceSessionDidResignActive:)
                                                               name:NSWorkspaceSessionDidResignActiveNotification
                                                             object:nil];
    [[NSNotificationCenter defaultCenter] addObserver:self
                                             selector:@selector(sparkleWillRestartApp:)
                                                 name:SUUpdaterWillRestartNotification
                                               object:nil];

    [[NSNotificationCenter defaultCenter] addObserver:self
                                             selector:@selector(processTypeDidChange:)
                                                 name:iTermProcessTypeDidChangeNotification
                                               object:nil];
    [[NSNotificationCenter defaultCenter] addObserver:self
                                             selector:@selector(dynamicToolsDidChange:)
                                                 name:kDynamicToolsDidChange
                                               object:nil];

    if ([iTermAdvancedSettingsModel runJobsInServers] &&
        !self.isApplescriptTestApp) {
        [PseudoTerminalRestorer setRestorationCompletionBlock:^{
            [self restoreBuriedSessionsState];
            if ([[iTermController sharedInstance] numberOfDecodesPending] == 0) {
                _orphansAdopted = YES;
                [[iTermOrphanServerAdopter sharedInstance] openWindowWithOrphans];
            } else {
                [[NSNotificationCenter defaultCenter] addObserver:self
                                                         selector:@selector(itermDidDecodeWindowRestorableState:)
                                                             name:iTermDidDecodeWindowRestorableStateNotification
                                                           object:nil];
            }
        }];
    } else {
        [self restoreBuriedSessionsState];
    }
}

- (NSMenu *)statusBarMenu {
    NSMenu *menu = [[NSMenu alloc] init];
    NSMenuItem *item;

    item = [[[NSMenuItem alloc] initWithTitle:@"Preferences"
                                       action:@selector(showAndOrderFrontRegardlessPrefWindow:)
                                keyEquivalent:@""] autorelease];
    [menu addItem:item];

    item = [[[NSMenuItem alloc] initWithTitle:@"Bring All Windows to Front"
                                       action:@selector(arrangeInFront:)
                                keyEquivalent:@""] autorelease];
    [menu addItem:item];

    item = [[[NSMenuItem alloc] init] autorelease];
    _statusIconBuriedSessions = [[[NSMenu alloc] init] autorelease];
    item.submenu = _statusIconBuriedSessions;
    item.title = @"Buried Sessions";
    [menu addItem:item];

    [self updateBuriedSessionsMenu:_statusIconBuriedSessions];

    item = [[[NSMenuItem alloc] initWithTitle:@"Check For Updates"
                                       action:@selector(checkForUpdatesFromMenu:)
                                keyEquivalent:@""] autorelease];
    [menu addItem:item];

    item = [[[NSMenuItem alloc] initWithTitle:@"Quit iTerm2"
                                       action:@selector(terminate:)
                                keyEquivalent:@""] autorelease];
    [menu addItem:item];
    return menu;
}

#pragma mark - Notifications

- (void)workspaceSessionDidBecomeActive:(NSNotification *)notification {
    _workspaceSessionActive = YES;
}

- (void)workspaceSessionDidResignActive:(NSNotification *)notification {
    _workspaceSessionActive = NO;
}

- (void)sparkleWillRestartApp:(NSNotification *)notification {
    [NSApp invalidateRestorableState];
    [[NSApp windows] makeObjectsPerformSelector:@selector(invalidateRestorableState)];
    _sparkleRestarting = YES;
}

- (void)itermDidDecodeWindowRestorableState:(NSNotification *)notification {
    if (!_orphansAdopted && [[iTermController sharedInstance] numberOfDecodesPending] == 0) {
        _orphansAdopted = YES;
        [[iTermOrphanServerAdopter sharedInstance] openWindowWithOrphans];
    }
}

- (void)dynamicToolsDidChange:(NSNotification *)notification {
    [iTermToolbeltView populateMenu:toolbeltMenu];
}

- (void)processTypeDidChange:(NSNotification *)notification {
    [self updateProcessType];
}

- (void)windowArrangementsDidChange:(id)sender {
    [self updateRestoreWindowArrangementsMenu:windowArrangements_ asTabs:NO];
    [self updateRestoreWindowArrangementsMenu:windowArrangementsAsTabs_ asTabs:YES];
}

- (void)toolDidToggle:(NSNotification *)notification {
    NSString *theName = [notification object];
    for (PseudoTerminal *term in [[iTermController sharedInstance] terminals]) {
        [[term toolbelt] toggleToolWithName:theName];
        [term refreshTools];
    }
    NSMenuItem *menuItem = [toolbeltMenu itemWithTitle:theName];

    NSInteger newState = ([menuItem state] == NSOnState) ? NSOffState : NSOnState;
    [menuItem setState:newState];
}

- (void)sessionCreated:(NSNotification *)notification {
    PTYSession *session = notification.object;
    [_newSessionSubscriptions enumerateKeysAndObjectsUsingBlock:^(id  _Nonnull key, ITMNotificationRequest * _Nonnull obj, BOOL * _Nonnull stop) {
        ITMNotification *notification = [[[ITMNotification alloc] init] autorelease];
        notification.newSessionNotification = [[[ITMNewSessionNotification alloc] init] autorelease];
        notification.newSessionNotification.uniqueIdentifier = session.guid;
        [[[iTermApplication sharedApplication] delegate] postAPINotification:notification toConnection:key];
    }];
}

- (void)layoutChanged:(NSNotification *)notification {
    if (!_layoutChanged) {
        _layoutChanged = YES;
        dispatch_async(dispatch_get_main_queue(), ^{
            _layoutChanged = NO;
            [_layoutChangeSubscriptions enumerateKeysAndObjectsUsingBlock:^(id  _Nonnull key, ITMNotificationRequest * _Nonnull obj, BOOL * _Nonnull stop) {
                ITMNotification *notification = [[[ITMNotification alloc] init] autorelease];
                notification.layoutChangedNotification.listSessionsResponse = [self newListSessionsResponse];
                [[[iTermApplication sharedApplication] delegate] postAPINotification:notification toConnection:key];
            }];
        });
    }
}

- (void)sessionDidTerminate:(NSNotification *)notification {
    PTYSession *session = notification.object;
    [_terminateSessionSubscriptions enumerateKeysAndObjectsUsingBlock:^(id  _Nonnull key, ITMNotificationRequest * _Nonnull obj, BOOL * _Nonnull stop) {
        ITMNotification *notification = [[[ITMNotification alloc] init] autorelease];
        notification.terminateSessionNotification = [[[ITMTerminateSessionNotification alloc] init] autorelease];
        notification.terminateSessionNotification.uniqueIdentifier = session.guid;
        [[[iTermApplication sharedApplication] delegate] postAPINotification:notification toConnection:key];
    }];
}

- (void)getUrl:(NSAppleEventDescriptor *)event withReplyEvent:(NSAppleEventDescriptor *)replyEvent {
    NSString *urlStr = [[event paramDescriptorForKeyword:keyDirectObject] stringValue];
    NSURL *url = [NSURL URLWithString:urlStr];
    NSString *scheme = [url scheme];

    Profile *profile = [[iTermLaunchServices sharedInstance] profileForScheme:scheme];
    if (!profile) {
        profile = [[ProfileModel sharedInstance] defaultBookmark];
    }
    if (profile) {
        iTermProfileHotKey *profileHotkey = [[iTermHotKeyController sharedInstance] profileHotKeyForGUID:profile[KEY_GUID]];
        PseudoTerminal *term = [[iTermController sharedInstance] currentTerminal];
        BOOL launch = NO;
        if (profileHotkey) {
            const BOOL newWindowCreated = [[iTermHotKeyController sharedInstance] showWindowForProfileHotKey:profileHotkey
                                                                                                         url:url];
            if (!newWindowCreated) {
                launch = YES;
                term = profileHotkey.windowController;
            }
        } else {
            launch = YES;
        }
        if (launch) {
            [[iTermController sharedInstance] launchBookmark:profile
                                                  inTerminal:term
                                                     withURL:urlStr
                                            hotkeyWindowType:iTermHotkeyWindowTypeNone
                                                     makeKey:NO
                                                 canActivate:NO
                                                     command:nil
                                                       block:nil];
        }
    }
}

- (void)reloadMenus:(NSNotification *)aNotification {
    PseudoTerminal *frontTerminal = [self currentTerminal];
    if (frontTerminal != [aNotification object]) {
        return;
    }

    [self buildSessionSubmenu: aNotification];
    // reset the close tab/window shortcuts
    [closeTab setAction:@selector(closeCurrentTab:)];
    [closeTab setTarget:frontTerminal];
    [closeTab setKeyEquivalent:@"w"];
    [closeWindow setKeyEquivalent:@"W"];
    [closeWindow setKeyEquivalentModifierMask: NSCommandKeyMask];
}

- (void)nonTerminalWindowBecameKey:(NSNotification *)aNotification {
    [closeTab setAction:nil];
    [closeTab setKeyEquivalent:@""];
    [closeWindow setKeyEquivalent:@"w"];
    [closeWindow setKeyEquivalentModifierMask:NSCommandKeyMask];
}

- (void)updateAddressBookMenu:(NSNotification*)aNotification {
    DLog(@"Updating address book menu");
    JournalParams params;
    params.selector = @selector(newSessionInTabAtIndex:);
    params.openAllSelector = @selector(newSessionsInWindow:);
    params.alternateSelector = @selector(newSessionInWindowAtIndex:);
    params.alternateOpenAllSelector = @selector(newSessionsInWindow:);
    params.target = [iTermController sharedInstance];

    [ProfileModel applyJournal:[aNotification userInfo]
                         toMenu:bookmarkMenu
                 startingAtItem:5
                         params:&params];
}

#pragma mark - Startup Helpers

- (void)promptAboutRemainingInBetaIfNeeded {
    // For a long time—too long—users were opted into the beta program. There are too many of them
    // and they don't know it and some of them feel bad feelings. So we'll help them get out. I
    // don't like spamming you with crap so let's just do this for a few weeks and that'll fix
    // almost all of the problem.
    if ([NSDate timeIntervalSinceReferenceDate] > 489542400) {  // Midnight GMT July 7 2016
        return;
    }
    static NSString *kHaveAskedAboutBetaKey = @"NoSyncConfirmBeta";
    const BOOL haveAsked = [[NSUserDefaults standardUserDefaults] boolForKey:kHaveAskedAboutBetaKey];
    if (haveAsked) {
        return;
    }
    [[NSUserDefaults standardUserDefaults] setBool:YES forKey:kHaveAskedAboutBetaKey];

    if ([NSBundle it_isNightlyBuild]) {
        return;
    }

    const BOOL inBeta = [iTermPreferences boolForKey:kPreferenceKeyCheckForTestReleases];
    if (!inBeta) {
        return;
    }

    const BOOL isEarlyAdopter = [NSBundle it_isEarlyAdopter];
    if (isEarlyAdopter) {
        // Early adopters who are already beta testers won't get prompted.
        // They are the new "real" beta testers.
        return;
    }

    NSAlert *alert = [[[NSAlert alloc] init] autorelease];
    alert.messageText = @"Beta Test Program";
    alert.informativeText = @"Would you like to beta test versions of iTerm2 when it updates?";
    [alert addButtonWithTitle:@"Yes, I Want Beta Test Versions"];
    [alert addButtonWithTitle:@"No, Release Versions Only"];
    const NSModalResponse response = [alert runModal];

    const BOOL wantBeta = (response == NSAlertFirstButtonReturn);
    [[NSUserDefaults standardUserDefaults] setBool:wantBeta
                                            forKey:kPreferenceKeyCheckForTestReleases];
}

// This performs startup activities as long as they haven't been run before.
- (void)performStartupActivities {
    if (gStartupActivitiesPerformed) {
        return;
    }
    gStartupActivitiesPerformed = YES;
    if (quiet_) {
        // iTerm2 was launched with "open file" that turns off startup activities.
        return;
    }
    [[iTermController sharedInstance] setStartingUp:YES];
    // Check if we have an autolaunch script to execute. Do it only once, i.e. at application launch.
    NSString *autolaunchScriptPath = [[NSFileManager defaultManager] autolaunchScriptPath];
    if (ranAutoLaunchScript == NO &&
        [[NSFileManager defaultManager] fileExistsAtPath:autolaunchScriptPath]) {
        ranAutoLaunchScript = YES;

        NSAppleScript *autoLaunchScript;
        NSDictionary *errorInfo = [NSDictionary dictionary];
        NSURL *aURL = [NSURL fileURLWithPath:autolaunchScriptPath];

        // Make sure our script suite registry is loaded
        [NSScriptSuiteRegistry sharedScriptSuiteRegistry];

        autoLaunchScript = [[NSAppleScript alloc] initWithContentsOfURL:aURL
                                                                  error:&errorInfo];
        [autoLaunchScript executeAndReturnError:&errorInfo];
        [autoLaunchScript release];
    } else {
        if ([WindowArrangements defaultArrangementName] == nil &&
            [WindowArrangements arrangementWithName:LEGACY_DEFAULT_ARRANGEMENT_NAME] != nil) {
            [WindowArrangements makeDefaultArrangement:LEGACY_DEFAULT_ARRANGEMENT_NAME];
        }

        if ([iTermPreferences boolForKey:kPreferenceKeyOpenBookmark]) {
            // Open bookmarks window at startup.
            [self showBookmarkWindow:nil];
        }

        if ([iTermPreferences boolForKey:kPreferenceKeyOpenArrangementAtStartup]) {
            // Open the saved arrangement at startup.
            [[iTermController sharedInstance] loadWindowArrangementWithName:[WindowArrangements defaultArrangementName]];
        } else if (![iTermPreferences boolForKey:kPreferenceKeyOpenNoWindowsAtStartup] &&
                   ![PseudoTerminalRestorer willOpenWindows] &&
                   [[[iTermController sharedInstance] terminals] count] == 0 &&
                   ![self isApplescriptTestApp] &&
                   [[[iTermHotKeyController sharedInstance] profileHotKeys] count] == 0 &&
                   [[[iTermBuriedSessions sharedInstance] buriedSessions] count] == 0) {
            [self newWindow:nil];
        }
    }

    [[iTermController sharedInstance] setStartingUp:NO];
    [PTYSession removeAllRegisteredSessions];
    ranAutoLaunchScript = YES;

    [[iTermTipController sharedInstance] applicationDidFinishLaunching];
}

- (void)createVersionFile {
    NSDictionary *myDict = [[NSBundle bundleForClass:[self class]] infoDictionary];
    NSString *versionString = [myDict objectForKey:@"CFBundleVersion"];
    [versionString writeToFile:[[NSFileManager defaultManager] versionNumberFilename]
                    atomically:NO
                      encoding:NSUTF8StringEncoding
                         error:nil];
}

- (BOOL)quietFileExists {
    return [[NSFileManager defaultManager] fileExistsAtPath:[[NSFileManager defaultManager] quietFilePath]];
}

- (void)checkForQuietMode {
    if ([self quietFileExists]) {
        NSError *error = nil;
        [[NSFileManager defaultManager] removeItemAtPath:[[NSFileManager defaultManager] quietFilePath]
                                                   error:&error];
        if (error) {
            NSLog(@"Failed to remove %@: %@; not launching in quiet mode", [[NSFileManager defaultManager] quietFilePath], error);
        } else {
            NSLog(@"%@ exists, launching in quiet mode", [[NSFileManager defaultManager] quietFilePath]);
            quiet_ = YES;
        }
    }
}

- (BOOL)shouldNotifyAboutIncompatibleSoftware {
    // Pending discussions:
    // Docker: https://github.com/docker/kitematic/pull/855
    // LaunchBar: https://twitter.com/launchbar/status/620975715278790657?cn=cmVwbHk%3D&refsrc=email
    // Pathfinder: https://twitter.com/gnachman/status/659409608642007041
    // Tower: Filed a bug. Tracking with issue 4722 on my side

    // This is disabled because it looks like everyone is there or almost there. I can remove this
    // code soon.
//#define SHOW_INCOMPATIBILITY_WARNING_AT_STARTUP

#ifdef SHOW_INCOMPATIBILITY_WARNING_AT_STARTUP
    static NSString *const kTimeOfFirstLaunchForIncompatibilityWarnings = @"NoSyncTimeOfFirstLaunchForIncompatibilityWarnings";
    static const NSTimeInterval kMinimumDelayBeforeWarningAboutIncompatibility = 24 * 60 * 60;
    NSTimeInterval now = [NSDate timeIntervalSinceReferenceDate];
    NSTimeInterval timeOfFirstLaunchForIncompatibilityWarnings =
        [[NSUserDefaults standardUserDefaults] doubleForKey:kTimeOfFirstLaunchForIncompatibilityWarnings];
    if (!timeOfFirstLaunchForIncompatibilityWarnings) {
        [[NSUserDefaults standardUserDefaults] setDouble:now
                                                  forKey:kTimeOfFirstLaunchForIncompatibilityWarnings];
    } else if (now - timeOfFirstLaunchForIncompatibilityWarnings > kMinimumDelayBeforeWarningAboutIncompatibility) {
        return ![[NSUserDefaults standardUserDefaults] boolForKey:kHaveWarnedAboutIncompatibleSoftware];
    }
#endif
    return NO;
}

- (NSString *)shortVersionStringOfAppWithBundleId:(NSString *)bundleId {
    NSString *bundlePath =
            [[NSWorkspace sharedWorkspace] absolutePathForAppBundleWithIdentifier:bundleId];
    NSBundle *bundle = [NSBundle bundleWithPath:bundlePath];
    NSDictionary *info = [bundle infoDictionary];
    NSString *version = info[@"CFBundleShortVersionString"];
    return version;
}

- (BOOL)version:(NSString *)version newerThan:(NSString *)otherVersion {
    id<SUVersionComparison> comparator = [SUStandardVersionComparator defaultComparator];
    NSInteger result = [comparator compareVersion:version toVersion:otherVersion];
    return result == NSOrderedDescending;
}

- (void)notifyAboutIncompatibleVersionOf:(NSString *)name url:(NSString *)urlString upgradeAvailable:(BOOL)upgradeAvailable {
    NSAlert *alert = [[[NSAlert alloc] init] autorelease];
    alert.messageText = @"Incompatible Software Detected";
    [alert addButtonWithTitle:@"OK"];
    if (upgradeAvailable) {
        alert.informativeText = [NSString stringWithFormat:@"You need to upgrade %@ to use it with this version of iTerm2.", name];
    } else {
        alert.informativeText = [NSString stringWithFormat:@"You have a version of %@ installed which is not compatible with this version of iTerm2.", name];
        [alert addButtonWithTitle:@"Learn More"];
    }

    if ([alert runModal] == NSAlertSecondButtonReturn) {
        NSURL *url = [NSURL URLWithString:urlString];
        [[NSWorkspace sharedWorkspace] openURL:url];
    }
}

- (BOOL)notifyAboutIncompatibleSoftware {
    BOOL found = NO;

    NSString *dockerVersion = [self shortVersionStringOfAppWithBundleId:@"com.apple.ScriptEditor.id.dockerquickstartterminalapp"];
    if (dockerVersion && ![self version:dockerVersion newerThan:@"1.3.0"]) {
        [self notifyAboutIncompatibleVersionOf:@"Docker Quickstart Terminal"
                                           url:@"https://gitlab.com/gnachman/iterm2/wikis/dockerquickstartincompatible"
                              upgradeAvailable:NO];
        found = YES;
    }

    NSString *launchBarVersion = [self shortVersionStringOfAppWithBundleId:@"at.obdev.LaunchBar"];
    if (launchBarVersion && ![self version:launchBarVersion newerThan:@"6.6.2"]) {
        [self notifyAboutIncompatibleVersionOf:@"LaunchBar"
                                           url:@"https://gitlab.com/gnachman/iterm2/wikis/dockerquickstartincompatible"
                              upgradeAvailable:NO];
        found = YES;
    }

    NSString *pathfinderVersion = [self shortVersionStringOfAppWithBundleId:@"com.cocoatech.PathFinder"];
    if (pathfinderVersion && ![self version:pathfinderVersion newerThan:@"7.3.3"]) {
        [self notifyAboutIncompatibleVersionOf:@"Pathfinder"
                                           url:@"https://gitlab.com/gnachman/iterm2/wikis/pathfinder7compatibility"
                              upgradeAvailable:NO];
        found = YES;
    }

    NSString *towerVersion = [self shortVersionStringOfAppWithBundleId:@"com.fournova.Tower2"];
    if (towerVersion && ![self version:towerVersion newerThan:@"2.3.4"]) {
        [self notifyAboutIncompatibleVersionOf:@"Tower"
                                           url:@"https://gitlab.com/gnachman/iterm2/wikis/towercompatibility"
                              upgradeAvailable:NO];
        found = YES;
    }

    [[NSUserDefaults standardUserDefaults] setBool:YES forKey:kHaveWarnedAboutIncompatibleSoftware];
    return found;
}

- (IBAction)checkForIncompatibleSoftware:(id)sender {
    if (![self notifyAboutIncompatibleSoftware]) {
        NSAlert *alert = [[[NSAlert alloc] init] autorelease];
        alert.messageText = @"No Incompatible Software Detected";
        alert.informativeText = @"No third-party software that is known to be incompatible with iTerm2’s new Applescript interfaces was found.";
        [alert addButtonWithTitle:@"OK"];
        [alert runModal];
    }
}

- (IBAction)copyPerformanceStats:(id)sender {
    NSString *copyString = iTermPreciseTimerGetSavedLogs();
    NSPasteboard *pboard = [NSPasteboard generalPasteboard];
    [pboard declareTypes:[NSArray arrayWithObject:NSStringPboardType] owner:self];
    [pboard setString:copyString forType:NSStringPboardType];
}

- (IBAction)checkForUpdatesFromMenu:(id)sender {
    [suUpdater checkForUpdates:(sender)];
}

- (void)warnAboutChangeToDefaultPasteBehavior {
    static NSString *const kHaveWarnedAboutPasteConfirmationChange = @"NoSyncHaveWarnedAboutPasteConfirmationChange";
    if ([[NSUserDefaults standardUserDefaults] boolForKey:kHaveWarnedAboutPasteConfirmationChange]) {
        // Safety check that we definitely don't show this twice.
        return;
    }
    NSString *identifier = [iTermAdvancedSettingsModel noSyncDoNotWarnBeforeMultilinePasteUserDefaultsKey];
    if ([iTermWarning identifierIsSilenced:identifier]) {
        return;
    }

    NSArray *warningList = @[ @"3.0.0", @"3.0.1", @"3.0.2", @"3.0.3", @"3.0.4", @"3.0.5", @"3.0.6", @"3.0.7", @"3.0.8", @"3.0.9", @"3.0.10" ];
    if ([warningList containsObject:[iTermPreferences appVersionBeforeThisLaunch]]) {
        [iTermWarning showWarningWithTitle:@"iTerm2 no longer warns before a multi-line paste, unless you are at the shell prompt."
                                   actions:@[ @"OK" ]
                                 accessory:nil
                                identifier:nil
                               silenceable:kiTermWarningTypePersistent
                                   heading:@"Important Change"];
    }

    [[NSUserDefaults standardUserDefaults] setBool:YES forKey:kHaveWarnedAboutPasteConfirmationChange];
}

#pragma mark - Main Menu

- (void)updateRestoreWindowArrangementsMenu:(NSMenuItem *)menuItem asTabs:(BOOL)asTabs {
    [WindowArrangements refreshRestoreArrangementsMenu:menuItem
                                          withSelector:asTabs ? @selector(restoreWindowArrangementAsTabs:) : @selector(restoreWindowArrangement:)
                                       defaultShortcut:kRestoreDefaultWindowArrangementShortcut
                                            identifier:asTabs ? @"Restore Window Arrangement as Tabs" : @"Restore Window Arrangement"];
}

- (NSMenu *)topLevelViewNamed:(NSString *)menuName {
    NSMenu *appMenu = [NSApp mainMenu];
    NSMenuItem *topLevelMenuItem = [appMenu itemWithTitle:menuName];
    NSMenu *menu = [topLevelMenuItem submenu];
    return menu;
}

- (void)addMenuItemView:(NSView *)view toMenu:(NSMenu *)menu title:(NSString *)title {
    NSMenuItem *newItem;
    newItem = [[[NSMenuItem alloc] initWithTitle:title
                                       action:@selector(changeTabColorToMenuAction:)
                                keyEquivalent:@""] autorelease];
    [newItem setView:view];
    [menu addItem:newItem];
}

- (void)newSessionMenu:(NSMenu *)superMenu
                 title:(NSString*)title
                target:(id)aTarget
              selector:(SEL)selector
       openAllSelector:(SEL)openAllSelector {
    //new window menu
    NSMenuItem *newMenuItem;
    NSMenu *bookmarksMenu;
    newMenuItem = [[NSMenuItem alloc] initWithTitle:title
                                             action:nil
                                      keyEquivalent:@""];
    [superMenu addItem:newMenuItem];
    [newMenuItem release];

    // Create the bookmark submenus for new session
    // Build the bookmark menu
    bookmarksMenu = [[[NSMenu alloc] init] autorelease];

    [[iTermController sharedInstance] addBookmarksToMenu:bookmarksMenu
                                            withSelector:selector
                                         openAllSelector:openAllSelector
                                              startingAt:0];
    [newMenuItem setSubmenu:bookmarksMenu];
}

- (NSMenu*)bookmarksMenu {
    return bookmarkMenu;
}

- (void)_addArrangementsMenuTo:(NSMenu *)theMenu {
    NSMenuItem *container = [theMenu addItemWithTitle:@"Restore Arrangement"
                                               action:nil
                                        keyEquivalent:@""];
    NSMenu *subMenu = [[[NSMenu alloc] init] autorelease];
    [container setSubmenu:subMenu];
    [self updateRestoreWindowArrangementsMenu:container asTabs:NO];
}

- (void)buildSessionSubmenu:(NSNotification *)aNotification {
    [self updateMaximizePaneMenuItem];

    // build a submenu to select tabs
    PseudoTerminal *currentTerminal = [self currentTerminal];

    if (currentTerminal != [aNotification object] ||
        ![[currentTerminal window] isKeyWindow]) {
        return;
    }

    NSMenu *aMenu = [[NSMenu alloc] initWithTitle: @"SessionMenu"];
    PTYTabView *aTabView = [currentTerminal tabView];
    NSArray *tabViewItemArray = [aTabView tabViewItems];
    int i=1;

    // clear whatever menu we already have
    [selectTab setSubmenu:nil];

    for (NSTabViewItem *aTabViewItem in tabViewItemArray) {
        PTYTab *aTab = [aTabViewItem identifier];
        NSMenuItem *aMenuItem;

        if ([aTab activeSession]) {
            aMenuItem  = [[NSMenuItem alloc] initWithTitle:[[aTab activeSession] name]
                                                    action:@selector(selectSessionAtIndexAction:)
                                             keyEquivalent:@""];
            [aMenuItem setTag:i-1];
            [aMenu addItem:aMenuItem];
            [aMenuItem release];
        }
        i++;
    }

    [selectTab setSubmenu:aMenu];

    [aMenu release];
}

- (void)_removeItemsFromMenu:(NSMenu*)menu {
    while ([menu numberOfItems] > 0) {
        NSMenuItem* item = [menu itemAtIndex:0];
        NSMenu* sub = [item submenu];
        if (sub) {
            [self _removeItemsFromMenu:sub];
        }
        [menu removeItemAtIndex:0];
    }
}

// This is called whenever a tab becomes key or logging starts/stops.
- (void)reloadSessionMenus:(NSNotification *)aNotification {
    [self updateMaximizePaneMenuItem];

    PseudoTerminal *currentTerminal = [self currentTerminal];
    PTYSession* aSession = [aNotification object];

    if (currentTerminal != [[aSession delegate] parentWindow] ||
        ![[currentTerminal window] isKeyWindow]) {
        return;
    }

    if (aSession == nil || [aSession exited]) {
        [logStart setEnabled: NO];
        [logStop setEnabled: NO];
    } else {
        [logStart setEnabled: ![aSession logging]];
        [logStop setEnabled: [aSession logging]];
    }
}

#pragma mark - Actions

- (IBAction)makeDefaultTerminal:(id)sender {
    [[iTermLaunchServices sharedInstance] makeITermDefaultTerminal];
}

- (IBAction)unmakeDefaultTerminal:(id)sender {
    [[iTermLaunchServices sharedInstance] makeTerminalDefaultTerminal];
}

- (void)restoreWindowArrangement:(id)sender {
    [[iTermController sharedInstance] loadWindowArrangementWithName:[sender title]];
}

- (void)restoreWindowArrangementAsTabs:(id)sender {
    [[iTermController sharedInstance] loadWindowArrangementWithName:[sender title] asTabs:YES];
}

- (IBAction)togglePinHotkeyWindow:(id)sender {
    iTermProfileHotKey *profileHotkey = self.currentProfileHotkey;
    profileHotkey.autoHides = !profileHotkey.autoHides;
}

- (IBAction)openPasswordManager:(id)sender {
    DLog(@"Menu item selected");
    [self openPasswordManagerToAccountName:nil inSession:nil];
}

- (IBAction)toggleToolbeltTool:(NSMenuItem *)menuItem {
    if ([iTermToolbeltView numberOfVisibleTools] == 1 && [menuItem state] == NSOnState) {
        return;
    }
    [iTermToolbeltView toggleShouldShowTool:[menuItem title]];
}

- (IBAction)toggleFullScreenTabBar:(id)sender {
    BOOL value = [iTermPreferences boolForKey:kPreferenceKeyShowFullscreenTabBar];
    [iTermPreferences setBool:!value forKey:kPreferenceKeyShowFullscreenTabBar];
    [[NSNotificationCenter defaultCenter] postNotificationName:kShowFullscreenTabsSettingDidChange
                                                        object:nil
                                                      userInfo:nil];
}

- (IBAction)newWindow:(id)sender {
    DLog(@"newWindow: invoked");
    BOOL cancel;
    BOOL tmux = [self possiblyTmuxValueForWindow:YES cancel:&cancel];
    if (!cancel) {
        [[iTermController sharedInstance] newWindow:sender possiblyTmux:tmux];
    }
}

- (IBAction)newSessionWithSameProfile:(id)sender
{
    [[iTermController sharedInstance] newSessionWithSameProfile:sender];
}

- (IBAction)newSession:(id)sender
{
    DLog(@"iTermApplicationDelegate newSession:");
    BOOL cancel;
    BOOL tmux = [self possiblyTmuxValueForWindow:NO cancel:&cancel];
    if (!cancel) {
        [[iTermController sharedInstance] newSession:sender possiblyTmux:tmux];
    }
}

- (IBAction)arrangeHorizontally:(id)sender
{
    [[iTermController sharedInstance] arrangeHorizontally];
}

- (IBAction)showPrefWindow:(id)sender {
    [[PreferencePanel sharedInstance] run];
    [[[PreferencePanel sharedInstance] window] makeKeyAndOrderFront:self];
}

- (IBAction)showAndOrderFrontRegardlessPrefWindow:(id)sender {
    [self showPrefWindow:sender];
    [[[PreferencePanel sharedInstance] window] orderFrontRegardless];
}

- (IBAction)showBookmarkWindow:(id)sender
{
    [[iTermProfilesWindowController sharedInstance] showWindow:sender];
}

- (IBAction)biggerFont:(id)sender {
    for (PTYSession *session in [self sessionsToAdjustFontSize]) {
        [session changeFontSizeDirection:1];
    }
}

- (IBAction)smallerFont:(id)sender {
    for (PTYSession *session in [self sessionsToAdjustFontSize]) {
        [session changeFontSizeDirection:-1];
    }
}

- (IBAction)returnToDefaultSize:(id)sender {
    PseudoTerminal *frontTerminal = [[iTermController sharedInstance] currentTerminal];
    PTYSession *session = [frontTerminal currentSession];
    if (![sender isAlternate]) {
        for (PTYSession *session in [self sessionsToAdjustFontSize]) {
            [session changeFontSizeDirection:0];
        }
    } else {
        [session changeFontSizeDirection:0];
    }
    if ([sender isAlternate]) {
        NSDictionary *abEntry = [session originalProfile];
        [frontTerminal sessionInitiatedResize:session
                                        width:[[abEntry objectForKey:KEY_COLUMNS] intValue]
                                       height:[[abEntry objectForKey:KEY_ROWS] intValue]];
    }
}

- (IBAction)pasteFaster:(id)sender
{
    [self changePasteSpeedBy:1.5
                    bytesKey:@"QuickPasteBytesPerCall"
                defaultBytes:1024
                    delayKey:@"QuickPasteDelayBetweenCalls"
                defaultDelay:.01];
}

- (IBAction)pasteSlower:(id)sender
{
    [self changePasteSpeedBy:0.66
                    bytesKey:@"QuickPasteBytesPerCall"
                defaultBytes:1024
                    delayKey:@"QuickPasteDelayBetweenCalls"
                defaultDelay:.01];
}

- (IBAction)pasteSlowlyFaster:(id)sender
{
    [self changePasteSpeedBy:1.5
                    bytesKey:@"SlowPasteBytesPerCall"
                defaultBytes:16
                    delayKey:@"SlowPasteDelayBetweenCalls"
                defaultDelay:0.125];
}

- (IBAction)pasteSlowlySlower:(id)sender
{
    [self changePasteSpeedBy:0.66
                    bytesKey:@"SlowPasteBytesPerCall"
                defaultBytes:16
                    delayKey:@"SlowPasteDelayBetweenCalls"
                defaultDelay:0.125];
}

- (IBAction)undo:(id)sender {
    NSResponder *undoResponder = [self responderForMenuItem:sender];
    if (undoResponder) {
        [undoResponder performSelector:@selector(undo:) withObject:sender];
    } else {
        iTermController *controller = [iTermController sharedInstance];
        iTermRestorableSession *restorableSession = [controller popRestorableSession];
        if (restorableSession) {
            PseudoTerminal *term;
            PTYTab *tab;

            switch (restorableSession.group) {
                case kiTermRestorableSessionGroupSession:
                    // Restore a single session.
                    DLog(@"Restore a single session");
                    term = [controller terminalWithGuid:restorableSession.terminalGuid];
                    if (term) {
                        DLog(@"resuse an existing window");
                        // Reuse an existing window
                        tab = [term tabWithUniqueId:restorableSession.tabUniqueId];
                        if (tab) {
                            // Add to existing tab by destroying and recreating it.
                            [term recreateTab:tab
                              withArrangement:restorableSession.arrangement
                                     sessions:restorableSession.sessions
                                       revive:YES];
                        } else {
                            // Create a new tab and add the session to it.
                            [restorableSession.sessions[0] revive];
                            [term addRevivedSession:restorableSession.sessions[0]];
                        }
                    } else {
                        DLog(@"Create a new window");
                        // Create a new term and add the session to it.
                        term = [[[PseudoTerminal alloc] initWithSmartLayout:YES
                                                                 windowType:WINDOW_TYPE_NORMAL
                                                            savedWindowType:WINDOW_TYPE_NORMAL
                                                                     screen:-1] autorelease];
                        if (term) {
                            [[iTermController sharedInstance] addTerminalWindow:term];
                            term.terminalGuid = restorableSession.terminalGuid;
                            [restorableSession.sessions[0] revive];
                            [term addRevivedSession:restorableSession.sessions[0]];
                            [term fitWindowToTabs];
                        }
                    }
                    break;

                case kiTermRestorableSessionGroupTab:
                    // Restore a tab, possibly with multiple sessions in split panes.
                    DLog(@"Restore a tab, possibly with multiple sessions in split panes");
                    term = [controller terminalWithGuid:restorableSession.terminalGuid];
                    BOOL fitTermToTabs = NO;
                    if (!term) {
                        // Create a new window
                        DLog(@"Create a new window");
                        term = [[[PseudoTerminal alloc] initWithSmartLayout:YES
                                                                 windowType:WINDOW_TYPE_NORMAL
                                                            savedWindowType:WINDOW_TYPE_NORMAL
                                                                     screen:-1] autorelease];
                        [[iTermController sharedInstance] addTerminalWindow:term];
                        term.terminalGuid = restorableSession.terminalGuid;
                        fitTermToTabs = YES;
                    }
                    // Add a tab to it.
                    DLog(@"Add a tab to the window");
                    [term addTabWithArrangement:restorableSession.arrangement
                                       uniqueId:restorableSession.tabUniqueId
                                       sessions:restorableSession.sessions
                                   predecessors:restorableSession.predecessors];
                    if (fitTermToTabs) {
                        [term fitWindowToTabs];
                    }
                    break;

                case kiTermRestorableSessionGroupWindow:
                    // Restore a widow.
                    DLog(@"Restore a widow");
                    term = [PseudoTerminal terminalWithArrangement:restorableSession.arrangement
                                                          sessions:restorableSession.sessions
                                          forceOpeningHotKeyWindow:YES];
                    [[iTermController sharedInstance] addTerminalWindow:term];
                    term.terminalGuid = restorableSession.terminalGuid;
                    break;
            }
        }
    }
}

- (IBAction)toggleMultiLinePasteWarning:(NSButton *)sender {
    if (sender.tag == 0) {
        [iTermAdvancedSettingsModel setNoSyncDoNotWarnBeforeMultilinePaste:![iTermAdvancedSettingsModel noSyncDoNotWarnBeforeMultilinePaste]];
    } else if (sender.tag == 1) {
        [iTermAdvancedSettingsModel setPromptForPasteWhenNotAtPrompt:![iTermAdvancedSettingsModel promptForPasteWhenNotAtPrompt]];
    } else if (sender.tag == 2) {
        [iTermAdvancedSettingsModel setNoSyncDoNotWarnBeforePastingOneLineEndingInNewlineAtShellPrompt:![iTermAdvancedSettingsModel noSyncDoNotWarnBeforePastingOneLineEndingInNewlineAtShellPrompt]];
    }
}

- (IBAction)maximizePane:(id)sender {
    [[[iTermController sharedInstance] currentTerminal] toggleMaximizeActivePane];
    [self updateMaximizePaneMenuItem];
}

- (IBAction)toggleUseTransparency:(id)sender {
    [[[iTermController sharedInstance] currentTerminal] toggleUseTransparency:sender];
    [self updateUseTransparencyMenuItem];
}

- (IBAction)toggleSecureInput:(id)sender {
    // Set secureInputDesired_ to the opposite of the current state.
    secureInputDesired_ = !IsSecureEventInputEnabled();
    DLog(@"toggleSecureInput called. Setting desired to %d", (int)secureInputDesired_);

    // Try to set the system's state of secure input to the desired state.
    [self setSecureInput:secureInputDesired_];

    // Save the preference, independent of whether it succeeded or not.
    [[NSUserDefaults standardUserDefaults] setObject:[NSNumber numberWithBool:secureInputDesired_]
                                              forKey:@"Secure Input"];
}

- (IBAction)debugLogging:(id)sender {
  ToggleDebugLogging();
}

- (IBAction)openQuickly:(id)sender {
    [[iTermOpenQuicklyWindowController sharedInstance] presentWindow];
}

- (IBAction)showAbout:(id)sender {
    [[iTermAboutWindowController sharedInstance] showWindow:self];
}

- (IBAction)exposeForTabs:(id)sender {
    [iTermExpose toggle];
}

- (void)clearAllDownloads:(id)sender {
    [[FileTransferManager sharedInstance] removeAllDownloads];
}

- (void)clearAllUploads:(id)sender{
    [[FileTransferManager sharedInstance] removeAllUploads];
}

- (IBAction)showHelp:(id)sender {
    [[NSWorkspace sharedWorkspace] openURL:[NSURL URLWithString:@"https://www.iterm2.com/documentation.html"]];
}

- (void)addFile:(NSString *)file toScriptMenu:(NSMenu *)scriptMenu {
    NSMenuItem *scriptItem = [[[NSMenuItem alloc] initWithTitle:file
                                                         action:@selector(launchScript:)
                                                  keyEquivalent:@""] autorelease];
    [scriptItem setTarget:[iTermController sharedInstance]];
    [scriptMenu addItem:scriptItem];
}

- (IBAction)buildScriptMenu:(id)sender {
    static NSString *kScriptTitle = @"Scripts";
    static const int kScriptMenuItemIndex = 5;
    if ([[[[NSApp mainMenu] itemAtIndex:kScriptMenuItemIndex] title] isEqualToString:kScriptTitle]) {
        [[NSApp mainMenu] removeItemAtIndex:kScriptMenuItemIndex];
    }

    // create menu item with no title and set image
    NSMenuItem *scriptMenuItem = [[[NSMenuItem alloc] initWithTitle:kScriptTitle action: nil keyEquivalent: @""] autorelease];

    // create submenu
    NSMenu *scriptMenu = [[[NSMenu alloc] initWithTitle:kScriptTitle] autorelease];
    [scriptMenuItem setSubmenu:scriptMenu];
    // populate the submenu with ascripts found in the script directory
    NSString *scriptsPath = [[NSFileManager defaultManager] scriptsPath];
    NSDirectoryEnumerator *directoryEnumerator =
        [[NSFileManager defaultManager] enumeratorAtPath:scriptsPath];
    NSWorkspace *workspace = [NSWorkspace sharedWorkspace];
    NSMutableArray<NSString *> *files = [NSMutableArray array];
    for (NSString *file in directoryEnumerator) {
        NSString *path = [scriptsPath stringByAppendingPathComponent:file];
        if ([workspace isFilePackageAtPath:path]) {
            [directoryEnumerator skipDescendents];
        }
        if ([[file pathExtension] isEqualToString:@"scpt"] ||
            [[file pathExtension] isEqualToString:@"app"] ) {
            [files addObject:file];
        }
    }
    [files sortUsingSelector:@selector(localizedCaseInsensitiveCompare:)];
    for (NSString *file in files) {
        [self addFile:file toScriptMenu:scriptMenu];
    }
    if (files.count > 0) {
        [scriptMenu addItem:[NSMenuItem separatorItem]];
        NSMenuItem *scriptItem = [[[NSMenuItem alloc] initWithTitle:@"Refresh"
                                                             action:@selector(buildScriptMenu:)
                                                      keyEquivalent:@""] autorelease];
        [scriptItem setTarget:self];
        [scriptMenu addItem:scriptItem];

        [[NSApp mainMenu] insertItem:scriptMenuItem atIndex:kScriptMenuItemIndex];
        [scriptMenuItem setTitle:kScriptTitle];
    }
}

- (IBAction)saveWindowArrangement:(id)sender {
    [[iTermController sharedInstance] saveWindowArrangement:YES];
}

- (IBAction)saveCurrentWindowAsArrangement:(id)sender {
    [[iTermController sharedInstance] saveWindowArrangement:NO];
}

// TODO(georgen): Disable "Edit Current Session..." when there are no current sessions.
- (IBAction)editCurrentSession:(id)sender {
    PseudoTerminal* pty = [[iTermController sharedInstance] currentTerminal];
    if (!pty) {
        return;
    }
    [pty editCurrentSession:sender];
}

- (IBAction)toggleUseBackgroundPatternIndicator:(id)sender {
    BOOL value = [self useBackgroundPatternIndicator];
    value = !value;
    [[NSUserDefaults standardUserDefaults] setBool:value forKey:kUseBackgroundPatternIndicatorKey];
    [[NSNotificationCenter defaultCenter] postNotificationName:kUseBackgroundPatternIndicatorChangedNotification
                                                        object:nil];
}

- (IBAction)enableMarkAlertShowsModalAlert:(id)sender {
    [[NSUserDefaults standardUserDefaults] setObject:kMarkAlertActionModalAlert forKey:kMarkAlertAction];
}

- (IBAction)enableMarkAlertPostsNotification:(id)sender {
    [[NSUserDefaults standardUserDefaults] setObject:kMarkAlertActionPostNotification forKey:kMarkAlertAction];
}

- (IBAction)showTipOfTheDay:(id)sender {
    [[iTermTipController sharedInstance] showTip];
}

- (IBAction)openDashboard:(id)sender {
    [[TmuxDashboardController sharedInstance] showWindow:nil];
}

- (IBAction)openSourceLicenses:(id)sender {
    NSURL *url = [[NSBundle mainBundle] URLForResource:@"Licenses" withExtension:@"txt"];
    [[NSWorkspace sharedWorkspace] openURL:url];
}

#pragma mark - Private

- (void)updateProcessType {
    [[iTermApplication sharedApplication] setIsUIElement:[iTermPreferences boolForKey:kPreferenceKeyUIElement]];
}

- (PseudoTerminal *)terminalToOpenFileIn {
    if ([iTermAdvancedSettingsModel openFileInNewWindows]) {
        return nil;
    } else {
        return [self currentTerminal];
    }
}

- (void)updateScreenParametersInAllTerminals {
    // Make sure that all top-of-screen windows are the proper width.
    for (PseudoTerminal* term in [self terminals]) {
        [term screenParametersDidChange];
    }
}

- (iTermProfileHotKey *)currentProfileHotkey {
    PseudoTerminal *term = [[iTermController sharedInstance] currentTerminal];
    return [[iTermHotKeyController sharedInstance] profileHotKeyForWindowController:term];
}

- (BOOL)possiblyTmuxValueForWindow:(BOOL)isWindow cancel:(BOOL *)cancel {
    *cancel = NO;
    static NSString *const kPossiblyTmuxIdentifier = @"NoSyncNewWindowOrTabFromTmuxOpensTmux";
    if ([[[[iTermController sharedInstance] currentTerminal] currentSession] isTmuxClient]) {
        NSString *heading =
            [NSString stringWithFormat:@"What kind of %@ do you want to open?",
                isWindow ? @"window" : @"tab"];
        NSString *title =
            [NSString stringWithFormat:@"The current session is a tmux session. "
                                       @"Would you like to create a new tmux %@ or use the default profile?",
                                       isWindow ? @"window" : @"tab"];
        NSString *tmuxAction = isWindow ? @"New tmux Window" : @"New tmux Tab";
        iTermWarningSelection selection = [iTermWarning showWarningWithTitle:title
                                                                     actions:@[ tmuxAction, @"Use Default Profile", @"Cancel" ]
                                                                   accessory:nil
                                                                  identifier:kPossiblyTmuxIdentifier
                                                                 silenceable:kiTermWarningTypePermanentlySilenceable
                                                                     heading:heading];
        *cancel = (selection == kiTermWarningSelection2);
        return (selection == kiTermWarningSelection0);
    } else {
        return NO;
    }
}

- (void)hideToolTipsInView:(NSView *)aView {
    [aView removeAllToolTips];
    for (NSView *subview in [aView subviews]) {
        [self hideToolTipsInView:subview];
    }
}

- (NSArray<PTYSession *> *)sessionsToAdjustFontSize {
    PTYSession *session = [[[iTermController sharedInstance] currentTerminal] currentSession];
    if (!session) {
        return nil;
    }
    if ([iTermAdvancedSettingsModel fontChangeAffectsBroadcastingSessions]) {
        NSArray<PTYSession *> *broadcastSessions = [[[iTermController sharedInstance] currentTerminal] broadcastSessions];
        if ([broadcastSessions containsObject:session]) {
            return broadcastSessions;
        }
    }
    return @[ session ];
}

- (NSString *)formatBytes:(double)bytes {
    if (bytes < 1) {
        return [NSString stringWithFormat:@"%.04lf bytes", bytes];
    } else if (bytes < 1024) {
        return [NSString stringWithFormat:@"%d bytes", (int)bytes];
    } else if (bytes < 10240) {
        return [NSString stringWithFormat:@"%.1lf kB", bytes / 10];
    } else if (bytes < 1048576) {
        return [NSString stringWithFormat:@"%d kB", (int)bytes / 1024];
    } else if (bytes < 10485760) {
        return [NSString stringWithFormat:@"%.1lf MB", bytes / 1048576];
    } else if (bytes < 1024.0 * 1024.0 * 1024.0) {
        return [NSString stringWithFormat:@"%.0lf MB", bytes / 1048576];
    } else if (bytes < 1024.0 * 1024.0 * 1024.0 * 10) {
        return [NSString stringWithFormat:@"%.1lf GB", bytes / (1024.0 * 1024.0 * 1024.0)];
    } else {
        return [NSString stringWithFormat:@"%.0lf GB", bytes / (1024.0 * 1024.0 * 1024.0)];
    }
}

- (void)changePasteSpeedBy:(double)factor
                  bytesKey:(NSString *)bytesKey
              defaultBytes:(int)defaultBytes
                  delayKey:(NSString *)delayKey
              defaultDelay:(float)defaultDelay {
    NSUserDefaults *defaults = [NSUserDefaults standardUserDefaults];
    int bytes = [defaults integerForKey:bytesKey];
    if (!bytes) {
        bytes = defaultBytes;
    }
    float delay = [defaults floatForKey:delayKey];
    if (!delay) {
        delay = defaultDelay;
    }
    bytes *= factor;
    delay /= factor;
    bytes = MAX(1, MIN(1024 * 1024, bytes));
    delay = MAX(0.001, MIN(10, delay));
    [defaults setInteger:bytes forKey:bytesKey];
    [defaults setFloat:delay forKey:delayKey];
    double rate = bytes;
    rate /= delay;

    [ToastWindowController showToastWithMessage:[NSString stringWithFormat:@"Pasting at up to %@/sec", [self formatBytes:rate]]];
}

- (void)setSecureInput:(BOOL)secure {
    if (secure && _secureInputCount > 0) {
        XLog(@"Want to turn on secure input but it's already on");
        return;
    }

    if (!secure && _secureInputCount == 0) {
        XLog(@"Want to turn off secure input but it's already off");
        return;
    }
    DLog(@"Before: IsSecureEventInputEnabled returns %d", (int)IsSecureEventInputEnabled());
    if (secure) {
        OSErr err = EnableSecureEventInput();
        DLog(@"EnableSecureEventInput err=%d", (int)err);
        if (err) {
            NSLog(@"EnableSecureEventInput failed with error %d", (int)err);
        } else {
            ++_secureInputCount;
        }
    } else {
        OSErr err = DisableSecureEventInput();
        DLog(@"DisableSecureEventInput err=%d", (int)err);
        if (err) {
            XLog(@"DisableSecureEventInput failed with error %d", (int)err);
        } else {
            --_secureInputCount;
        }
    }
    DLog(@"After: IsSecureEventInputEnabled returns %d", (int)IsSecureEventInputEnabled());
}

- (void)hideStuckToolTips {
    if ([iTermAdvancedSettingsModel hideStuckTooltips]) {
        for (NSWindow *window in [NSApp windows]) {
            if ([NSStringFromClass([window class]) isEqualToString:@"NSToolTipPanel"]) {
                [window close];
            }
        }
    }
}

- (void)restoreBuriedSessionsState {
    if (_buriedSessionsState) {
        [[iTermBuriedSessions sharedInstance] restoreFromState:_buriedSessionsState];
        [_buriedSessionsState release];
        _buriedSessionsState = nil;
    }
}

- (NSArray *)allResponders {
    NSMutableArray *responders = [NSMutableArray array];
    NSResponder *responder = [[NSApp keyWindow] firstResponder];
    while (responder) {
        [responders addObject:responder];
        responder = [responder nextResponder];
    }
    return responders;
}

- (NSResponder *)responderForMenuItem:(NSMenuItem *)menuItem {
    for (NSResponder *responder in [self allResponders]) {
        if ([responder respondsToSelector:@selector(undo:)] &&
            [responder respondsToSelector:@selector(validateMenuItem:)] &&
            [responder validateMenuItem:menuItem]) {
            return responder;
        }
    }
    return nil;
}

- (void)newSessionInWindowAtIndex:(id)sender {
    [[iTermController sharedInstance] newSessionInWindowAtIndex:sender];
}

#pragma mark - iTermPasswordManagerDelegate

- (void)iTermPasswordManagerEnterPassword:(NSString *)password {
  [[[[iTermController sharedInstance] currentTerminal] currentSession] enterPassword:password];
}

- (BOOL)iTermPasswordManagerCanEnterPassword {
  PTYSession *session = [[[iTermController sharedInstance] currentTerminal] currentSession];
  return session && ![session exited];
}

- (void)currentSessionDidChange {
    [_passwordManagerWindowController update];
    PseudoTerminal *currentWindow = [[iTermController sharedInstance] currentTerminal];
    iTermQuickLookController *quickLookController = currentWindow.currentSession.quickLookController;
    if (quickLookController) {
        QLPreviewPanel *panel = [QLPreviewPanel sharedPreviewPanelIfExists];
        if (panel.currentController == currentWindow) {
            [quickLookController takeControl];
        }
    }
}

#pragma mark - iTermAPIServerDelegate

- (NSDictionary *)apiServerAuthorizeProcess:(pid_t)pid {
    NSMutableDictionary *bundles = [[[NSUserDefaults standardUserDefaults] objectForKey:kBundlesWithAPIAccessSettingKey] mutableCopy];
    if (!bundles) {
        bundles = [NSMutableDictionary dictionary];
    }

    NSString *processName = nil;
    NSString *processIdentifier = nil;

    NSRunningApplication *app = [NSRunningApplication runningApplicationWithProcessIdentifier:pid];
    if (app.localizedName && app.bundleIdentifier) {
        processName = app.localizedName;
        processIdentifier = app.bundleIdentifier;
    } else {
        processIdentifier = [iTermLSOF commandForProcess:pid execName:&processName];
        if (!processName || !processIdentifier) {
            XLog(@"Could not identify name for process with pid %d", (int)pid);
            return nil;
        }
        processName = [processName lastPathComponent];
    }
    NSDictionary *authorizedIdentity = @{ iTermWebSocketConnectionPeerIdentityBundleIdentifier: processIdentifier };
    NSString *key = [NSString stringWithFormat:@"bundle=%@", processIdentifier];
    NSDictionary *setting = bundles[key];
    BOOL reauth = NO;
    if (setting) {
        if (![setting[kAPIAccessAllowed] boolValue]) {
            // Access permanently disallowed.
            return nil;
        }

        NSString *name = setting[kAPIAccessLocalizedName];
        if ([processName isEqualToString:name]) {
            // Access is permanently allowed and the display name is unchanged. Do we need to reauth?

            NSDate *confirm = setting[kAPINextConfirmationDate];
            if ([[NSDate date] compare:confirm] == NSOrderedAscending) {
                // No need to reauth, allow it.
                XLog(@"Allowing API access to process id %d, name %@, bundle ID %@", pid, processName, processIdentifier);
                return authorizedIdentity;
            }

            // It's been a month since API access was confirmed. Request it again.
            reauth = YES;
        }
    }
    NSAlert *alert = [[[NSAlert alloc] init] autorelease];
    if (reauth) {
        alert.messageText = @"Reauthorize API Access";
        alert.informativeText = [NSString stringWithFormat:@"The application “%@” (%@) has API access, which grants it permission to see and control your activity. Would you like it to continue?", processName, processIdentifier];
    } else {
        alert.messageText = @"API Access Request";
        alert.informativeText = [NSString stringWithFormat:@"The application “%@” (%@) would like to control iTerm2. This exposes a significant amount of data in iTerm2 to %@. Allow this request?", processName, processIdentifier, processName];
    }
    [alert addButtonWithTitle:@"Deny"];
    [alert addButtonWithTitle:@"Allow"];
    if (!reauth) {
        // Reauth is always persistent so don't show the button.
        alert.suppressionButton.title = @"Remember my selection";
        alert.showsSuppressionButton = YES;
    }
    NSModalResponse response = [alert runModal];
    BOOL allow = (response == NSAlertSecondButtonReturn);

    if (reauth || alert.suppressionButton.state == NSOnState) {
        bundles[key] = @{ kAPIAccessAllowed: @(allow),
                          kAPIAccessDate: [NSDate date],
                          kAPINextConfirmationDate: [[NSDate date] dateByAddingTimeInterval:kOneMonth],
                          kAPIAccessLocalizedName: processName };
    } else {
        [bundles removeObjectForKey:key];
    }
    [[NSUserDefaults standardUserDefaults] setObject:bundles forKey:kBundlesWithAPIAccessSettingKey];

    return allow ? authorizedIdentity : nil;
}

- (PTYSession *)sessionForAPIIdentifier:(NSString *)identifier {
    if (identifier) {
        for (PseudoTerminal *term in [[iTermController sharedInstance] terminals]) {
            for (PTYSession *session in term.allSessions) {
                if ([session.guid isEqualToString:identifier]) {
                    return session;
                }
            }
        }
        return nil;
    } else {
        return [[[iTermController sharedInstance] currentTerminal] currentSession];
    }
}

- (void)apiServerGetBuffer:(ITMGetBufferRequest *)request
                   handler:(void (^)(ITMGetBufferResponse *))handler {
    PTYSession *session = [self sessionForAPIIdentifier:request.hasSession ? request.session : nil];
    if (!session) {
        ITMGetBufferResponse *response = [[[ITMGetBufferResponse alloc] init] autorelease];
        response.status = ITMGetBufferResponse_Status_SessionNotFound;
        handler(response);
    } else {
        handler([session handleGetBufferRequest:request]);
    }
}

- (void)apiServerGetPrompt:(ITMGetPromptRequest *)request
                   handler:(void (^)(ITMGetPromptResponse *))handler {
    PTYSession *session = [self sessionForAPIIdentifier:request.hasSession ? request.session : nil];
    if (!session) {
        ITMGetPromptResponse *response = [[[ITMGetPromptResponse alloc] init] autorelease];
        response.status = ITMGetPromptResponse_Status_SessionNotFound;
        handler(response);
    } else {
        handler([session handleGetPromptRequest:request]);
    }
}

- (ITMNotificationResponse *)handleAPINotificationRequest:(ITMNotificationRequest *)request connection:(id)connection {
    ITMNotificationResponse *response = [[ITMNotificationResponse alloc] init];
    if (!request.hasSubscribe) {
        response.status = ITMNotificationResponse_Status_RequestMalformed;
        return response;
    }
    if (!_newSessionSubscriptions) {
        _newSessionSubscriptions = [[NSMutableDictionary alloc] init];
        _terminateSessionSubscriptions = [[NSMutableDictionary alloc] init];
        _layoutChangeSubscriptions = [[NSMutableDictionary alloc] init];
    }
    NSMutableDictionary<id, ITMNotificationRequest *> *subscriptions;
    if (request.notificationType == ITMNotificationType_NotifyOnNewSession) {
        subscriptions = _newSessionSubscriptions;
    } else if (request.notificationType == ITMNotificationType_NotifyOnTerminateSession) {
        subscriptions = _terminateSessionSubscriptions;
    } else if (request.notificationType == ITMNotificationType_NotifyOnLayoutChange) {
        subscriptions = _layoutChangeSubscriptions;
    } else {
        assert(false);
    }
    if (request.subscribe) {
        if (subscriptions[connection]) {
            response.status = ITMNotificationResponse_Status_AlreadySubscribed;
            return response;
        }
        subscriptions[connection] = request;
    } else {
        if (!subscriptions[connection]) {
            response.status = ITMNotificationResponse_Status_NotSubscribed;
            return response;
        }
        [subscriptions removeObjectForKey:connection];
    }

    response.status = ITMNotificationResponse_Status_Ok;
    return response;
}

- (void)apiServerNotification:(ITMNotificationRequest *)request
                   connection:(id)connection
                      handler:(void (^)(ITMNotificationResponse *))handler {
    if (request.notificationType == ITMNotificationType_NotifyOnNewSession ||
        request.notificationType == ITMNotificationType_NotifyOnTerminateSession |
        request.notificationType == ITMNotificationType_NotifyOnLayoutChange) {
        handler([self handleAPINotificationRequest:request connection:connection]);
    } else {
        PTYSession *session = [self sessionForAPIIdentifier:request.hasSession ? request.session : nil];
        if (!session) {
            ITMNotificationResponse *response = [[[ITMNotificationResponse alloc] init] autorelease];
            response.status = ITMNotificationResponse_Status_SessionNotFound;
            handler(response);
        } else {
            handler([session handleAPINotificationRequest:request connection:connection]);
        }
    }
}

- (void)apiServerRemoveSubscriptionsForConnection:(id)connection {
    [[NSNotificationCenter defaultCenter] postNotificationName:iTermRemoveAPIServerSubscriptionsNotification object:connection];
}

- (void)apiServerRegisterTool:(ITMRegisterToolRequest *)request
                 peerIdentity:(NSDictionary *)peerIdentity
                      handler:(void (^)(ITMRegisterToolResponse *))handler {
    ITMRegisterToolResponse *response = [[[ITMRegisterToolResponse alloc] init] autorelease];
    if (!request.hasName || !request.hasIdentifier || !request.hasURL) {
        response.status = ITMRegisterToolResponse_Status_RequestMalformed;
        handler(response);
        return;
    }
    NSURL *url = [NSURL URLWithString:request.URL];
    if (!url || !url.host) {
        response.status = ITMRegisterToolResponse_Status_RequestMalformed;
        handler(response);
        return;
    }

    NSString *bundleId = peerIdentity[iTermWebSocketConnectionPeerIdentityBundleIdentifier];
    if (![request.identifier hasPrefix:bundleId]) {
        response.status = ITMRegisterToolResponse_Status_PermissionDenied;
        handler(response);
        return;
    }

    if ([[iTermToolbeltView builtInToolNames] containsObject:request.name]) {
        response.status = ITMRegisterToolResponse_Status_PermissionDenied;
        handler(response);
        return;
    }

    [iTermToolbeltView registerDynamicToolWithIdentifier:request.identifier
                                                    name:request.name
                                                     URL:request.URL
                               revealIfAlreadyRegistered:request.revealIfAlreadyRegistered];
}

- (void)apiServerSetProfileProperty:(ITMSetProfilePropertyRequest *)request
                            handler:(void (^)(ITMSetProfilePropertyResponse *))handler {
    PTYSession *session = [self sessionForAPIIdentifier:request.hasSession ? request.session : nil];
    if (!session) {
        ITMSetProfilePropertyResponse *response = [[[ITMSetProfilePropertyResponse alloc] init] autorelease];
        response.status = ITMSetProfilePropertyResponse_Status_SessionNotFound;
        handler(response);
        return;
    }

    NSError *error = nil;
    id value = [NSJSONSerialization JSONObjectWithData:[request.jsonValue dataUsingEncoding:NSUTF8StringEncoding]
                                               options:NSJSONReadingAllowFragments
                                                 error:&error];
    if (!value || error) {
        XLog(@"JSON parsing error %@ for value in request %@", error, request);
        ITMSetProfilePropertyResponse *response = [[[ITMSetProfilePropertyResponse alloc] init] autorelease];
        response.status = ITMSetProfilePropertyResponse_Status_RequestMalformed;
        handler(response);
    }

    handler([session handleSetProfilePropertyForKey:request.key value:value]);
}

- (void)apiServerListSessions:(ITMListSessionsRequest *)request
                      handler:(void (^)(ITMListSessionsResponse *))handler {
    handler([self newListSessionsResponse]);
}

- (ITMListSessionsResponse *)newListSessionsResponse {
    ITMListSessionsResponse *response = [[[ITMListSessionsResponse alloc] init] autorelease];
    for (PseudoTerminal *window in [[iTermController sharedInstance] terminals]) {
        ITMListSessionsResponse_Window *windowMessage = [[[ITMListSessionsResponse_Window alloc] init] autorelease];
        windowMessage.windowId = window.terminalGuid;

        for (PTYTab *tab in window.tabs) {
            ITMListSessionsResponse_Tab *tabMessage = [[[ITMListSessionsResponse_Tab alloc] init] autorelease];
            tabMessage.tabId = [@(tab.uniqueId) stringValue];

            for (PTYSession *session in tab.sessions) {
                ITMListSessionsResponse_Session *sessionMessage = [[[ITMListSessionsResponse_Session alloc] init] autorelease];
                sessionMessage.uniqueIdentifier = session.guid;
                [tabMessage.sessionsArray addObject:sessionMessage];
            }

            [windowMessage.tabsArray addObject:tabMessage];
        }

        [response.windowsArray addObject:windowMessage];
    }
    return response;
}

- (void)apiServerSendText:(ITMSendTextRequest *)request handler:(void (^)(ITMSendTextResponse *))handler {
    PTYSession *session = [self sessionForAPIIdentifier:request.hasSession ? request.session : nil];
    if (!session || session.exited) {
        ITMSendTextResponse *response = [[[ITMSendTextResponse alloc] init] autorelease];
        response.status = ITMSendTextResponse_Status_SessionNotFound;
        handler(response);
        return;
    }
    [session writeTask:request.text];
    ITMSendTextResponse *response = [[[ITMSendTextResponse alloc] init] autorelease];
    response.status = ITMSendTextResponse_Status_Ok;
    handler(response);
}

- (void)apiServerCreateTab:(ITMCreateTabRequest *)request handler:(void (^)(ITMCreateTabResponse *))handler {
    PseudoTerminal *term = nil;
    if (request.hasWindowId) {
        term = [[iTermController sharedInstance] terminalWithGuid:request.windowId];
        if (!term) {
            ITMCreateTabResponse *response = [[[ITMCreateTabResponse alloc] init] autorelease];
            response.status = ITMCreateTabResponse_Status_InvalidWindowId;
            handler(response);
            return;
        }
    }

    Profile *profile = [[ProfileModel sharedInstance] defaultBookmark];
    if (request.hasProfileName) {
        profile = [[ProfileModel sharedInstance] bookmarkWithName:request.profileName];
        if (!profile) {
            ITMCreateTabResponse *response = [[[ITMCreateTabResponse alloc] init] autorelease];
            response.status = ITMCreateTabResponse_Status_InvalidProfileName;
            handler(response);
            return;
        }
    }

    PTYSession *session = [[iTermController sharedInstance] launchBookmark:profile
                                                                inTerminal:term
                                                                   withURL:nil
                                                          hotkeyWindowType:iTermHotkeyWindowTypeNone
                                                                   makeKey:YES
                                                               canActivate:YES
                                                                   command:request.hasCommand ? request.command : nil
                                                                     block:nil];
    if (!session) {
        ITMCreateTabResponse *response = [[[ITMCreateTabResponse alloc] init] autorelease];
        response.status = ITMCreateTabResponse_Status_MissingSubstitution;
        handler(response);
        return;
    }

    term = [[iTermController sharedInstance] terminalWithSession:session];
    PTYTab *tab = [term tabForSession:session];

    ITMCreateTabResponse_Status status = ITMCreateTabResponse_Status_Ok;

    if (request.hasTabIndex) {
        NSInteger sourceIndex = [term indexOfTab:tab];
        if (term.numberOfTabs > request.tabIndex && sourceIndex != NSNotFound) {
            [term.tabBarControl moveTabAtIndex:sourceIndex toIndex:request.tabIndex];
        } else {
            status = ITMCreateTabResponse_Status_InvalidTabIndex;
        }
    }

    ITMCreateTabResponse *response = [[[ITMCreateTabResponse alloc] init] autorelease];
    response.status = status;
    response.windowId = term.terminalGuid;
    response.tabId = tab.uniqueId;
    response.sessionId = session.guid;
    handler(response);
}

- (void)apiServerSplitPane:(ITMSplitPaneRequest *)request handler:(void (^)(ITMSplitPaneResponse *))handler {
    PTYSession *session = [self sessionForAPIIdentifier:request.hasSession ? request.session : nil];
    PseudoTerminal *term = session ? [[iTermController sharedInstance] terminalWithSession:session] : nil;
    if (!term || !session || session.exited) {
        ITMSplitPaneResponse *response = [[[ITMSplitPaneResponse alloc] init] autorelease];
        response.status = ITMSplitPaneResponse_Status_SessionNotFound;
        handler(response);
        return;
    }

    Profile *profile = [[ProfileModel sharedInstance] defaultBookmark];
    if (request.hasProfileName) {
        profile = [[ProfileModel sharedInstance] bookmarkWithName:request.profileName];
        if (!profile) {
            ITMSplitPaneResponse *response = [[[ITMSplitPaneResponse alloc] init] autorelease];
            response.status = ITMSplitPaneResponse_Status_InvalidProfileName;
            handler(response);
            return;
        }
    }

    PTYSession *newSession = [term splitVertically:request.splitDirection == ITMSplitPaneRequest_SplitDirection_Vertical
                                            before:request.before
                                           profile:profile
                                     targetSession:session];
    if (newSession == nil && !session.isTmuxClient) {
        ITMSplitPaneResponse *response = [[[ITMSplitPaneResponse alloc] init] autorelease];
        response.status = ITMSplitPaneResponse_Status_CannotSplit;
        handler(response);
        return;
    }

    ITMSplitPaneResponse *response = [[[ITMSplitPaneResponse alloc] init] autorelease];
    response.status = ITMSplitPaneResponse_Status_Ok;
    if (newSession != nil) {
        response.sessionId = newSession.guid;
    }
    handler(response);
}

@end<|MERGE_RESOLUTION|>--- conflicted
+++ resolved
@@ -909,29 +909,6 @@
             .origin = [NSEvent mouseLocation],
             .size = { 0, 0 }
         };
-<<<<<<< HEAD
-        // There's an annoying bug here in macOS 10.13: non-native fullscreen windows always appear
-        // last in -orderedWindows. I guess Apple was serious about deprecating it. :(
-        for (NSWindow *window in [[[iTermApplication sharedApplication] orderedWindowsPlusVisibleHotkeyPanels] reverseObjectEnumerator]) {
-            if (!window.isOnActiveSpace) {
-                continue;
-            }
-            if (!window.isVisible) {
-                continue;
-            }
-            NSPoint pointInWindow = [window convertRectFromScreen:mouseRect].origin;
-            if ([window isTerminalWindow]) {
-                NSView *view = [window.contentView hitTest:pointInWindow];
-                if (view) {
-                    [window makeKeyAndOrderFront:nil];
-                    if ([view isKindOfClass:[PTYTextView class]]) {
-                        [window makeFirstResponder:view];
-                    }
-                    break;
-                }
-            }
-        }
-=======
         // Dispatch async because when you cmd-tab into iTerm2 the windows are briefly
         // out of order. Looks like an OS bug to me. They fix themselves right away,
         // and a dispatch async seems to give it enough time to right itself before
@@ -939,7 +916,6 @@
         dispatch_async(dispatch_get_main_queue(), ^{
             [self selectWindowAtMouseRect:mouseRect];
         });
->>>>>>> a81e2d22
     }
 
     [self hideStuckToolTips];
