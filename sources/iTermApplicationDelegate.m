/*
 **  iTermApplicationDelegate.m
 **
 **  Copyright (c) 2002, 2003
 **
 **  Author: Fabian, Ujwal S. Setlur
 **          Initial code by Kiichi Kusama
 **
 **  Project: iTerm
 **
 **  Description: Implements the main application delegate and handles the addressbook functions.
 **
 **  This program is free software; you can redistribute it and/or modify
 **  it under the terms of the GNU General Public License as published by
 **  the Free Software Foundation; either version 2 of the License, or
 **  (at your option) any later version.
 **
 **  This program is distributed in the hope that it will be useful,
 **  but WITHOUT ANY WARRANTY; without even the implied warranty of
 **  MERCHANTABILITY or FITNESS FOR A PARTICULAR PURPOSE.  See the
 **  GNU General Public License for more details.
 **
 **  You should have received a copy of the GNU General Public License
 **  along with this program; if not, write to the Free Software
 **  Foundation, Inc., 675 Mass Ave, Cambridge, MA 02139, USA.
 */

#import "iTermApplicationDelegate.h"

#import "AppearancePreferencesViewController.h"
#import "ColorsMenuItemView.h"
#import "ITAddressBookMgr.h"
#import "iTermAboutWindowController.h"
#import "iTermAppHotKeyProvider.h"
#import "iTermAdvancedSettingsModel.h"
#import "iTermColorPresets.h"
#import "iTermController.h"
#import "iTermExpose.h"
#import "iTermFileDescriptorSocketPath.h"
#import "iTermFontPanel.h"
#import "iTermFullScreenWindowManager.h"
#import "iTermHotKeyController.h"
#import "iTermHotKeyProfileBindingController.h"
#import "iTermIntegerNumberFormatter.h"
#import "iTermLaunchServices.h"
#import "iTermModifierRemapper.h"
#import "iTermPreferences.h"
#import "iTermRemotePreferences.h"
#import "iTermAdvancedSettingsModel.h"
#import "iTermOpenQuicklyWindowController.h"
#import "iTermOrphanServerAdopter.h"
#import "iTermPasswordManagerWindowController.h"
#import "iTermPreferences.h"
#import "iTermProfilesWindowController.h"
#import "iTermQuickLookController.h"
#import "iTermRemotePreferences.h"
#import "iTermRestorableSession.h"
#import "iTermSystemVersion.h"
#import "iTermTipController.h"
#import "iTermTipWindowController.h"
#import "iTermWarning.h"
#import "NSApplication+iTerm.h"
#import "NSFileManager+iTerm.h"
#import "NSStringITerm.h"
#import "NSWindow+iTerm.h"
#import "NSView+RecursiveDescription.h"
#import "PFMoveApplication.h"
#import "PreferencePanel.h"
#import "PseudoTerminal.h"
#import "PseudoTerminalRestorer.h"
#import "PTYSession.h"
#import "PTYTab.h"
#import "PTYTextView.h"
#import "PTYWindow.h"
#import "QLPreviewPanel+iTerm.h"
#import "Sparkle/SUStandardVersionComparator.h"
#import "Sparkle/SUUpdater.h"
#import "ToastWindowController.h"
#import "VT100Terminal.h"
#import "iTermProfilePreferences.h"

#import <Quartz/Quartz.h>
#import <objc/runtime.h>

#include "iTermFileDescriptorClient.h"
#include <sys/stat.h>
#include <unistd.h>

static NSString *kUseBackgroundPatternIndicatorKey = @"Use background pattern indicator";
NSString *kUseBackgroundPatternIndicatorChangedNotification = @"kUseBackgroundPatternIndicatorChangedNotification";
NSString *const kSavedArrangementDidChangeNotification = @"kSavedArrangementDidChangeNotification";
NSString *const kNonTerminalWindowBecameKeyNotification = @"kNonTerminalWindowBecameKeyNotification";
static NSString *const kMarkAlertAction = @"Mark Alert Action";
NSString *const kMarkAlertActionModalAlert = @"Modal Alert";
NSString *const kMarkAlertActionPostNotification = @"Post Notification";
NSString *const kShowFullscreenTabsSettingDidChange = @"kShowFullscreenTabsSettingDidChange";

static NSString *const kScreenCharRestorableStateKey = @"kScreenCharRestorableStateKey";
static NSString *const kHotkeyWindowRestorableState = @"kHotkeyWindowRestorableState";  // deprecated
static NSString *const kHotkeyWindowsRestorableStates = @"kHotkeyWindowsRestorableState";  // deprecated

static NSString *const kHaveWarnedAboutIncompatibleSoftware = @"NoSyncHaveWarnedAboutIncompatibleSoftware";

static NSString *const kRestoreDefaultWindowArrangementShortcut = @"R";
NSString *const iTermApplicationWillTerminate = @"iTermApplicationWillTerminate";

static BOOL gStartupActivitiesPerformed = NO;
// Prior to 8/7/11, there was only one window arrangement, always called Default.
static NSString *LEGACY_DEFAULT_ARRANGEMENT_NAME = @"Default";
static BOOL ranAutoLaunchScript = NO;
static BOOL hasBecomeActive = NO;

@interface iTermApplicationDelegate () <iTermPasswordManagerDelegate>

@property(nonatomic, readwrite) BOOL workspaceSessionActive;

@end


@implementation iTermApplicationDelegate {
    iTermPasswordManagerWindowController *_passwordManagerWindowController;

    // Menu items
    IBOutlet NSMenu *bookmarkMenu;
    IBOutlet NSMenu *toolbeltMenu;
    NSMenuItem *downloadsMenu_;
    NSMenuItem *uploadsMenu_;
    IBOutlet NSMenuItem *selectTab;
    IBOutlet NSMenuItem *logStart;
    IBOutlet NSMenuItem *logStop;
    IBOutlet NSMenuItem *closeTab;
    IBOutlet NSMenuItem *closeWindow;
    IBOutlet NSMenuItem *sendInputToAllSessions;
    IBOutlet NSMenuItem *sendInputToAllPanes;
    IBOutlet NSMenuItem *sendInputNormally;
    IBOutlet NSMenuItem *irPrev;
    IBOutlet NSMenuItem *windowArrangements_;

    IBOutlet NSMenuItem *showFullScreenTabs;
    IBOutlet NSMenuItem *useTransparency;
    IBOutlet NSMenuItem *maximizePane;
    IBOutlet NSMenuItem *_showTipOfTheDay;  // Here because we must remove it for older OS versions.
    BOOL secureInputDesired_;
    BOOL quittingBecauseLastWindowClosed_;

    // If set, skip performing launch actions.
    BOOL quiet_;
    NSDate* launchTime_;

    // Cross app request forgery prevention token. Get this with applescript and then include
    // in a URI request.
    NSString *token_;

    // Set to YES when applicationDidFinishLaunching: is called.
    BOOL finishedLaunching_;

    BOOL userHasInteractedWithAnySession_;  // Disables min 10-second running time

    // If the advanced pref to turn off app nap is enabled, then we hold a reference to this
    // NSProcessInfo-provided object to make the system think we're doing something important.
    id<NSObject> _appNapStoppingActivity;

    BOOL _sparkleRestarting;  // Is Sparkle about to restart the app?
}

- (void)updateProcessType {
    [[iTermApplication sharedApplication] setIsUIElementApplication:[iTermPreferences boolForKey:kPreferenceKeyUIElement]];
}

// NSApplication delegate methods
- (void)applicationWillFinishLaunching:(NSNotification *)aNotification {
<<<<<<< HEAD
    // Cleanly crash on uncaught exceptions, such as during actions.
    [[NSUserDefaults standardUserDefaults] registerDefaults:@{ @"NSApplicationCrashOnExceptions": @YES }];
    
=======
#if !DEBUG
    PFMoveToApplicationsFolderIfNecessary();
#endif
>>>>>>> b04601f7
    // Start automatic debug logging if it's enabled.
    if ([iTermAdvancedSettingsModel startDebugLoggingAutomatically]) {
        TurnOnDebugLoggingSilently();
    }
<<<<<<< HEAD
=======
    
    if ([iTermAdvancedSettingsModel hideFromDockAndAppSwitcher]) {
        ProcessSerialNumber psn = { 0, kCurrentProcess };
        TransformProcessType(&psn, kProcessTransformToUIElementApplication);
        [[NSApplication sharedApplication] activateIgnoringOtherApps:YES];
    }
>>>>>>> b04601f7

    [self buildScriptMenu:nil];

    // Fix up various user defaults settings.
    [iTermPreferences initializeUserDefaults];

    // This sets up bonjour and migrates bookmarks if needed.
    [ITAddressBookMgr sharedInstance];

    // Bookmarks must be loaded for this to work since it needs to know if the hotkey's profile
    // exists.
    [self updateProcessType];

    [iTermToolbeltView populateMenu:toolbeltMenu];

    // Start tracking windows entering/exiting full screen.
    [iTermFullScreenWindowManager sharedInstance];

    // Users used to be opted into the beta by default. Make sure the user is cool with that.
    [self promptAboutRemainingInBetaIfNeeded];

    // Set the Appcast URL and when it changes update it.
    [[iTermController sharedInstance] refreshSoftwareUpdateUserDefaults];
    [iTermPreferences addObserverForKey:kPreferenceKeyCheckForTestReleases
                                  block:^(id before, id after) {
                                      [[iTermController sharedInstance] refreshSoftwareUpdateUserDefaults];
                                  }];
}

- (void)promptAboutRemainingInBetaIfNeeded {
    // For a long time—too long—users were opted into the beta program. There are too many of them
    // and they don't know it and some of them feel bad feelings. So we'll help them get out. I
    // don't like spamming you with crap so let's just do this for a few weeks and that'll fix
    // almost all of the problem.
    if ([NSDate timeIntervalSinceReferenceDate] > 489542400) {  // Midnight GMT July 7 2016
        return;
    }
    static NSString *kHaveAskedAboutBetaKey = @"NoSyncConfirmBeta";
    const BOOL haveAsked = [[NSUserDefaults standardUserDefaults] boolForKey:kHaveAskedAboutBetaKey];
    if (haveAsked) {
        return;
    }
    [[NSUserDefaults standardUserDefaults] setBool:YES forKey:kHaveAskedAboutBetaKey];

    NSString *testingFeed = [[NSBundle mainBundle] objectForInfoDictionaryKey:@"SUFeedURLForTesting"];
    const BOOL nightlyChannel = [testingFeed containsString:@"nightly"];
    if (nightlyChannel) {
        return;
    }
    
    const BOOL inBeta = [iTermPreferences boolForKey:kPreferenceKeyCheckForTestReleases];
    if (!inBeta) {
        return;
    }

    const BOOL isEarlyAdopter = [testingFeed containsString:@"testing3.xml"];
    if (isEarlyAdopter) {
        // Early adopters who are already beta testers won't get prompted.
        // They are the new "real" beta testers.
        return;
    }

    NSAlert *alert = [[[NSAlert alloc] init] autorelease];
    alert.messageText = @"Beta Test Program";
    alert.informativeText = @"Would you like to beta test versions of iTerm2 when it updates?";
    [alert addButtonWithTitle:@"Yes, I Want Beta Test Versions"];
    [alert addButtonWithTitle:@"No, Release Versions Only"];
    const NSModalResponse response = [alert runModal];

    const BOOL wantBeta = (response == NSAlertFirstButtonReturn);
    [[NSUserDefaults standardUserDefaults] setBool:wantBeta
                                            forKey:kPreferenceKeyCheckForTestReleases];
}

// This performs startup activities as long as they haven't been run before.
- (void)performStartupActivities {
    if (gStartupActivitiesPerformed) {
        return;
    }
    gStartupActivitiesPerformed = YES;
    if (quiet_) {
        // iTerm2 was launched with "open file" that turns off startup activities.
        return;
    }
    [[iTermController sharedInstance] setStartingUp:YES];
    // Check if we have an autolaunch script to execute. Do it only once, i.e. at application launch.
    NSString *autolaunchScriptPath = [[NSFileManager defaultManager] autolaunchScriptPath];
    if (ranAutoLaunchScript == NO &&
        [[NSFileManager defaultManager] fileExistsAtPath:autolaunchScriptPath]) {
        ranAutoLaunchScript = YES;

        NSAppleScript *autoLaunchScript;
        NSDictionary *errorInfo = [NSDictionary dictionary];
        NSURL *aURL = [NSURL fileURLWithPath:autolaunchScriptPath];

        // Make sure our script suite registry is loaded
        [NSScriptSuiteRegistry sharedScriptSuiteRegistry];

        autoLaunchScript = [[NSAppleScript alloc] initWithContentsOfURL:aURL
                                                                  error:&errorInfo];
        [autoLaunchScript executeAndReturnError:&errorInfo];
        [autoLaunchScript release];
    } else {
        if ([WindowArrangements defaultArrangementName] == nil &&
            [WindowArrangements arrangementWithName:LEGACY_DEFAULT_ARRANGEMENT_NAME] != nil) {
            [WindowArrangements makeDefaultArrangement:LEGACY_DEFAULT_ARRANGEMENT_NAME];
        }

        if ([iTermPreferences boolForKey:kPreferenceKeyOpenBookmark]) {
            // Open bookmarks window at startup.
            [self showBookmarkWindow:nil];
        }

        if ([iTermPreferences boolForKey:kPreferenceKeyOpenArrangementAtStartup]) {
            // Open the saved arrangement at startup.
            [[iTermController sharedInstance] loadWindowArrangementWithName:[WindowArrangements defaultArrangementName]];
        } else if (![iTermPreferences boolForKey:kPreferenceKeyOpenNoWindowsAtStartup] &&
                   ![PseudoTerminalRestorer willOpenWindows] &&
                   [[[iTermController sharedInstance] terminals] count] == 0 &&
                   ![self isApplescriptTestApp] &&
                   [[[iTermHotKeyController sharedInstance] profileHotKeys] count] == 0) {
            [self newWindow:nil];
        }
    }

    [[iTermController sharedInstance] setStartingUp:NO];
    [PTYSession removeAllRegisteredSessions];
    ranAutoLaunchScript = YES;

    [[iTermTipController sharedInstance] applicationDidFinishLaunching];
}

- (void)createVersionFile {
    NSDictionary *myDict = [[NSBundle bundleForClass:[self class]] infoDictionary];
    NSString *versionString = [myDict objectForKey:@"CFBundleVersion"];
    [versionString writeToFile:[[NSFileManager defaultManager] versionNumberFilename]
                    atomically:NO
                      encoding:NSUTF8StringEncoding
                         error:nil];
}

- (void)updateRestoreWindowArrangementsMenu:(NSMenuItem *)menuItem {
    [WindowArrangements refreshRestoreArrangementsMenu:menuItem
                                          withSelector:@selector(restoreWindowArrangement:)
                                       defaultShortcut:kRestoreDefaultWindowArrangementShortcut];
}

- (IBAction)makeDefaultTerminal:(id)sender {
    [[iTermLaunchServices sharedInstance] makeITermDefaultTerminal];
}

- (IBAction)unmakeDefaultTerminal:(id)sender {
    [[iTermLaunchServices sharedInstance] makeTerminalDefaultTerminal];
}

- (BOOL)quietFileExists {
    return [[NSFileManager defaultManager] fileExistsAtPath:[[NSFileManager defaultManager] quietFilePath]];
}

- (void)checkForQuietMode {
    if ([self quietFileExists]) {
        NSError *error = nil;
        [[NSFileManager defaultManager] removeItemAtPath:[[NSFileManager defaultManager] quietFilePath]
                                                   error:&error];
        if (error) {
            NSLog(@"Failed to remove %@: %@; not launching in quiet mode", [[NSFileManager defaultManager] quietFilePath], error);
        } else {
            NSLog(@"%@ exists, launching in quiet mode", [[NSFileManager defaultManager] quietFilePath]);
            quiet_ = YES;
        }
    }
}

- (BOOL)shouldNotifyAboutIncompatibleSoftware {
    // Pending discussions:
    // Docker: https://github.com/docker/kitematic/pull/855
    // LaunchBar: https://twitter.com/launchbar/status/620975715278790657?cn=cmVwbHk%3D&refsrc=email
    // Pathfinder: https://twitter.com/gnachman/status/659409608642007041
    // Tower: Filed a bug. Tracking with issue 4722 on my side
    
    // This is disabled because it looks like everyone is there or almost there. I can remove this
    // code soon.
//#define SHOW_INCOMPATIBILITY_WARNING_AT_STARTUP

#ifdef SHOW_INCOMPATIBILITY_WARNING_AT_STARTUP
    static NSString *const kTimeOfFirstLaunchForIncompatibilityWarnings = @"NoSyncTimeOfFirstLaunchForIncompatibilityWarnings";
    static const NSTimeInterval kMinimumDelayBeforeWarningAboutIncompatibility = 24 * 60 * 60;
    NSTimeInterval now = [NSDate timeIntervalSinceReferenceDate];
    NSTimeInterval timeOfFirstLaunchForIncompatibilityWarnings =
        [[NSUserDefaults standardUserDefaults] doubleForKey:kTimeOfFirstLaunchForIncompatibilityWarnings];
    if (!timeOfFirstLaunchForIncompatibilityWarnings) {
        [[NSUserDefaults standardUserDefaults] setDouble:now
                                                  forKey:kTimeOfFirstLaunchForIncompatibilityWarnings];
    } else if (now - timeOfFirstLaunchForIncompatibilityWarnings > kMinimumDelayBeforeWarningAboutIncompatibility) {
        return ![[NSUserDefaults standardUserDefaults] boolForKey:kHaveWarnedAboutIncompatibleSoftware];
    }
#endif
    return NO;
}

- (NSString *)shortVersionStringOfAppWithBundleId:(NSString *)bundleId {
    NSString *bundlePath =
            [[NSWorkspace sharedWorkspace] absolutePathForAppBundleWithIdentifier:bundleId];
    NSBundle *bundle = [NSBundle bundleWithPath:bundlePath];
    NSDictionary *info = [bundle infoDictionary];
    NSString *version = info[@"CFBundleShortVersionString"];
    return version;
}

- (BOOL)version:(NSString *)version newerThan:(NSString *)otherVersion {
    id<SUVersionComparison> comparator = [SUStandardVersionComparator defaultComparator];
    NSInteger result = [comparator compareVersion:version toVersion:otherVersion];
    return result == NSOrderedDescending;
}

- (void)notifyAboutIncompatibleVersionOf:(NSString *)name url:(NSString *)urlString upgradeAvailable:(BOOL)upgradeAvailable {
    NSAlert *alert = [[[NSAlert alloc] init] autorelease];
    alert.messageText = @"Incompatible Software Detected";
    [alert addButtonWithTitle:@"OK"];
    if (upgradeAvailable) {
        alert.informativeText = [NSString stringWithFormat:@"You need to upgrade %@ to use it with this version of iTerm2.", name];
    } else {
        alert.informativeText = [NSString stringWithFormat:@"You have a version of %@ installed which is not compatible with this version of iTerm2.", name];
        [alert addButtonWithTitle:@"Learn More"];
    }

    if ([alert runModal] == NSAlertSecondButtonReturn) {
        NSURL *url = [NSURL URLWithString:urlString];
        [[NSWorkspace sharedWorkspace] openURL:url];
    }
}

- (BOOL)notifyAboutIncompatibleSoftware {
    BOOL found = NO;

    NSString *dockerVersion = [self shortVersionStringOfAppWithBundleId:@"com.apple.ScriptEditor.id.dockerquickstartterminalapp"];
    if (dockerVersion && ![self version:dockerVersion newerThan:@"1.3.0"]) {
        [self notifyAboutIncompatibleVersionOf:@"Docker Quickstart Terminal"
                                           url:@"https://gitlab.com/gnachman/iterm2/wikis/dockerquickstartincompatible"
                              upgradeAvailable:NO];
        found = YES;
    }

    NSString *launchBarVersion = [self shortVersionStringOfAppWithBundleId:@"at.obdev.LaunchBar"];
    if (launchBarVersion && ![self version:launchBarVersion newerThan:@"6.6.2"]) {
        [self notifyAboutIncompatibleVersionOf:@"LaunchBar"
                                           url:@"https://gitlab.com/gnachman/iterm2/wikis/dockerquickstartincompatible"
                              upgradeAvailable:NO];
        found = YES;
    }

    NSString *pathfinderVersion = [self shortVersionStringOfAppWithBundleId:@"com.cocoatech.PathFinder"];
    if (pathfinderVersion && ![self version:pathfinderVersion newerThan:@"7.3.3"]) {
        [self notifyAboutIncompatibleVersionOf:@"Pathfinder"
                                           url:@"https://gitlab.com/gnachman/iterm2/wikis/pathfinder7compatibility"
                              upgradeAvailable:NO];
        found = YES;
    }

    NSString *towerVersion = [self shortVersionStringOfAppWithBundleId:@"com.fournova.Tower2"];
    if (towerVersion && ![self version:towerVersion newerThan:@"2.3.4"]) {
        [self notifyAboutIncompatibleVersionOf:@"Tower"
                                           url:@"https://gitlab.com/gnachman/iterm2/wikis/towercompatibility"
                              upgradeAvailable:NO];
        found = YES;
    }
    
    [[NSUserDefaults standardUserDefaults] setBool:YES forKey:kHaveWarnedAboutIncompatibleSoftware];
    return found;
}

- (IBAction)checkForIncompatibleSoftware:(id)sender {
    if (![self notifyAboutIncompatibleSoftware]) {
        NSAlert *alert = [[[NSAlert alloc] init] autorelease];
        alert.messageText = @"No Incompatible Software Detected";
        alert.informativeText = @"No third-party software that is known to be incompatible with iTerm2’s new Applescript interfaces was found.";
        [alert addButtonWithTitle:@"OK"];
        [alert runModal];
    }
}

- (void)warnAboutChangeToDefaultPasteBehavior {
    static NSString *const kHaveWarnedAboutPasteConfirmationChange = @"NoSyncHaveWarnedAboutPasteConfirmationChange";
    if ([[NSUserDefaults standardUserDefaults] boolForKey:kHaveWarnedAboutPasteConfirmationChange]) {
        // Safety check that we definitely don't show this twice.
        return;
    }
    NSString *identifier = [iTermAdvancedSettingsModel noSyncDoNotWarnBeforeMultilinePasteUserDefaultsKey];
    if ([iTermWarning identifierIsSilenced:identifier]) {
        return;
    }

    NSArray *warningList = @[ @"3.0.0", @"3.0.1", @"3.0.2", @"3.0.3", @"3.0.4", @"3.0.5", @"3.0.6", @"3.0.7", @"3.0.8", @"3.0.9", @"3.0.10" ];
    if ([warningList containsObject:[iTermPreferences appVersionBeforeThisLaunch]]) {
        [iTermWarning showWarningWithTitle:@"iTerm2 no longer warns before a multi-line paste, unless you are at the shell prompt."
                                   actions:@[ @"OK" ]
                                 accessory:nil
                                identifier:nil
                               silenceable:kiTermWarningTypePersistent
                                   heading:@"Important Change"];
    }

    [[NSUserDefaults standardUserDefaults] setBool:YES forKey:kHaveWarnedAboutPasteConfirmationChange];
}

- (void)applicationDidFinishLaunching:(NSNotification *)aNotification {
<<<<<<< HEAD
    if (IsTouchBarAvailable()) {
        NSApp.automaticCustomizeTouchBarMenuItemEnabled = YES;
    }
=======
    [self warnAboutChangeToDefaultPasteBehavior];

>>>>>>> b04601f7
    if ([self shouldNotifyAboutIncompatibleSoftware]) {
        [self notifyAboutIncompatibleSoftware];
    }
    if (IsMavericksOrLater() && [iTermAdvancedSettingsModel disableAppNap]) {
        [[NSProcessInfo processInfo] setAutomaticTerminationSupportEnabled:YES];
        [[NSProcessInfo processInfo] disableAutomaticTermination:@"User Preference"];
        _appNapStoppingActivity =
                [[[NSProcessInfo processInfo] beginActivityWithOptions:NSActivityUserInitiatedAllowingIdleSystemSleep
                                                                reason:@"User Preference"] retain];
    }
    [iTermFontPanel makeDefault];

    finishedLaunching_ = YES;
    // Create the app support directory
    [self createVersionFile];

    // Prevent the input manager from swallowing control-q. See explanation here:
    // http://b4winckler.wordpress.com/2009/07/19/coercing-the-cocoa-text-system/
    CFPreferencesSetAppValue(CFSTR("NSQuotedKeystrokeBinding"),
                             CFSTR(""),
                             kCFPreferencesCurrentApplication);
    // This is off by default, but would wreack havoc if set globally.
    CFPreferencesSetAppValue(CFSTR("NSRepeatCountBinding"),
                             CFSTR(""),
                             kCFPreferencesCurrentApplication);

    // Ensure hotkeys are registered.
    [iTermAppHotKeyProvider sharedInstance];
    [iTermHotKeyProfileBindingController sharedInstance];

    if ([[iTermModifierRemapper sharedInstance] isAnyModifierRemapped]) {
        // Use a brief delay so windows have a chance to open before the dialog is shown.
        dispatch_after(dispatch_time(DISPATCH_TIME_NOW, (int64_t)(0.5 * NSEC_PER_SEC)),
                       dispatch_get_main_queue(), ^{
            if ([[iTermModifierRemapper sharedInstance] isAnyModifierRemapped]) {
              [[iTermModifierRemapper sharedInstance] setRemapModifiers:YES];
            }
        });
    }
    [self updateRestoreWindowArrangementsMenu:windowArrangements_];

    // register for services
    [NSApp registerServicesMenuSendTypes:[NSArray arrayWithObjects:NSStringPboardType, nil]
                                                       returnTypes:[NSArray arrayWithObjects:NSFilenamesPboardType, NSStringPboardType, nil]];
    // Sometimes, open untitled doc isn't called in Lion. We need to give application:openFile:
    // a chance to run because a "special" filename cancels performStartupActivities.
    [self checkForQuietMode];
    [self performSelector:@selector(performStartupActivities)
               withObject:nil
               afterDelay:0];
    [[NSNotificationCenter defaultCenter] postNotificationName:kApplicationDidFinishLaunchingNotification
                                                        object:nil];

    [[[NSWorkspace sharedWorkspace] notificationCenter] addObserver:self
                                                           selector:@selector(workspaceSessionDidBecomeActive:)
                                                               name:NSWorkspaceSessionDidBecomeActiveNotification
                                                             object:nil];

    [[[NSWorkspace sharedWorkspace] notificationCenter] addObserver:self
                                                           selector:@selector(workspaceSessionDidResignActive:)
                                                               name:NSWorkspaceSessionDidResignActiveNotification
                                                             object:nil];
    [[NSNotificationCenter defaultCenter] addObserver:self
                                             selector:@selector(sparkleWillRestartApp:)
                                                 name:SUUpdaterWillRestartNotification
                                               object:nil];

    [[NSNotificationCenter defaultCenter] addObserver:self
                                             selector:@selector(processTypeDidChange:)
                                                 name:iTermProcessTypeDidChangeNotification
                                               object:nil];

    if ([iTermAdvancedSettingsModel runJobsInServers] &&
        !self.isApplescriptTestApp) {
        [PseudoTerminalRestorer setRestorationCompletionBlock:^{
            [[iTermOrphanServerAdopter sharedInstance] openWindowWithOrphans];
        }];
    }
}

- (void)workspaceSessionDidBecomeActive:(NSNotification *)notification {
    _workspaceSessionActive = YES;
}

- (void)workspaceSessionDidResignActive:(NSNotification *)notification {
    _workspaceSessionActive = NO;
}

- (void)sparkleWillRestartApp:(NSNotification *)notification {
    [NSApp invalidateRestorableState];
    [[NSApp windows] makeObjectsPerformSelector:@selector(invalidateRestorableState)];
    _sparkleRestarting = YES;
}

- (void)processTypeDidChange:(NSNotification *)notification {
    [self updateProcessType];
}

- (NSApplicationTerminateReply)applicationShouldTerminate:(NSNotification *)theNotification {
    DLog(@"applicationShouldTerminate:");
    NSArray *terminals;

    terminals = [[iTermController sharedInstance] terminals];
    int numSessions = 0;
    BOOL shouldShowAlert = NO;
    for (PseudoTerminal *term in terminals) {
        numSessions += [[term allSessions] count];
        if ([term promptOnClose]) {
            shouldShowAlert = YES;
        }
    }

    // Display prompt if we need to
    if (!quittingBecauseLastWindowClosed_ &&  // cmd-q
        [terminals count] > 0 &&  // there are terminal windows
        [iTermPreferences boolForKey:kPreferenceKeyPromptOnQuit]) {  // preference is to prompt on quit cmd
        shouldShowAlert = YES;
    }
    quittingBecauseLastWindowClosed_ = NO;
    if ([iTermPreferences boolForKey:kPreferenceKeyConfirmClosingMultipleTabs] && numSessions > 1) {
        // closing multiple sessions
        shouldShowAlert = YES;
    }
    if ([iTermAdvancedSettingsModel runJobsInServers] &&
        self.sparkleRestarting &&
        [iTermAdvancedSettingsModel restoreWindowContents] &&
        [[iTermController sharedInstance] willRestoreWindowsAtNextLaunch]) {
        // Nothing will be lost so just restart without asking.
        shouldShowAlert = NO;
    }

    if (shouldShowAlert) {
        DLog(@"Showing quit alert");
        NSString *message;
        if ([[iTermController sharedInstance] shouldLeaveSessionsRunningOnQuit]) {
            message = @"Sessions will be restored automatically when iTerm2 is relaunched.";
        } else {
            message = @"All sessions will be closed.";
        }
        [NSApp activateIgnoringOtherApps:YES];
        BOOL stayput = NSRunAlertPanel(@"Quit iTerm2?",
                                       @"%@",
                                       @"OK",
                                       @"Cancel",
                                       nil,
                                       message) != NSAlertDefaultReturn;
        if (stayput) {
            DLog(@"User declined to quit");
            return NSTerminateCancel;
        }
    }

    // Ensure [iTermController dealloc] is called before prefs are saved
    [[iTermModifierRemapper sharedInstance] setRemapModifiers:NO];

    // Prevent sessions from making their termination undoable since we're quitting.
    [[iTermController sharedInstance] setApplicationIsQuitting:YES];

    if ([iTermAdvancedSettingsModel runJobsInServers]) {
        // Restorable sessions must be killed or they'll auto-restore as orphans on the next start.
        // If jobs aren't run in servers, they'll just die normally.
        [[iTermController sharedInstance] killRestorableSessions];
    }

    // Last chance before windows get closed.
    [[NSNotificationCenter defaultCenter] postNotificationName:iTermApplicationWillTerminate object:nil];

    // This causes all windows to be closed and all sessions to be terminated.
    [iTermController releaseSharedInstance];

    // save preferences
    [[NSUserDefaults standardUserDefaults] synchronize];
    if (![[iTermRemotePreferences sharedInstance] customFolderChanged]) {
        [[iTermRemotePreferences sharedInstance] applicationWillTerminate];
    }

    DLog(@"applicationShouldTerminate returning Now");
    return NSTerminateNow;
}

- (void)applicationWillTerminate:(NSNotification *)aNotification {
    DLog(@"applicationWillTerminate called");
    [[iTermModifierRemapper sharedInstance] setRemapModifiers:NO];
    DLog(@"applicationWillTerminate returning");
}

- (PseudoTerminal *)terminalToOpenFileIn {
    if ([iTermAdvancedSettingsModel openFileInNewWindows]) {
        return nil;
    } else {
        return [self currentTerminal];
    }
}

/**
 * The following applescript invokes this method before
 * _performStartupActivities is run and prevents it from being run. Scripts can
 * use it to launch a command in a predictable way if iTerm2 isn't running (and
 * window arrangements won't be restored, etc.)
 *
 * tell application "iTerm"
 *    open file "/com.googlecode.iterm2/commandmode"
 *    // create a terminal if needed, run commands, whatever.
 * end tell
 */
- (BOOL)application:(NSApplication *)theApplication openFile:(NSString *)filename {
    DLog(@"application:%@ openFile:%@", theApplication, filename);
    if ([filename hasSuffix:@".itermcolors"]) {
        DLog(@"Importing color presets from %@", filename);
        if ([iTermColorPresets importColorPresetFromFile:filename]) {
            NSRunAlertPanel(@"Colors Scheme Imported",
                            @"The color scheme was imported and added to presets. You can find it "
                             "under Preferences>Profiles>Colors>Load Presets….",
                            @"OK",
                            nil,
                            nil);
        }
        return YES;
    }
    NSLog(@"Quiet launch");
    quiet_ = YES;
    if ([filename isEqualToString:[[NSFileManager defaultManager] versionNumberFilename]]) {
        return YES;
    }
    if (filename) {
        // Verify whether filename is a script or a folder
        BOOL isDir;
        [[NSFileManager defaultManager] fileExistsAtPath:filename isDirectory:&isDir];
        iTermController *controller = [iTermController sharedInstance];
        NSMutableDictionary *bookmark = [[[controller defaultBookmark] mutableCopy] autorelease];

        if (isDir) {
            bookmark[KEY_WORKING_DIRECTORY] = filename;
            bookmark[KEY_CUSTOM_DIRECTORY] = kProfilePreferenceInitialDirectoryCustomValue;
        } else {
            // escape filename
            filename = [filename stringWithEscapedShellCharacters];
            if (filename) {
                NSString *initialText = bookmark[KEY_INITIAL_TEXT];
                if (initialText && ![iTermAdvancedSettingsModel openFileOverridesSendText]) {
                    initialText = [initialText stringByAppendingFormat:@"\n%@; exit\n", filename];
                } else {
                    initialText = [NSString stringWithFormat:@"%@; exit\n", filename];
                }
                bookmark[KEY_INITIAL_TEXT] = initialText;
            }
        }

        PseudoTerminal *term = [self terminalToOpenFileIn];
        [controller launchBookmark:bookmark inTerminal:term];

        // If term is a hotkey window, reveal it.
        iTermProfileHotKey *profileHotkey = [[iTermHotKeyController sharedInstance] profileHotKeyForWindowController:term];
        if (profileHotkey) {
            [[iTermHotKeyController sharedInstance] showWindowForProfileHotKey:profileHotkey url:nil];
        }
    }
    return (YES);
}

- (BOOL)isApplescriptTestApp {
    return [[[NSBundle mainBundle] bundleIdentifier] containsString:@"applescript"];
}

- (BOOL)isRunningOnTravis {
    NSString *travis = [[[NSProcessInfo processInfo] environment] objectForKey:@"TRAVIS"];
    return [travis isEqualToString:@"true"];
}

- (BOOL)applicationOpenUntitledFile:(NSApplication *)theApplication {
    if ([self isApplescriptTestApp]) {
        // Don't want to do this for applescript testing so we have a blank slate.
        return NO;
    }
    if (!finishedLaunching_ &&
        ([iTermPreferences boolForKey:kPreferenceKeyOpenArrangementAtStartup] ||
         [iTermPreferences boolForKey:kPreferenceKeyOpenNoWindowsAtStartup] )) {
        // There are two ways this can happen:
        // 1. System window restoration is off in System Prefs>General, the window arrangement has
        //    no windows, and iTerm2 is configured to restore it at startup.
        // 2. System window restoration is off in System Prefs>General and iTerm2 is configured to
        //    open no windows at startup.
        return NO;
    }
    if (![[NSApplication sharedApplication] isRunningUnitTests]) {
        [self newWindow:nil];
    }
    return YES;
}

- (void)userDidInteractWithASession
{
    userHasInteractedWithAnySession_ = YES;
}

- (BOOL)applicationShouldTerminateAfterLastWindowClosed:(NSApplication *)app
{
    DLog(@"applicationShouldTerminateAfterLastWindowClosed called");
    NSArray *terminals = [[iTermController sharedInstance] terminals];
    if (terminals.count == 1 && [terminals[0] isHotKeyWindow]) {
        // The last window wasn't really closed, it was just the hotkey window getting ordered out.
        return NO;
    }
    if (!userHasInteractedWithAnySession_) {
        DLog(@"applicationShouldTerminateAfterLastWindowClosed - user has not interacted with any session");
        if ([[NSDate date] timeIntervalSinceDate:launchTime_] < [iTermAdvancedSettingsModel minRunningTime]) {
            DLog(@"Returning NO");
            NSLog(@"Not quitting iTerm2 because it ran very briefly and had no user interaction. Set the MinRunningTime float preference to 0 to turn this feature off.");
            return NO;
        }
    }
    quittingBecauseLastWindowClosed_ =
        [iTermPreferences boolForKey:kPreferenceKeyQuitWhenAllWindowsClosed];
    DLog(@"Returning %@ from pref", @(quittingBecauseLastWindowClosed_));
    return quittingBecauseLastWindowClosed_;
}

// User clicked on the dock icon.
- (BOOL)applicationShouldHandleReopen:(NSApplication *)theApplication
                    hasVisibleWindows:(BOOL)flag {
    return ![[iTermHotKeyController sharedInstance] dockIconClicked];
}

- (void)applicationDidChangeScreenParameters:(NSNotification *)aNotification
{
    // The screens' -visibleFrame is not updated when this is called. Doing a delayed perform with
    // a delay of 0 is usually, but not always enough. Not that 1 second is always enough either,
    // I suppose, but I don't want to die on this hill.
    [self performSelector:@selector(updateScreenParametersInAllTerminals)
               withObject:nil
               afterDelay:[iTermAdvancedSettingsModel updateScreenParamsDelay]];
}

- (void)updateScreenParametersInAllTerminals {
    // Make sure that all top-of-screen windows are the proper width.
    for (PseudoTerminal* term in [self terminals]) {
        [term screenParametersDidChange];
    }
}

- (instancetype)init {
    self = [super init];
    if (self) {
        // Add ourselves as an observer for notifications.
        [[NSNotificationCenter defaultCenter] addObserver:self
                                                 selector:@selector(reloadMenus:)
                                                     name:@"iTermWindowBecameKey"
                                                   object:nil];

        [[NSNotificationCenter defaultCenter] addObserver:self
                                                 selector:@selector(updateAddressBookMenu:)
                                                     name:kReloadAddressBookNotification
                                                   object:nil];

        [[NSNotificationCenter defaultCenter] addObserver:self
                                                 selector:@selector(buildSessionSubmenu:)
                                                     name:@"iTermNumberOfSessionsDidChange"
                                                   object:nil];

        [[NSNotificationCenter defaultCenter] addObserver:self
                                                 selector:@selector(buildSessionSubmenu:)
                                                     name:@"iTermNameOfSessionDidChange"
                                                   object:nil];

        [[NSNotificationCenter defaultCenter] addObserver:self
                                                 selector:@selector(reloadSessionMenus:)
                                                     name:@"iTermSessionBecameKey"
                                                   object:nil];

        [[NSNotificationCenter defaultCenter] addObserver:self
                                                 selector:@selector(nonTerminalWindowBecameKey:)
                                                     name:kNonTerminalWindowBecameKeyNotification
                                                   object:nil];

        [[NSNotificationCenter defaultCenter] addObserver:self
                                                 selector:@selector(windowArrangementsDidChange:)
                                                     name:kSavedArrangementDidChangeNotification
                                                   object:nil];
        [[NSNotificationCenter defaultCenter] addObserver:self
                                                 selector:@selector(toolDidToggle:)
                                                     name:@"iTermToolToggled"
                                                   object:nil];
        [[NSNotificationCenter defaultCenter] addObserver:self
                                                 selector:@selector(currentSessionDidChange)
                                                     name:kCurrentSessionDidChange
                                                   object:nil];
        [[NSAppleEventManager sharedAppleEventManager] setEventHandler:self
                                                           andSelector:@selector(getUrl:withReplyEvent:)
                                                         forEventClass:kInternetEventClass
                                                            andEventID:kAEGetURL];

        launchTime_ = [[NSDate date] retain];
        _workspaceSessionActive = YES;
    }

    return self;
}

- (void)windowArrangementsDidChange:(id)sender {
    [self updateRestoreWindowArrangementsMenu:windowArrangements_];
}

- (void)restoreWindowArrangement:(id)sender
{
    [[iTermController sharedInstance] loadWindowArrangementWithName:[sender title]];
}

- (NSMenu *)topLevelViewNamed:(NSString *)menuName {
    NSMenu *appMenu = [NSApp mainMenu];
    NSMenuItem *topLevelMenuItem = [appMenu itemWithTitle:menuName];
    NSMenu *menu = [topLevelMenuItem submenu];
    return menu;
}

- (void)addMenuItemView:(NSView *)view toMenu:(NSMenu *)menu title:(NSString *)title {
    NSMenuItem *newItem;
    newItem = [[[NSMenuItem alloc] initWithTitle:title
                                       action:@selector(changeTabColorToMenuAction:)
                                keyEquivalent:@""] autorelease];
    [newItem setView:view];
    [menu addItem:newItem];
}

- (void)awakeFromNib {
    secureInputDesired_ = [[[NSUserDefaults standardUserDefaults] objectForKey:@"Secure Input"] boolValue];

    NSMenu *viewMenu = [self topLevelViewNamed:@"View"];
    [viewMenu addItem:[NSMenuItem separatorItem]];

    ColorsMenuItemView *labelTrackView = [[[ColorsMenuItemView alloc]
                                           initWithFrame:NSMakeRect(0, 0, 180, 50)] autorelease];
    [self addMenuItemView:labelTrackView toMenu:viewMenu title:@"Current Tab Color"];
    
    if (![iTermTipController sharedInstance]) {
        [_showTipOfTheDay.menu removeItem:_showTipOfTheDay];
    }
}

- (iTermProfileHotKey *)currentProfileHotkey {
    PseudoTerminal *term = [[iTermController sharedInstance] currentTerminal];
    return [[iTermHotKeyController sharedInstance] profileHotKeyForWindowController:term];
}

- (IBAction)togglePinHotkeyWindow:(id)sender {
    iTermProfileHotKey *profileHotkey = self.currentProfileHotkey;
    profileHotkey.autoHides = !profileHotkey.autoHides;
}

- (IBAction)openPasswordManager:(id)sender {
    DLog(@"Menu item selected");
    [self openPasswordManagerToAccountName:nil inSession:nil];
}

- (void)openPasswordManagerToAccountName:(NSString *)name inSession:(PTYSession *)session {
    id<iTermWindowController> term = [[iTermController sharedInstance] currentTerminal];
    if (session) {
        term = session.delegate.realParentWindow;
    }
    if (term) {
        DLog(@"Open password manager as sheet in terminal %@", term);
        return [term openPasswordManagerToAccountName:name inSession:session];
    } else {
        DLog(@"Open password manager as standalone window");
        if (!_passwordManagerWindowController) {
            _passwordManagerWindowController = [[iTermPasswordManagerWindowController alloc] init];
            _passwordManagerWindowController.delegate = self;
        }
        [[_passwordManagerWindowController window] makeKeyAndOrderFront:nil];
        [_passwordManagerWindowController selectAccountName:name];
    }
}

- (void)genericCloseSheet:(NSWindow *)sheet
               returnCode:(int)returnCode
              contextInfo:(id)contextInfo {
    [sheet close];
    [_passwordManagerWindowController release];
    _passwordManagerWindowController = nil;
}

- (IBAction)toggleToolbeltTool:(NSMenuItem *)menuItem
{
    if ([iTermToolbeltView numberOfVisibleTools] == 1 && [menuItem state] == NSOnState) {
        return;
    }
    [iTermToolbeltView toggleShouldShowTool:[menuItem title]];
}

- (void)toolDidToggle:(NSNotification *)notification
{
    NSString *theName = [notification object];
    for (PseudoTerminal *term in [[iTermController sharedInstance] terminals]) {
        [[term toolbelt] toggleToolWithName:theName];
        [term refreshTools];
    }
    NSMenuItem *menuItem = [toolbeltMenu itemWithTitle:theName];

    NSInteger newState = ([menuItem state] == NSOnState) ? NSOffState : NSOnState;
    [menuItem setState:newState];
}

- (NSDictionary *)dictForQueryString:(NSString *)query
{
    NSMutableDictionary *dict = [NSMutableDictionary dictionary];
    for (NSString *kvp in [query componentsSeparatedByString:@"&"]) {
        NSRange r = [kvp rangeOfString:@"="];
        if (r.location != NSNotFound) {
            [dict setObject:[kvp substringFromIndex:r.location + 1]
                     forKey:[kvp substringToIndex:r.location]];
        } else {
            [dict setObject:@"" forKey:kvp];
        }
    }
    return dict;
}

- (void)getUrl:(NSAppleEventDescriptor *)event withReplyEvent:(NSAppleEventDescriptor *)replyEvent {
    NSString *urlStr = [[event paramDescriptorForKeyword:keyDirectObject] stringValue];
    NSURL *url = [NSURL URLWithString:urlStr];
    NSString *scheme = [url scheme];

    Profile *profile = [[iTermLaunchServices sharedInstance] profileForScheme:scheme];
    if (!profile) {
        profile = [[ProfileModel sharedInstance] defaultBookmark];
    }
    if (profile) {
        iTermProfileHotKey *profileHotkey = [[iTermHotKeyController sharedInstance] profileHotKeyForGUID:profile[KEY_GUID]];
        PseudoTerminal *term = [[iTermController sharedInstance] currentTerminal];
        BOOL launch = NO;
        if (profileHotkey) {
            const BOOL newWindowCreated = [[iTermHotKeyController sharedInstance] showWindowForProfileHotKey:profileHotkey
                                                                                                         url:url];
            if (!newWindowCreated) {
                launch = YES;
                term = profileHotkey.windowController;
            }
        } else {
            launch = YES;
        }
        if (launch) {
            [[iTermController sharedInstance] launchBookmark:profile
                                                  inTerminal:term
                                                     withURL:urlStr
                                            hotkeyWindowType:iTermHotkeyWindowTypeNone
                                                     makeKey:NO
                                                 canActivate:NO
                                                     command:nil
                                                       block:nil];
        }
    }
}

- (void)dealloc {
    [[NSNotificationCenter defaultCenter] removeObserver:self];
    [[[NSWorkspace sharedWorkspace] notificationCenter] removeObserver:self];
    [_appNapStoppingActivity release];
    [super dealloc];
}

// Action methods
- (IBAction)toggleFullScreenTabBar:(id)sender {
    BOOL value = [iTermPreferences boolForKey:kPreferenceKeyShowFullscreenTabBar];
    [iTermPreferences setBool:!value forKey:kPreferenceKeyShowFullscreenTabBar];
    [[NSNotificationCenter defaultCenter] postNotificationName:kShowFullscreenTabsSettingDidChange
                                                        object:nil
                                                      userInfo:nil];
}

- (BOOL)possiblyTmuxValueForWindow:(BOOL)isWindow {
    static NSString *const kPossiblyTmuxIdentifier = @"NoSyncNewWindowOrTabFromTmuxOpensTmux";
    if ([[[[iTermController sharedInstance] currentTerminal] currentSession] isTmuxClient]) {
        NSString *heading =
            [NSString stringWithFormat:@"What kind of %@ do you want to open?",
                isWindow ? @"window" : @"tab"];
        NSString *title =
            [NSString stringWithFormat:@"The current session is a tmux session. "
                                       @"Would you like to create a new tmux %@ or use the default profile?",
                                       isWindow ? @"window" : @"tab"];
        NSString *tmuxAction = isWindow ? @"New tmux Window" : @"New tmux Tab";
        iTermWarningSelection selection = [iTermWarning showWarningWithTitle:title
                                                                     actions:@[ tmuxAction, @"Use Default Profile" ]
                                                                   accessory:nil
                                                                  identifier:kPossiblyTmuxIdentifier
                                                                 silenceable:kiTermWarningTypePermanentlySilenceable
                                                                     heading:heading];
        return (selection == kiTermWarningSelection0);
    } else {
        return NO;
    }
}

- (IBAction)newWindow:(id)sender {
    DLog(@"newWindow: invoked");
    [[iTermController sharedInstance] newWindow:sender possiblyTmux:[self possiblyTmuxValueForWindow:YES]];
}

- (IBAction)newSessionWithSameProfile:(id)sender
{
    [[iTermController sharedInstance] newSessionWithSameProfile:sender];
}

- (IBAction)newSession:(id)sender
{
    DLog(@"iTermApplicationDelegate newSession:");
    [[iTermController sharedInstance] newSession:sender possiblyTmux:[self possiblyTmuxValueForWindow:NO]];
}

- (IBAction)arrangeHorizontally:(id)sender
{
    [[iTermController sharedInstance] arrangeHorizontally];
}

- (IBAction)showPrefWindow:(id)sender
{
    [[PreferencePanel sharedInstance] run];
    [[[PreferencePanel sharedInstance] window] makeKeyAndOrderFront:self];
}

- (IBAction)showAndOrderFrontRegardlessPrefWindow:(id)sender {
    [self showPrefWindow:sender];
    [[[PreferencePanel sharedInstance] window] orderFrontRegardless];
}

- (IBAction)showBookmarkWindow:(id)sender
{
    [[iTermProfilesWindowController sharedInstance] showWindow:sender];
}

- (void)newSessionMenu:(NSMenu*)superMenu
                 title:(NSString*)title
                target:(id)aTarget
              selector:(SEL)selector
       openAllSelector:(SEL)openAllSelector
{
    //new window menu
    NSMenuItem *newMenuItem;
    NSMenu *bookmarksMenu;
    newMenuItem = [[NSMenuItem alloc] initWithTitle:title
                                             action:nil
                                      keyEquivalent:@""];
    [superMenu addItem:newMenuItem];
    [newMenuItem release];

    // Create the bookmark submenus for new session
    // Build the bookmark menu
    bookmarksMenu = [[[NSMenu alloc] init] autorelease];

    [[iTermController sharedInstance] addBookmarksToMenu:bookmarksMenu
                                            withSelector:selector
                                         openAllSelector:openAllSelector
                                              startingAt:0];
    [newMenuItem setSubmenu:bookmarksMenu];
}

- (NSMenu*)bookmarksMenu {
    return bookmarkMenu;
}

- (void)_addArrangementsMenuTo:(NSMenu *)theMenu {
    NSMenuItem *container = [theMenu addItemWithTitle:@"Restore Arrangement"
                                               action:nil
                                        keyEquivalent:@""];
    NSMenu *subMenu = [[[NSMenu alloc] init] autorelease];
    [container setSubmenu:subMenu];
    [self updateRestoreWindowArrangementsMenu:container];
}

- (NSMenu *)applicationDockMenu:(NSApplication *)sender
{
    NSMenu* aMenu = [[NSMenu alloc] initWithTitle: @"Dock Menu"];

    PseudoTerminal *frontTerminal;
    frontTerminal = [[iTermController sharedInstance] currentTerminal];
    [aMenu addItemWithTitle:@"New Window (Default Profile)"
                     action:@selector(newWindow:)
              keyEquivalent:@""];
    [aMenu addItem:[NSMenuItem separatorItem]];
    [self newSessionMenu:aMenu
                   title:@"New Window…"
                  target:[iTermController sharedInstance]
                selector:@selector(newSessionInWindowAtIndex:)
         openAllSelector:@selector(newSessionsInNewWindow:)];
    [self newSessionMenu:aMenu
                   title:@"New Tab…"
                  target:frontTerminal
                selector:@selector(newSessionInTabAtIndex:)
         openAllSelector:@selector(newSessionsInWindow:)];
    [self _addArrangementsMenuTo:aMenu];

    return ([aMenu autorelease]);
}


- (void)applicationWillBecomeActive:(NSNotification *)aNotification
{
    DLog(@"******** Become Active");
}

- (void)hideToolTipsInView:(NSView *)aView {
    [aView removeAllToolTips];
    for (NSView *subview in [aView subviews]) {
        [self hideToolTipsInView:subview];
    }
}

- (void)applicationWillHide:(NSNotification *)aNotification
{
    for (NSWindow *aWindow in [[NSApplication sharedApplication] windows]) {
        [self hideToolTipsInView:[aWindow contentView]];
    }
}


// font control
- (IBAction)biggerFont: (id) sender
{
    [[[[iTermController sharedInstance] currentTerminal] currentSession] changeFontSizeDirection:1];
}

- (IBAction)smallerFont: (id) sender
{
    [[[[iTermController sharedInstance] currentTerminal] currentSession] changeFontSizeDirection:-1];
}

- (NSString *)formatBytes:(double)bytes
{
    if (bytes < 1) {
        return [NSString stringWithFormat:@"%.04lf bytes", bytes];
    } else if (bytes < 1024) {
        return [NSString stringWithFormat:@"%d bytes", (int)bytes];
    } else if (bytes < 10240) {
        return [NSString stringWithFormat:@"%.1lf kB", bytes / 10];
    } else if (bytes < 1048576) {
        return [NSString stringWithFormat:@"%d kB", (int)bytes / 1024];
    } else if (bytes < 10485760) {
        return [NSString stringWithFormat:@"%.1lf MB", bytes / 1048576];
    } else if (bytes < 1024.0 * 1024.0 * 1024.0) {
        return [NSString stringWithFormat:@"%.0lf MB", bytes / 1048576];
    } else if (bytes < 1024.0 * 1024.0 * 1024.0 * 10) {
        return [NSString stringWithFormat:@"%.1lf GB", bytes / (1024.0 * 1024.0 * 1024.0)];
    } else {
        return [NSString stringWithFormat:@"%.0lf GB", bytes / (1024.0 * 1024.0 * 1024.0)];
    }
}

- (void)changePasteSpeedBy:(double)factor
                  bytesKey:(NSString *)bytesKey
              defaultBytes:(int)defaultBytes
                  delayKey:(NSString *)delayKey
              defaultDelay:(float)defaultDelay
{
    NSUserDefaults *defaults = [NSUserDefaults standardUserDefaults];
    int bytes = [defaults integerForKey:bytesKey];
    if (!bytes) {
        bytes = defaultBytes;
    }
    float delay = [defaults floatForKey:delayKey];
    if (!delay) {
        delay = defaultDelay;
    }
    bytes *= factor;
    delay /= factor;
    bytes = MAX(1, MIN(1024 * 1024, bytes));
    delay = MAX(0.001, MIN(10, delay));
    [defaults setInteger:bytes forKey:bytesKey];
    [defaults setFloat:delay forKey:delayKey];
    double rate = bytes;
    rate /= delay;

    [ToastWindowController showToastWithMessage:[NSString stringWithFormat:@"Pasting at up to %@/sec", [self formatBytes:rate]]];
}

- (IBAction)pasteFaster:(id)sender
{
    [self changePasteSpeedBy:1.5
                    bytesKey:@"QuickPasteBytesPerCall"
                defaultBytes:1024
                    delayKey:@"QuickPasteDelayBetweenCalls"
                defaultDelay:.01];
}

- (IBAction)pasteSlower:(id)sender
{
    [self changePasteSpeedBy:0.66
                    bytesKey:@"QuickPasteBytesPerCall"
                defaultBytes:1024
                    delayKey:@"QuickPasteDelayBetweenCalls"
                defaultDelay:.01];
}

- (IBAction)pasteSlowlyFaster:(id)sender
{
    [self changePasteSpeedBy:1.5
                    bytesKey:@"SlowPasteBytesPerCall"
                defaultBytes:16
                    delayKey:@"SlowPasteDelayBetweenCalls"
                defaultDelay:0.125];
}

- (IBAction)pasteSlowlySlower:(id)sender
{
    [self changePasteSpeedBy:0.66
                    bytesKey:@"SlowPasteBytesPerCall"
                defaultBytes:16
                    delayKey:@"SlowPasteDelayBetweenCalls"
                defaultDelay:0.125];
}

- (IBAction)undo:(id)sender {
    NSResponder *undoResponder = [self responderForMenuItem:sender];
    if (undoResponder) {
        [undoResponder performSelector:@selector(undo:) withObject:sender];
    } else {
        iTermController *controller = [iTermController sharedInstance];
        iTermRestorableSession *restorableSession = [controller popRestorableSession];
        if (restorableSession) {
            PseudoTerminal *term;
            PTYTab *tab;

            switch (restorableSession.group) {
                case kiTermRestorableSessionGroupSession:
                    // Restore a single session.
                    term = [controller terminalWithGuid:restorableSession.terminalGuid];
                    if (term) {
                        // Reuse an existing window
                        tab = [term tabWithUniqueId:restorableSession.tabUniqueId];
                        if (tab) {
                            // Add to existing tab by destroying and recreating it.
                            [term recreateTab:tab
                              withArrangement:restorableSession.arrangement
                                     sessions:restorableSession.sessions];
                        } else {
                            // Create a new tab and add the session to it.
                            [restorableSession.sessions[0] revive];
                            [term addRevivedSession:restorableSession.sessions[0]];
                        }
                    } else {
                        // Create a new term and add the session to it.
                        term = [[[PseudoTerminal alloc] initWithSmartLayout:YES
                                                                 windowType:WINDOW_TYPE_NORMAL
                                                            savedWindowType:WINDOW_TYPE_NORMAL
                                                                     screen:-1] autorelease];
                        if (term) {
                            [[iTermController sharedInstance] addTerminalWindow:term];
                            term.terminalGuid = restorableSession.terminalGuid;
                            [restorableSession.sessions[0] revive];
                            [term addRevivedSession:restorableSession.sessions[0]];
                            [term fitWindowToTabs];
                        }
                    }
                    break;

                case kiTermRestorableSessionGroupTab:
                    // Restore a tab, possibly with multiple sessions in split panes.
                    term = [controller terminalWithGuid:restorableSession.terminalGuid];
                    BOOL fitTermToTabs = NO;
                    if (!term) {
                        // Create a new window
                        term = [[[PseudoTerminal alloc] initWithSmartLayout:YES
                                                                 windowType:WINDOW_TYPE_NORMAL
                                                            savedWindowType:WINDOW_TYPE_NORMAL
                                                                     screen:-1] autorelease];
                        [[iTermController sharedInstance] addTerminalWindow:term];
                        term.terminalGuid = restorableSession.terminalGuid;
                        fitTermToTabs = YES;
                    }
                    // Add a tab to it.
                    [term addTabWithArrangement:restorableSession.arrangement
                                       uniqueId:restorableSession.tabUniqueId
                                       sessions:restorableSession.sessions
                                   predecessors:restorableSession.predecessors];
                    if (fitTermToTabs) {
                        [term fitWindowToTabs];
                    }
                    break;

                case kiTermRestorableSessionGroupWindow:
                    // Restore a widow.
                    term = [PseudoTerminal terminalWithArrangement:restorableSession.arrangement
                                                          sessions:restorableSession.sessions
                                          forceOpeningHotKeyWindow:YES];
                    [[iTermController sharedInstance] addTerminalWindow:term];
                    term.terminalGuid = restorableSession.terminalGuid;
                    break;
            }
        }
    }
}

- (IBAction)toggleMultiLinePasteWarning:(id)sender {
    [iTermAdvancedSettingsModel setNoSyncDoNotWarnBeforeMultilinePaste:![iTermAdvancedSettingsModel noSyncDoNotWarnBeforeMultilinePaste]];
}

- (int)promptForNumberOfSpacesToConverTabsToWithDefault:(int)defaultValue {
    NSAlert *alert = [NSAlert alertWithMessageText:@"Converting tabs to spaces."
                                     defaultButton:@"Ok"
                                   alternateButton:@"Cancel"
                                       otherButton:nil
                         informativeTextWithFormat:@"How many spaces for each tab?"];
    NSTextField *input = [[[NSTextField alloc] initWithFrame:NSMakeRect(0, 0, 50, 24)] autorelease];
    input.formatter = [[[iTermIntegerNumberFormatter alloc] init] autorelease];
    input.stringValue = [NSString stringWithFormat:@"%d", defaultValue];
    alert.accessoryView = input;
    [alert layout];
    [[alert window] makeFirstResponder:input];
    if ([alert runModal] == NSAlertDefaultReturn) {
        NSInteger n = [input integerValue];
        if (n > 0) {
            return n;
        }
    }
    return -1;
}

- (void)setSecureInput:(BOOL)secure {
    DLog(@"Before: IsSecureEventInputEnabled returns %d", (int)IsSecureEventInputEnabled());
    if (secure) {
        OSErr err = EnableSecureEventInput();
        DLog(@"EnableSecureEventInput err=%d", (int)err);
        if (err) {
            NSLog(@"EnableSecureEventInput failed with error %d", (int)err);
        }
    } else {
        OSErr err = DisableSecureEventInput();
        DLog(@"DisableSecureEventInput err=%d", (int)err);
        if (err) {
            NSLog(@"DisableSecureEventInput failed with error %d", (int)err);
        }
    }
    DLog(@"After: IsSecureEventInputEnabled returns %d", (int)IsSecureEventInputEnabled());
}

- (BOOL)warnBeforeMultiLinePaste {
    if ([iTermWarning warningHandler]) {
        // In a test.
        return YES;
    }
    return ![iTermAdvancedSettingsModel noSyncDoNotWarnBeforeMultilinePaste];
}

- (IBAction)maximizePane:(id)sender
{
    [[[iTermController sharedInstance] currentTerminal] toggleMaximizeActivePane];
    [self updateMaximizePaneMenuItem];
}

- (IBAction)toggleUseTransparency:(id)sender
{
    [[[iTermController sharedInstance] currentTerminal] toggleUseTransparency:sender];
    [self updateUseTransparencyMenuItem];
}

- (IBAction)toggleSecureInput:(id)sender {
    // Set secureInputDesired_ to the opposite of the current state.
    secureInputDesired_ = !IsSecureEventInputEnabled();
    DLog(@"toggleSecureInput called. Setting desired to %d", (int)secureInputDesired_);

    // Try to set the system's state of secure input to the desired state.
    [self setSecureInput:secureInputDesired_];

    // Save the preference, independent of whether it succeeded or not.
    [[NSUserDefaults standardUserDefaults] setObject:[NSNumber numberWithBool:secureInputDesired_]
                                              forKey:@"Secure Input"];
}

- (void)applicationDidBecomeActive:(NSNotification *)aNotification {
    hasBecomeActive = YES;
    if (secureInputDesired_) {
        DLog(@"Application becoming active. Enable secure input.");
        [self setSecureInput:YES];
    }

    // If focus follows mouse is on, find the window under the cursor and make it key. If a PTYTextView
    // is under the cursor make it first responder.
    if ([iTermPreferences boolForKey:kPreferenceKeyFocusFollowsMouse]) {
        NSRect mouseRect = {
            .origin = [NSEvent mouseLocation],
            .size = { 0, 0 }
        };
        for (NSWindow *window in [[iTermApplication sharedApplication] orderedWindowsPlusVisibleHotkeyPanels]) {
            if (!window.isOnActiveSpace) {
                continue;
            }
            if (!window.isVisible) {
                continue;
            }
            NSPoint pointInWindow = [window convertRectFromScreen:mouseRect].origin;
            if ([window isTerminalWindow]) {
                NSView *view = [window.contentView hitTest:pointInWindow];
                [window makeKeyAndOrderFront:nil];
                if ([view isKindOfClass:[PTYTextView class]]) {
                    [window makeFirstResponder:view];
                }
                break;
            }
        }
    }
    
    [self hideStuckToolTips];
}

- (void)hideStuckToolTips {
    if ([iTermAdvancedSettingsModel hideStuckTooltips]) {
        for (NSWindow *window in [NSApp windows]) {
            if ([NSStringFromClass([window class]) isEqualToString:@"NSToolTipPanel"]) {
                [window close];
            }
        }
    }
}

- (void)applicationDidResignActive:(NSNotification *)aNotification {
    if (secureInputDesired_) {
        DLog(@"Application resigning active. Disabling secure input.");
        [self setSecureInput:NO];
    }
}

- (void)application:(NSApplication *)app willEncodeRestorableState:(NSCoder *)coder {
    DLog(@"app encoding restorable state");
    NSTimeInterval start = [NSDate timeIntervalSinceReferenceDate];
    [coder encodeObject:ScreenCharEncodedRestorableState() forKey:kScreenCharRestorableStateKey];

    [[iTermHotKeyController sharedInstance] saveHotkeyWindowStates];

    NSArray *hotkeyWindowsStates = [[iTermHotKeyController sharedInstance] restorableStates];
    if (hotkeyWindowsStates) {
        [coder encodeObject:hotkeyWindowsStates
                     forKey:kHotkeyWindowsRestorableStates];
    }
    DLog(@"Time to save app restorable state: %@",
<<<<<<< HEAD
          @([NSDate timeIntervalSinceReferenceDate] - start));
=======
         @([NSDate timeIntervalSinceReferenceDate] - start));
>>>>>>> b04601f7
}

- (void)application:(NSApplication *)app didDecodeRestorableState:(NSCoder *)coder {
    DLog(@"application:didDecodeRestorableState:");
    if (self.isApplescriptTestApp) {
        DLog(@"Is applescript test app");
        return;
    }
    NSDictionary *screenCharState = [coder decodeObjectForKey:kScreenCharRestorableStateKey];
    if (screenCharState) {
        ScreenCharDecodeRestorableState(screenCharState);
    }

    if ([[NSUserDefaults standardUserDefaults] boolForKey:@"NSQuitAlwaysKeepsWindows"]) {
        NSArray *hotkeyWindowsStates = [coder decodeObjectForKey:kHotkeyWindowsRestorableStates];
        if (hotkeyWindowsStates) {
            // We have to create the hotkey window now because we need to attach to servers before
            // launch finishes; otherwise any running hotkey window jobs will be treated as orphans.
            [[iTermHotKeyController sharedInstance] createHiddenWindowsFromRestorableStates:hotkeyWindowsStates];
        } else {
            // Restore hotkey window from pre-3.1 version.
            NSDictionary *legacyState = [coder decodeObjectForKey:kHotkeyWindowRestorableState];
            if (legacyState) {
                [[iTermHotKeyController sharedInstance] createHiddenWindowFromLegacyRestorableState:legacyState];
            }
        }
    }
}

// Debug logging
- (IBAction)debugLogging:(id)sender {
  ToggleDebugLogging();
}

- (IBAction)openQuickly:(id)sender {
    [[iTermOpenQuicklyWindowController sharedInstance] presentWindow];
}

// About window

- (IBAction)showAbout:(id)sender {
    [[iTermAboutWindowController sharedInstance] showWindow:self];
}

// size
- (IBAction)returnToDefaultSize:(id)sender
{
    PseudoTerminal *frontTerminal = [[iTermController sharedInstance] currentTerminal];
    PTYSession *session = [frontTerminal currentSession];
    [session changeFontSizeDirection:0];
    if ([sender isAlternate]) {
        NSDictionary *abEntry = [session originalProfile];
        [frontTerminal sessionInitiatedResize:session
                                        width:[[abEntry objectForKey:KEY_COLUMNS] intValue]
                                       height:[[abEntry objectForKey:KEY_ROWS] intValue]];
    }
}

- (IBAction)exposeForTabs:(id)sender
{
    [iTermExpose toggle];
}

// Notifications
- (void)reloadMenus:(NSNotification *)aNotification {
    PseudoTerminal *frontTerminal = [self currentTerminal];
    if (frontTerminal != [aNotification object]) {
        return;
    }

    [self buildSessionSubmenu: aNotification];
    // reset the close tab/window shortcuts
    [closeTab setAction:@selector(closeCurrentTab:)];
    [closeTab setTarget:frontTerminal];
    [closeTab setKeyEquivalent:@"w"];
    [closeWindow setKeyEquivalent:@"W"];
    [closeWindow setKeyEquivalentModifierMask: NSCommandKeyMask];
}

- (void)updateBroadcastMenuState
{
    BOOL sessions = NO;
    BOOL panes = NO;
    BOOL noBroadcast = NO;
    PseudoTerminal *frontTerminal;
    frontTerminal = [[iTermController sharedInstance] currentTerminal];
    switch ([frontTerminal broadcastMode]) {
        case BROADCAST_OFF:
            noBroadcast = YES;
            break;

        case BROADCAST_TO_ALL_TABS:
            sessions = YES;
            break;

        case BROADCAST_TO_ALL_PANES:
            panes = YES;
            break;

        case BROADCAST_CUSTOM:
            break;
    }
    [sendInputToAllSessions setState:sessions];
    [sendInputToAllPanes setState:panes];
    [sendInputNormally setState:noBroadcast];
}

- (void) nonTerminalWindowBecameKey: (NSNotification *) aNotification {
    [closeTab setAction:nil];
    [closeTab setKeyEquivalent:@""];
    [closeWindow setKeyEquivalent:@"w"];
    [closeWindow setKeyEquivalentModifierMask:NSCommandKeyMask];
}

- (void)buildSessionSubmenu:(NSNotification *)aNotification
{
    [self updateMaximizePaneMenuItem];

    // build a submenu to select tabs
    PseudoTerminal *currentTerminal = [self currentTerminal];

    if (currentTerminal != [aNotification object] ||
        ![[currentTerminal window] isKeyWindow]) {
        return;
    }

    NSMenu *aMenu = [[NSMenu alloc] initWithTitle: @"SessionMenu"];
    PTYTabView *aTabView = [currentTerminal tabView];
    NSArray *tabViewItemArray = [aTabView tabViewItems];
    NSEnumerator *enumerator = [tabViewItemArray objectEnumerator];
    NSTabViewItem *aTabViewItem;
    int i=1;

    // clear whatever menu we already have
    [selectTab setSubmenu: nil];

    while ((aTabViewItem = [enumerator nextObject])) {
        PTYTab *aTab = [aTabViewItem identifier];
        NSMenuItem *aMenuItem;

        if ([aTab activeSession]) {
            aMenuItem  = [[NSMenuItem alloc] initWithTitle:[[aTab activeSession] name]
                                                    action:@selector(selectSessionAtIndexAction:)
                                             keyEquivalent:@""];
            [aMenuItem setTag:i-1];
            [aMenu addItem:aMenuItem];
            [aMenuItem release];
        }
        i++;
    }

    [selectTab setSubmenu:aMenu];

    [aMenu release];
}

- (void)_removeItemsFromMenu:(NSMenu*)menu
{
    while ([menu numberOfItems] > 0) {
        NSMenuItem* item = [menu itemAtIndex:0];
        NSMenu* sub = [item submenu];
        if (sub) {
            [self _removeItemsFromMenu:sub];
        }
        [menu removeItemAtIndex:0];
    }
}

- (void)updateAddressBookMenu:(NSNotification*)aNotification {
    DLog(@"Updating address book menu");
    JournalParams params;
    params.selector = @selector(newSessionInTabAtIndex:);
    params.openAllSelector = @selector(newSessionsInWindow:);
    params.alternateSelector = @selector(newSessionInWindowAtIndex:);
    params.alternateOpenAllSelector = @selector(newSessionsInWindow:);
    params.target = [iTermController sharedInstance];

    [ProfileModel applyJournal:[aNotification userInfo]
                         toMenu:bookmarkMenu
                 startingAtItem:5
                         params:&params];
}

- (NSMenu *)downloadsMenu
{
    if (!downloadsMenu_) {
        downloadsMenu_ = [[[NSMenuItem alloc] init] autorelease];
        downloadsMenu_.title = @"Downloads";
        NSMenu *mainMenu = [[NSApplication sharedApplication] mainMenu];
        [mainMenu insertItem:downloadsMenu_
                     atIndex:mainMenu.itemArray.count - 1];
        [downloadsMenu_ setSubmenu:[[[NSMenu alloc] initWithTitle:@"Downloads"] autorelease]];
    }
    return [downloadsMenu_ submenu];
}

- (NSMenu *)uploadsMenu
{
    if (!uploadsMenu_) {
        uploadsMenu_ = [[[NSMenuItem alloc] init] autorelease];
        uploadsMenu_.title = @"Uploads";
        NSMenu *mainMenu = [[NSApplication sharedApplication] mainMenu];
        [mainMenu insertItem:uploadsMenu_
                     atIndex:mainMenu.itemArray.count - 1];
        [uploadsMenu_ setSubmenu:[[[NSMenu alloc] initWithTitle:@"Uploads"] autorelease]];
    }
    return [uploadsMenu_ submenu];
}

// This is called whenever a tab becomes key or logging starts/stops.
- (void)reloadSessionMenus:(NSNotification *)aNotification
{
    [self updateMaximizePaneMenuItem];

    PseudoTerminal *currentTerminal = [self currentTerminal];
    PTYSession* aSession = [aNotification object];

    if (currentTerminal != [[aSession delegate] parentWindow] ||
        ![[currentTerminal window] isKeyWindow]) {
        return;
    }

    if (aSession == nil || [aSession exited]) {
        [logStart setEnabled: NO];
        [logStop setEnabled: NO];
    } else {
        [logStart setEnabled: ![aSession logging]];
        [logStop setEnabled: [aSession logging]];
    }
}

#warning This doesn't make sense any more
- (void)makeHotKeyWindowKeyIfOpen
{
    for (PseudoTerminal* term in [self terminals]) {
        if ([term isHotKeyWindow] && [[term window] alphaValue] == 1) {
            [[term window] makeKeyAndOrderFront:self];
        }
    }
}

- (void)updateMaximizePaneMenuItem
{
    [maximizePane setState:[[[[iTermController sharedInstance] currentTerminal] currentTab] hasMaximizedPane] ? NSOnState : NSOffState];
}

- (void)updateUseTransparencyMenuItem
{
    [useTransparency setState:[[[iTermController sharedInstance] currentTerminal] useTransparency] ? NSOnState : NSOffState];
}

- (NSArray *)allResponders {
    NSMutableArray *responders = [NSMutableArray array];
    NSResponder *responder = [[NSApp keyWindow] firstResponder];
    while (responder) {
        [responders addObject:responder];
        responder = [responder nextResponder];
    }
    return responders;
}

- (NSResponder *)responderForMenuItem:(NSMenuItem *)menuItem {
    for (NSResponder *responder in [self allResponders]) {
        if ([responder respondsToSelector:@selector(undo:)] &&
            [responder respondsToSelector:@selector(validateMenuItem:)] &&
            [responder validateMenuItem:menuItem]) {
            return responder;
        }
    }
    return nil;
}

- (BOOL)validateMenuItem:(NSMenuItem *)menuItem {
    if ([menuItem action] == @selector(toggleUseBackgroundPatternIndicator:)) {
      [menuItem setState:[self useBackgroundPatternIndicator]];
      return YES;
    } else if ([menuItem action] == @selector(undo:)) {
        NSResponder *undoResponder = [self responderForMenuItem:menuItem];
        if (undoResponder) {
            return YES;
        } else {
            menuItem.title = @"Undo Close Session";
            return [[iTermController sharedInstance] hasRestorableSession];
        }
    } else if ([menuItem action] == @selector(enableMarkAlertShowsModalAlert:)) {
        [menuItem setState:[[self markAlertAction] isEqualToString:kMarkAlertActionModalAlert] ? NSOnState : NSOffState];
        return YES;
    } else if ([menuItem action] == @selector(enableMarkAlertPostsNotification:)) {
        [menuItem setState:[[self markAlertAction] isEqualToString:kMarkAlertActionPostNotification] ? NSOnState : NSOffState];
        return YES;
    } else if ([menuItem action] == @selector(makeDefaultTerminal:)) {
        return ![[iTermLaunchServices sharedInstance] iTermIsDefaultTerminal];
    } else if (menuItem == maximizePane) {
        if ([[[iTermController sharedInstance] currentTerminal] inInstantReplay]) {
            // Things get too complex if you allow this. It crashes.
            return NO;
        } else if ([[[[[iTermController sharedInstance] currentTerminal] currentTab] activeSession] isTmuxClient]) {
            return YES;
        } else if ([[[[iTermController sharedInstance] currentTerminal] currentTab] hasMaximizedPane]) {
            return YES;
        } else if ([[[[iTermController sharedInstance] currentTerminal] currentTab] hasMultipleSessions]) {
            return YES;
        } else {
            return NO;
        }
    } else if ([menuItem action] == @selector(saveCurrentWindowAsArrangement:) ||
               [menuItem action] == @selector(newSessionWithSameProfile:)) {
        return [[iTermController sharedInstance] currentTerminal] != nil;
    } else if ([menuItem action] == @selector(toggleFullScreenTabBar:)) {
        [menuItem setState:[iTermPreferences boolForKey:kPreferenceKeyShowFullscreenTabBar] ? NSOnState : NSOffState];
        return YES;
    } else if ([menuItem action] == @selector(toggleMultiLinePasteWarning:)) {
        menuItem.state = [self warnBeforeMultiLinePaste] ? NSOnState : NSOffState;
        return YES;
    } else if ([menuItem action] == @selector(showTipOfTheDay:)) {
        return ![[iTermTipController sharedInstance] showingTip];
    } else if ([menuItem action] == @selector(toggleSecureInput:)) {
        menuItem.state = IsSecureEventInputEnabled() ? NSOnState : NSOffState;
        return YES;
    } else if ([menuItem action] == @selector(togglePinHotkeyWindow:)) {
        iTermProfileHotKey *profileHotkey = self.currentProfileHotkey;
        menuItem.state = profileHotkey.autoHides ? NSOffState : NSOnState;
        return profileHotkey != nil;
    } else {
        return YES;
    }
}

- (IBAction)showHelp:(id)sender {
    [[NSWorkspace sharedWorkspace] openURL:[NSURL URLWithString:@"https://www.iterm2.com/documentation.html"]];
}

- (IBAction)buildScriptMenu:(id)sender {
    static NSString *kScriptTitle = @"Scripts";
    static const int kScriptMenuItemIndex = 5;
    if ([[[[NSApp mainMenu] itemAtIndex:kScriptMenuItemIndex] title] isEqualToString:kScriptTitle]) {
        [[NSApp mainMenu] removeItemAtIndex:kScriptMenuItemIndex];
    }

    // create menu item with no title and set image
    NSMenuItem *scriptMenuItem = [[[NSMenuItem alloc] initWithTitle:kScriptTitle action: nil keyEquivalent: @""] autorelease];

    // create submenu
    int count = 0;
    NSMenu *scriptMenu = [[NSMenu alloc] initWithTitle:kScriptTitle];
    [scriptMenuItem setSubmenu: scriptMenu];
    // populate the submenu with ascripts found in the script directory
    NSString *scriptsPath = [[NSFileManager defaultManager] scriptsPath];
    NSDirectoryEnumerator *directoryEnumerator =
        [[NSFileManager defaultManager] enumeratorAtPath:scriptsPath];
    NSWorkspace *workspace = [NSWorkspace sharedWorkspace];
    for (NSString *file in directoryEnumerator) {
        NSString *path = [scriptsPath stringByAppendingPathComponent:file];
        if ([workspace isFilePackageAtPath:path]) {
            [directoryEnumerator skipDescendents];
        }
        if ([[file pathExtension] isEqualToString:@"scpt"] ||
            [[file pathExtension] isEqualToString:@"app"] ) {
            NSMenuItem *scriptItem = [[NSMenuItem alloc] initWithTitle:file
                                                                action:@selector(launchScript:)
                                                         keyEquivalent:@""];
            [scriptItem setTarget:[iTermController sharedInstance]];
            [scriptMenu addItem:scriptItem];
            count++;
            [scriptItem release];
        }
    }
    if (count > 0) {
            [scriptMenu addItem:[NSMenuItem separatorItem]];
            NSMenuItem *scriptItem = [[NSMenuItem alloc] initWithTitle:@"Refresh"
                                                                action:@selector(buildScriptMenu:)
                                                         keyEquivalent:@""];
            [scriptItem setTarget:self];
            [scriptMenu addItem:scriptItem];
            count++;
            [scriptItem release];
    }
    [scriptMenu release];

    // add new menu item
    if (count) {
        [[NSApp mainMenu] insertItem:scriptMenuItem atIndex:kScriptMenuItemIndex];
        [scriptMenuItem setTitle:kScriptTitle];
    }
}

- (IBAction)saveWindowArrangement:(id)sender
{
    [[iTermController sharedInstance] saveWindowArrangement:YES];
}

- (IBAction)saveCurrentWindowAsArrangement:(id)sender
{
    [[iTermController sharedInstance] saveWindowArrangement:NO];
}

// TODO(georgen): Disable "Edit Current Session..." when there are no current sessions.
- (IBAction)editCurrentSession:(id)sender
{
    PseudoTerminal* pty = [[iTermController sharedInstance] currentTerminal];
    if (!pty) {
        return;
    }
    [pty editCurrentSession:sender];
}

- (BOOL)useBackgroundPatternIndicator {
    return [[NSUserDefaults standardUserDefaults] boolForKey:kUseBackgroundPatternIndicatorKey];
}

- (IBAction)toggleUseBackgroundPatternIndicator:(id)sender {
    BOOL value = [self useBackgroundPatternIndicator];
    value = !value;
    [[NSUserDefaults standardUserDefaults] setBool:value forKey:kUseBackgroundPatternIndicatorKey];
    [[NSNotificationCenter defaultCenter] postNotificationName:kUseBackgroundPatternIndicatorChangedNotification
                                                        object:nil];
}

- (IBAction)enableMarkAlertShowsModalAlert:(id)sender {
    [[NSUserDefaults standardUserDefaults] setObject:kMarkAlertActionModalAlert forKey:kMarkAlertAction];
}

- (IBAction)enableMarkAlertPostsNotification:(id)sender {
    [[NSUserDefaults standardUserDefaults] setObject:kMarkAlertActionPostNotification forKey:kMarkAlertAction];
}

- (NSString *)markAlertAction {
    NSString *action = [[NSUserDefaults standardUserDefaults] objectForKey:kMarkAlertAction];
    if (!action) {
        return kMarkAlertActionPostNotification;
    } else {
        return action;
    }
}

- (IBAction)showTipOfTheDay:(id)sender {
    [[iTermTipController sharedInstance] showTip];
}

#pragma mark - iTermPasswordManagerDelegate

- (void)iTermPasswordManagerEnterPassword:(NSString *)password {
  [[[[iTermController sharedInstance] currentTerminal] currentSession] enterPassword:password];
}

- (BOOL)iTermPasswordManagerCanEnterPassword {
  PTYSession *session = [[[iTermController sharedInstance] currentTerminal] currentSession];
  return session && ![session exited];
}

- (void)currentSessionDidChange {
    [_passwordManagerWindowController update];
    PseudoTerminal *currentWindow = [[iTermController sharedInstance] currentTerminal];
    iTermQuickLookController *quickLookController = currentWindow.currentSession.quickLookController;
    if (quickLookController) {
        QLPreviewPanel *panel = [QLPreviewPanel sharedPreviewPanelIfExists];
        if (panel.currentController == currentWindow) {
            [quickLookController takeControl];
        }
    }
}

- (PseudoTerminal *)currentTerminal {
    return [[iTermController sharedInstance] currentTerminal];
}

- (NSArray*)terminals {
    return [[iTermController sharedInstance] terminals];
}

#pragma mark - iTermApplicationDelegate

- (NSMenu *)statusBarMenu {
    NSMenu *menu = [[NSMenu alloc] init];
    NSMenuItem *item;
    item = [[[NSMenuItem alloc] initWithTitle:@"Preferences"
                                       action:@selector(showAndOrderFrontRegardlessPrefWindow:)
                                keyEquivalent:@""] autorelease];
    [menu addItem:item];
    
    item = [[[NSMenuItem alloc] initWithTitle:@"Bring All Windows to Front"
                                       action:@selector(arrangeInFront:)
                                keyEquivalent:@""] autorelease];
    [menu addItem:item];

    item = [[[NSMenuItem alloc] initWithTitle:@"Quit iTerm2"
                                       action:@selector(terminate:)
                                keyEquivalent:@""] autorelease];
    [menu addItem:item];
return menu;
}

@end

@implementation iTermApplicationDelegate (MoreActions)

- (void)newSessionInWindowAtIndex: (id) sender
{
    [[iTermController sharedInstance] newSessionInWindowAtIndex:sender];
}

@end<|MERGE_RESOLUTION|>--- conflicted
+++ resolved
@@ -169,28 +169,22 @@
 
 // NSApplication delegate methods
 - (void)applicationWillFinishLaunching:(NSNotification *)aNotification {
-<<<<<<< HEAD
     // Cleanly crash on uncaught exceptions, such as during actions.
     [[NSUserDefaults standardUserDefaults] registerDefaults:@{ @"NSApplicationCrashOnExceptions": @YES }];
-    
-=======
+
 #if !DEBUG
     PFMoveToApplicationsFolderIfNecessary();
 #endif
->>>>>>> b04601f7
     // Start automatic debug logging if it's enabled.
     if ([iTermAdvancedSettingsModel startDebugLoggingAutomatically]) {
         TurnOnDebugLoggingSilently();
     }
-<<<<<<< HEAD
-=======
-    
+
     if ([iTermAdvancedSettingsModel hideFromDockAndAppSwitcher]) {
         ProcessSerialNumber psn = { 0, kCurrentProcess };
         TransformProcessType(&psn, kProcessTransformToUIElementApplication);
         [[NSApplication sharedApplication] activateIgnoringOtherApps:YES];
     }
->>>>>>> b04601f7
 
     [self buildScriptMenu:nil];
 
@@ -497,14 +491,11 @@
 }
 
 - (void)applicationDidFinishLaunching:(NSNotification *)aNotification {
-<<<<<<< HEAD
+    [self warnAboutChangeToDefaultPasteBehavior];
     if (IsTouchBarAvailable()) {
         NSApp.automaticCustomizeTouchBarMenuItemEnabled = YES;
     }
-=======
-    [self warnAboutChangeToDefaultPasteBehavior];
-
->>>>>>> b04601f7
+
     if ([self shouldNotifyAboutIncompatibleSoftware]) {
         [self notifyAboutIncompatibleSoftware];
     }
@@ -1536,11 +1527,7 @@
                      forKey:kHotkeyWindowsRestorableStates];
     }
     DLog(@"Time to save app restorable state: %@",
-<<<<<<< HEAD
-          @([NSDate timeIntervalSinceReferenceDate] - start));
-=======
          @([NSDate timeIntervalSinceReferenceDate] - start));
->>>>>>> b04601f7
 }
 
 - (void)application:(NSApplication *)app didDecodeRestorableState:(NSCoder *)coder {
