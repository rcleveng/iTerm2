--- conflicted
+++ resolved
@@ -373,10 +373,7 @@
                       windowFlags:[doc valueInRecord:record forField:@"window_flags"]];
     }
     if (windowsToOpen.count == 0) {
-<<<<<<< HEAD
         DLog(@"Did not open any windows so turn on accept notifications in tmux gateway");
-=======
->>>>>>> 4a07936e
         gateway_.acceptNotifications = YES;
     }
 }
@@ -650,24 +647,12 @@
 - (void)checkForUTF8 {
     // Issue 5359
     [gateway_ sendCommand:@"list-sessions -F \"\t\""
-<<<<<<< HEAD
-=======
            responseTarget:self
          responseSelector:@selector(checkForUTF8Response:)
            responseObject:nil
                     flags:kTmuxGatewayCommandShouldTolerateErrors];
 }
 
-- (void)guessVersion {
-    [gateway_ sendCommand:@"list-windows -F \"#{socket_path}\""
->>>>>>> 4a07936e
-           responseTarget:self
-         responseSelector:@selector(checkForUTF8Response:)
-           responseObject:nil
-                    flags:kTmuxGatewayCommandShouldTolerateErrors];
-}
-
-<<<<<<< HEAD
 - (void)clearHistoryForWindowPane:(int)windowPane {
     [gateway_ sendCommand:[NSString stringWithFormat:@"clear-history -t %%%d", windowPane]
            responseTarget:nil
@@ -718,8 +703,6 @@
     }
 }
 
-=======
->>>>>>> 4a07936e
 - (void)checkForUTF8Response:(NSString *)response {
     if ([response containsString:@"_"]) {
         [gateway_ abortWithErrorMessage:@"tmux is not in UTF-8 mode. Please pass the -u command line argument to tmux or change your LANG environment variable to end with “.UTF-8”."
@@ -727,7 +710,6 @@
     }
 }
 
-<<<<<<< HEAD
 - (void)guessVersion23Response:(NSString *)response {
     if (response == nil) {
         [self decreaseMaximumServerVersionTo:@"2.2"];
@@ -745,9 +727,6 @@
 }
 
 - (void)guessVersion21Response:(NSString *)response {
-=======
-- (void)guessVersionResponse:(NSString *)response {
->>>>>>> 4a07936e
     if (response.length == 0) {
         [self decreaseMaximumServerVersionTo:@"2.0"];
     } else {
