// Implements the model class for a terminal session.

#import "DVR.h"
#import "FindViewController.h"
#import "iTermFileDescriptorClient.h"
#import "iTermWeakReference.h"
#import "ITAddressBookMgr.h"
#import "iTermPopupWindowController.h"
#import "LineBuffer.h"
#import "PTYTask.h"
#import "PTYTextView.h"
#import "ProfileModel.h"
#import "TextViewWrapper.h"
#import "TmuxController.h"
#import "TmuxGateway.h"
#import "VT100Screen.h"
#import "VT100ScreenMark.h"
#import "WindowControllerInterface.h"
#import <AppKit/AppKit.h>
#import <Foundation/Foundation.h>
#include <sys/time.h>

// Posted when the tmux font changes. Window layouts will need to be updated.
extern NSString *const kPTYSessionTmuxFontDidChange;

// Called when captured output for the current session changes.
extern NSString *const kPTYSessionCapturedOutputDidChange;

@class CapturedOutput;
@class FakeWindow;
@class iTermAnnouncementViewController;
@class PTYScrollView;
@class PTYTab;
@class PTYTask;
@class PTYTextView;
@class PasteContext;
@class PreferencePanel;
@class PTYSession;
@class VT100RemoteHost;
@class VT100Screen;
@class VT100Terminal;
@class iTermColorMap;
@class iTermCommandHistoryCommandUseMO;
@class iTermController;
@class iTermGrowlDelegate;
@class iTermQuickLookController;
@class SessionView;
<<<<<<< HEAD

// The time period for just blinking is in -[iTermAdvancedSettingsModel timeBetweenBlinks].
// Timer period when receiving lots of data.
static const float kSlowTimerIntervalSec = 1.0 / 15.0;
// Timer period for interactive use.
static const float kFastTimerIntervalSec = 1.0 / 30.0;
// Timer period for background sessions. This changes the tab item's color
// so it must run often enough for that to be useful.
// TODO(georgen): There's room for improvement here.
static const float kBackgroundSessionIntervalSec = 1;
=======
>>>>>>> 7901b036

typedef NS_ENUM(NSInteger, SplitSelectionMode) {
    kSplitSelectionModeOn,
    kSplitSelectionModeOff,
    kSplitSelectionModeCancel
};

typedef enum {
    TMUX_NONE,
    TMUX_GATEWAY,  // Receiving tmux protocol messages
    TMUX_CLIENT  // Session mirrors a tmux virtual window
} PTYSessionTmuxMode;

// This is implemented by a view that coontains a collection of sessions, nominally a tab.
@protocol PTYSessionDelegate<NSObject>

// Return the window controller for this session. This is the "real" one, not a
// possible proxy that gets subbed in during instant replay.
- (NSWindowController<iTermWindowController> *)realParentWindow;

// A window controller which may be a proxy during instant replay.
- (id<WindowControllerInterface>)parentWindow;

// When a surrogate view is replacing the real SessionView, a reference to the
// real (or "live") view must be held. Invoke this to add it to an array of
// live views so it will be kept alive. Use -showLiveSession:inPlaceOf: to
// remove a view from this list.
- (void)addHiddenLiveView:(SessionView *)hiddenLiveView;

// Provides a tab number for the ITERM_SESSION_ID environment variable. This
// may not correspond to the physical tab number because it's immutable for a
// given tab.
- (int)tabNumberForItermSessionId;

// Sibling sessions in this tab.
- (NSArray<PTYSession *> *)sessions;

// Remove aSession from the tab.
// Remove a dead session. This should be called from [session terminate] only.
- (void)removeSession:(PTYSession *)aSession;

// Is the tab this session belongs to currently visible?
- (BOOL)sessionBelongsToVisibleTab;

// The tab number as shown in the tab bar, starting at 1. May go into double digits.
- (int)tabNumber;

<<<<<<< HEAD
// Returns true if another update may be needed later (so the timer should be scheduled).
- (BOOL)updateLabelAttributes;
=======
- (void)updateLabelAttributes;
>>>>>>> 7901b036

// End the session (calling terminate normally or killing/hiding a tmux
// session), and closes the tab if neeed.
- (void)closeSession:(PTYSession *)session;

// Sets whether the bell indicator should show.
- (void)setBell:(BOOL)flag;

// Something changed with the profile that might cause the window to be blurred.
- (void)recheckBlur;

// Indicates if this session is the active one in its tab, even if the tab
// isn't necessarily selected.
- (BOOL)sessionIsActiveInTab:(PTYSession *)session;

// Session-initiated name change.
- (void)nameOfSession:(PTYSession *)session didChangeTo:(NSString *)newName;

// Session-initiated font size. May cause window size to adjust.
- (void)sessionDidChangeFontSize:(PTYSession *)session;

// Session-initiated resize.
- (void)sessionInitiatedResize:(PTYSession*)session width:(int)width height:(int)height;

// Select the "next" session in this tab.
- (void)nextSession;

// Select the "previous" session in this tab.
- (void)previousSession;

// Does the tab have a maximized pane?
- (BOOL)hasMaximizedPane;

// Make session active in this tab. Assumes session belongs to thet ab.
- (void)setActiveSession:(PTYSession*)session;

// Index of the tab. 0-based.
- (int)number;

// Make the containing tab selected in its window. The window may not be visible, though.
- (void)sessionSelectContainingTab;

// Add the session to the restorableSession.
- (void)addSession:(PTYSession *)self toRestorableSession:(iTermRestorableSession *)restorableSession;

// Unmaximize the maximized pane (if any) in the tab.
- (void)unmaximize;

// Tmux window number (a tmux window is like a tab).
- (void)setTmuxFont:(NSFont *)font
       nonAsciiFont:(NSFont *)nonAsciiFont
           hSpacing:(double)horizontalSpacing
           vSpacing:(double)verticalSpacing;

// Returns the profile to use for tmux sessions.
- (Profile *)tmuxBookmark;

// Notify the tab that this session, which is a tmux gateway, received a rename of a tmux window.
- (void)sessionWithTmuxGateway:(PTYSession *)session
       wasNotifiedWindowWithId:(int)windowId
                     renamedTo:(NSString *)newName;

// Returns the objectSpecifier of the tab (used to identify a tab for Applescript).
- (NSScriptObjectSpecifier *)objectSpecifier;

// Returns the tmux window ID of the containing tab. -1 if not tmux.
- (int)tmuxWindow;

// If the tab is a tmux window, this gives its name.
- (NSString *)tmuxWindowName;
@end

@class SessionView;
@interface PTYSession : NSResponder <
    FindViewControllerDelegate,
    iTermWeaklyReferenceable,
    PopupDelegate,
    PTYTaskDelegate,
    PTYTextViewDelegate,
    TmuxGatewayDelegate,
    VT100ScreenDelegate>
@property(nonatomic, assign) id<PTYSessionDelegate> delegate;
<<<<<<< HEAD
=======

// A session is active when it's in a visible tab and it needs periodic redraws (something is
// blinking, it isn't idle, etc), or when a background tab is updating its tab label. This controls
// how often -updateDisplay gets called to check for dirty characters and invalidate dirty rects,
// update the tab and window titles, stop "tail find" (searching the live session repeatedly
// because the find window is open), and evaluating partial-line triggers.
@property(nonatomic, assign) BOOL active;

>>>>>>> 7901b036
@property(nonatomic, assign) BOOL alertOnNextMark;
@property(nonatomic, copy) NSColor *tabColor;

@property(nonatomic, readonly) DVR *dvr;
@property(nonatomic, readonly) DVRDecoder *dvrDecoder;
// Returns the "real" session while in instant replay, else nil if not in IR.
@property(nonatomic, retain) PTYSession *liveSession;
@property(nonatomic, readonly) BOOL canInstantReplayPrev;
@property(nonatomic, readonly) BOOL canInstantReplayNext;

@property(nonatomic, readonly) BOOL isTmuxClient;
@property(nonatomic, readonly) BOOL isTmuxGateway;

// Does the session have new output? Used by -[PTYTab updateLabelAttributes] to color the tab's title
// appropriately.
@property(nonatomic, assign) BOOL newOutput;

// Do we need to prompt on close for this session?
@property(nonatomic, readonly) BOOL promptOnClose;

// Array of subprocessess names.
@property(nonatomic, readonly) NSArray *childJobNames;

// Time since reference date when last output was receivced.
@property(nonatomic, readonly) NSTimeInterval lastOutput;

// Is the session idle? Used by updateLabelAttributes to send a growl message when processing ends.
@property(nonatomic, assign) BOOL havePostedIdleNotification;

// Is there new output for the purposes of growl notifications? They run on a different schedule
// than tab colors.
@property(nonatomic, assign) BOOL havePostedNewOutputNotification;

// Session name; can be changed via escape code. The getter will add formatting to it; to retrieve
// the value that was set, use -rawName.
@property(nonatomic, copy) NSString *name;

// Unformatted version of -name.
@property(nonatomic, readonly) NSString *rawName;

// The original bookmark name.
@property(nonatomic, copy) NSString *bookmarkName;

// defaultName cannot be changed by the host. The getter returns a formatted name. Use
// joblessDefaultName to get the value that was set.
@property(nonatomic, copy) NSString *defaultName;

// The value to which defaultName was last set, unadorned with additional formatting.
@property(nonatomic, readonly) NSString *joblessDefaultName;

// The window title that should be used when this session is current. Otherwise defaultName
// should be used.
@property(nonatomic, copy) NSString *windowTitle;

// Shell wraps the underlying file descriptor pair.
@property(nonatomic, retain) PTYTask *shell;

@property(nonatomic, readonly) VT100Terminal *terminal;

// The value of the $TERM environment var.
@property(nonatomic, copy) NSString *termVariable;

// The value of the $COLORFGBG environment var.
@property(nonatomic, copy) NSString *colorFgBgVariable;

// Screen contents, plus scrollback buffer.
@property(nonatomic, retain) VT100Screen *screen;

// The view in which this session's objects live.
// NOTE! This is a weak reference.
// TODO: SessionView should hold a weak reference to PTYSession, which should be an NSViewController.
@property(nonatomic, assign) SessionView *view;

// The view that contains all the visible text in this session and that does most input handling.
// This is the one and only subview of the document view of -scrollview.
@property(nonatomic, retain) PTYTextView *textview;

// The scrollview. It is a subview of SessionView and contains -textview.
@property(nonatomic, retain) PTYScrollView *scrollview;

@property(nonatomic, assign) NSStringEncoding encoding;

// Send a character periodically.
@property(nonatomic, assign) BOOL antiIdle;

// The code to send in the anti idle timer.
@property(nonatomic, assign) char antiIdleCode;

// The interval between sending anti-idle codes.
@property(nonatomic, assign) NSTimeInterval antiIdlePeriod;

// If true, close the tab when the session ends.
@property(nonatomic, assign) BOOL autoClose;

// Should ambiguous-width characters (e.g., Greek) be treated as double-width? Usually a bad idea.
@property(nonatomic, assign) BOOL treatAmbiguousWidthAsDoubleWidth;

// True if mouse movements are sent to the host.
@property(nonatomic, assign) BOOL xtermMouseReporting;

// Profile for this session
@property(nonatomic, copy) Profile *profile;

// Return the address book that the session was originally created with.
@property(nonatomic, readonly) Profile *originalProfile;

// tty device
@property(nonatomic, readonly) NSString *tty;

// True if background image should be tiled
@property(nonatomic, assign) BOOL backgroundImageTiled;

// Filename of background image.
@property(nonatomic, copy) NSString *backgroundImagePath;  // Used by scripting
@property(nonatomic, retain) NSImage *backgroundImage;

@property(nonatomic, retain) iTermColorMap *colorMap;
@property(nonatomic, assign) float transparency;
@property(nonatomic, assign) float blend;
@property(nonatomic, assign) BOOL useBoldFont;
@property(nonatomic, assign) iTermThinStrokesSetting thinStrokes;
@property(nonatomic, assign) BOOL useItalicFont;

@property(nonatomic, readonly) BOOL logging;
@property(nonatomic, readonly) BOOL exited;

// Is bell currently in ringing state?
@property(nonatomic, assign) BOOL bell;

@property(nonatomic, readonly) NSDictionary *arrangement;

@property(nonatomic, readonly) int columns;
@property(nonatomic, readonly) int rows;

// Has this session's bookmark been divorced from the profile in the ProfileModel? Changes
// in this bookmark may happen indepentendly of the persistent bookmark.
// You should usually not assign to this; instead use divorceAddressBookEntryFromPreferences.
@property(nonatomic, assign) BOOL isDivorced;

@property(nonatomic, readonly) NSString *jobName;

// Ignore resize notifications. This would be set because the session's size musn't be changed
// due to temporary changes in the window size, as code later on may need to know the session's
// size to set the window size properly.
@property(nonatomic, assign) BOOL ignoreResizeNotifications;

// This number (int) imposes an ordering on session activity time.
@property(nonatomic, retain) NSNumber *activityCounter;

// Is there a saved scroll position?
@property(nonatomic, readonly) BOOL hasSavedScrollPosition;

// Image for dragging one session.
@property(nonatomic, readonly) NSImage *dragImage;

@property(nonatomic, readonly) BOOL hasCoprocess;

@property(nonatomic, retain) TmuxController *tmuxController;

@property(nonatomic, readonly) VT100RemoteHost *currentHost;

@property(nonatomic, readonly) int tmuxPane;

// FinalTerm
@property(nonatomic, readonly) NSArray *autocompleteSuggestionsForCurrentCommand;
@property(nonatomic, readonly) NSString *currentCommand;

// Session is not in foreground and notifications are enabled on the screen.
@property(nonatomic, readonly) BOOL shouldPostGrowlNotification;

@property(nonatomic, readonly) BOOL hasSelection;

@property(nonatomic, assign) BOOL highlightCursorLine;

// Used to help remember total ordering on views while one is maximzied
@property(nonatomic, assign) NSPoint savedRootRelativeOrigin;

// The computed label
@property(nonatomic, readonly) NSString *badgeLabel;

// Commands issued, directories entered, and hosts connected to during this session.
// Requires shell integration.
@property(nonatomic, readonly) NSMutableArray *commands;  // of NSString
@property(nonatomic, readonly) NSMutableArray *directories;  // of NSString
@property(nonatomic, readonly) NSMutableArray *hosts;  // of VT100RemoteHost

// Session-defined and user-defined variables. Session-defined vars start with "session." and
// user-defined variables start with "user.".
@property(nonatomic, readonly) NSMutableDictionary *variables;

@property(atomic, readonly) PTYSessionTmuxMode tmuxMode;

// Has output been received recently?
@property(nonatomic, readonly) BOOL isProcessing;

// Indicates if you're at the shell prompt and not running a command. Returns
// NO if shell integration is not in use.
@property(nonatomic, readonly) BOOL isAtShellPrompt;

// Has it been at least a second since isProcessing became false?
@property(nonatomic, readonly) BOOL isIdle;

// Tries to return the current local working directory without resolving symlinks (possible if
// shell integration is on). If that can't be done then the current local working directory with
// symlinks resolved is returned.
@property(nonatomic, readonly) NSString *currentLocalWorkingDirectory;

// A UUID that uniquely identifies this session.
// Used to link serialized data back to a restored session (e.g., which session
// a command in command history belongs to). Also to link content from an
// arrangement provided to us by the OS during system window restoration with a
// session in a saved arrangement when we're opening a saved arrangement at
// startup instead of respecting the wishes of system window restoration.
@property(nonatomic, readonly) NSString *guid;

// Indicates if this session predates a tmux split pane. Used to figure out which pane is new when
// layout changes due to a user-initiated pane split.
@property(nonatomic, assign) BOOL sessionIsSeniorToTmuxSplitPane;

@property(nonatomic, readonly) NSArray<iTermCommandHistoryCommandUseMO *> *commandUses;

// If we want to show quicklook this will not be nil.
@property(nonatomic, readonly) iTermQuickLookController *quickLookController;

#pragma mark - methods

+ (BOOL)handleShortcutWithoutTerminal:(NSEvent*)event;
+ (void)selectMenuItem:(NSString*)theName;

// Register the contents in the arrangement so that if the session is later
// restored from an arrangement with the same guid as |arrangement|, the
// contents will be copied over.
+ (void)registerSessionInArrangement:(NSDictionary *)arrangement;

// Forget all sessions registered with registerSessionInArrangement. Normally
// called after startup activities are done.
+ (void)removeAllRegisteredSessions;

// Jump to a particular point in time.
- (long long)irSeekToAtLeast:(long long)timestamp;

// Begin showing DVR frames from some live session.
- (void)setDvr:(DVR*)dvr liveSession:(PTYSession*)liveSession;

// Append a bunch of lines from this (presumably synthetic) session from another (presumably live)
// session.
- (void)appendLinesInRange:(NSRange)rangeOfLines fromSession:(PTYSession *)source;

// Go forward/back in time. Must call setDvr:liveSession: first.
- (void)irAdvance:(int)dir;

// Session specific methods
- (BOOL)setScreenSize:(NSRect)aRect parent:(id<WindowControllerInterface>)parent;

// triggers
- (void)clearTriggerLine;
- (void)appendStringToTriggerLine:(NSString *)s;

+ (void)drawArrangementPreview:(NSDictionary *)arrangement frame:(NSRect)frame;
- (void)setSizeFromArrangement:(NSDictionary*)arrangement;
+ (PTYSession*)sessionFromArrangement:(NSDictionary*)arrangement
                               inView:(SessionView*)sessionView
                         withDelegate:(id<PTYSessionDelegate>)delegate
                        forObjectType:(iTermObjectType)objectType;
+ (NSDictionary *)arrangementFromTmuxParsedLayout:(NSDictionary *)parseNode
                                         bookmark:(Profile *)bookmark;
+ (NSString *)guidInArrangement:(NSDictionary *)arrangement;

- (void)textViewFontDidChange;

// Set rows, columns from arrangement.
- (void)resizeFromArrangement:(NSDictionary *)arrangement;

- (void)runCommandWithOldCwd:(NSString*)oldCWD
               forObjectType:(iTermObjectType)objectType
              forceUseOldCWD:(BOOL)forceUseOldCWD
               substitutions:(NSDictionary *)substituions;

- (void)startProgram:(NSString *)program
         environment:(NSDictionary *)prog_env
              isUTF8:(BOOL)isUTF8
       substitutions:(NSDictionary *)substitutions;

// This is an alternative to runCommandWithOldCwd and startProgram. It attaches
// to an existing server. Use only if [iTermAdvancedSettingsModel runJobsInServers]
// is YES.
- (void)attachToServer:(iTermFileDescriptorServerConnection)serverConnection;

- (void)softTerminate;
- (void)terminate;

// Tries to revive a terminated session. Returns YES on success. It should be re-added to a tab if
// after reviving.
- (BOOL)revive;

// Preferences
- (void)setPreferencesFromAddressBookEntry: (NSDictionary *)aePrefs;
- (void)loadInitialColorTable;

// Call this after the profile changed. If not divorced, the profile and
// settings are updated. If divorced, changes are found in the session and
// shared profiles and merged, updating this object's addressBookEntry and
// overriddenFields.
- (BOOL)reloadProfile;

- (BOOL)shouldSendEscPrefixForModifier:(unsigned int)modmask;

// Writing output.
- (void)writeTask:(NSData*)data;
- (void)writeTaskNoBroadcast:(NSData *)data;

// PTYTextView
- (BOOL)hasTextSendingKeyMappingForEvent:(NSEvent*)event;
- (BOOL)willHandleEvent: (NSEvent *)theEvent;
- (void)handleEvent: (NSEvent *)theEvent;
- (void)insertNewline:(id)sender;
- (void)insertTab:(id)sender;
- (void)moveUp:(id)sender;
- (void)moveDown:(id)sender;
- (void)moveLeft:(id)sender;
- (void)moveRight:(id)sender;
- (void)pageUp:(id)sender;
- (void)pageDown:(id)sender;
- (void)paste:(id)sender;
- (void)pasteString:(NSString *)str flags:(PTYSessionPasteFlags)flags;
- (void)deleteBackward:(id)sender;
- (void)deleteForward:(id)sender;
- (void)setSplitSelectionMode:(SplitSelectionMode)mode move:(BOOL)move;
- (void)setSmartCursorColor:(BOOL)value;
- (void)setMinimumContrast:(float)value;

// Returns the frame size for a scrollview that perfectly contains the contents
// of this session based on rows/cols, and taking into acount the presence of
// a scrollbar.
- (NSSize)idealScrollViewSizeWithStyle:(NSScrollerStyle)scrollerStyle;

// misc
- (void)setWidth:(int)width height:(int)height;

// Returns the number of pixels over or under the an ideal size.
// Will never exceed +/- cell size/2.
// If vertically is true, proposedSize is a height, else it's a width.
// Example: If the line height is 10 (no margin) and you give a proposed size of 101,
// 1 is returned. If you give a proposed size of 99, -1 is returned.
- (int)overUnder:(int)proposedSize inVerticalDimension:(BOOL)vertically;

- (void)pushWindowTitle;
- (void)popWindowTitle;
- (void)pushIconTitle;
- (void)popIconTitle;


- (void)clearBuffer;
- (void)clearScrollbackBuffer;
- (void)logStart;
- (void)logStop;

- (void)sendCommand:(NSString *)command;

// Display timer stuff
- (void)updateDisplay;
- (void)doAntiIdle;
- (NSString*)ansiColorsMatchingForeground:(NSDictionary*)fg andBackground:(NSDictionary*)bg inBookmark:(Profile*)aDict;
- (void)updateScroll;

- (void)changeFontSizeDirection:(int)dir;
- (void)setFont:(NSFont*)font
    nonAsciiFont:(NSFont*)nonAsciiFont
    horizontalSpacing:(float)horizontalSpacing
    verticalSpacing:(float)verticalSpacing;

// Assigns a new GUID to the session so that changes to the bookmark will not
// affect it. Returns the GUID of a divorced bookmark. Does nothing if already
// divorced, but still returns the divorced GUID.
- (NSString*)divorceAddressBookEntryFromPreferences;
- (void)remarry;

// Call refresh on the textview and schedule a timer if anything is blinking.
- (void)refresh;

// Open the current selection with semantic history.
- (void)openSelection;

// Jump to the saved scroll position
- (void)jumpToSavedScrollPosition;

// Prepare to use the given string for the next search.
- (void)useStringForFind:(NSString*)string;

// Search for the selected text.
- (void)findWithSelection;

// Show the find view
- (void)showFindPanel;

// Find next/previous occurrence of find string.
- (void)searchNext;
- (void)searchPrevious;

- (void)setPasteboard:(NSString *)pbName;
- (void)stopCoprocess;
- (void)launchSilentCoprocessWithCommand:(NSString *)command;

- (void)setFocused:(BOOL)focused;
- (BOOL)wantsContentChangedNotification;

- (void)startTmuxMode;
- (void)tmuxDetach;
// Two sessions are compatible if they may share the same tab. Tmux clients
// impose this restriction because they must belong to the same controller.
- (BOOL)isCompatibleWith:(PTYSession *)otherSession;
- (void)setTmuxPane:(int)windowPane;

- (void)addNoteAtCursor;
- (void)previousMarkOrNote;
- (void)nextMarkOrNote;
- (void)scrollToMark:(id<iTermMark>)mark;
- (id<iTermMark>)markAddedAtCursorOfClass:(Class)theClass;

// Select this session and tab and bring window to foreground.
- (void)reveal;

// Refreshes the textview and takes a snapshot of the SessionView.
- (NSImage *)snapshot;

- (void)enterPassword:(NSString *)password;

- (void)addCapturedOutput:(CapturedOutput *)capturedOutput;

- (void)queueAnnouncement:(iTermAnnouncementViewController *)announcement
               identifier:(NSString *)identifier;

- (void)tryToRunShellIntegrationInstaller;

- (NSDictionary *)arrangementWithContents:(BOOL)includeContents;

- (void)toggleTmuxZoom;

// Kill the running command (if possible), print a banner, and rerun the profile's command.
- (void)restartSession;

// Make this session's textview the first responder.
- (void)takeFocus;

// Show an announcement explaining why a restored session is an orphan.
- (void)showOrphanAnnouncement;

// Change the current profile but keep the name the same.
- (void)setProfile:(NSDictionary *)newProfile preservingName:(BOOL)preserveName;

#pragma mark - Testing utilities

- (void)synchronousReadTask:(NSString *)string;

#pragma mark - Private for use by Scripting category

- (void)setSessionSpecificProfileValues:(NSDictionary *)newValues;

@end
<|MERGE_RESOLUTION|>--- conflicted
+++ resolved
@@ -45,19 +45,6 @@
 @class iTermGrowlDelegate;
 @class iTermQuickLookController;
 @class SessionView;
-<<<<<<< HEAD
-
-// The time period for just blinking is in -[iTermAdvancedSettingsModel timeBetweenBlinks].
-// Timer period when receiving lots of data.
-static const float kSlowTimerIntervalSec = 1.0 / 15.0;
-// Timer period for interactive use.
-static const float kFastTimerIntervalSec = 1.0 / 30.0;
-// Timer period for background sessions. This changes the tab item's color
-// so it must run often enough for that to be useful.
-// TODO(georgen): There's room for improvement here.
-static const float kBackgroundSessionIntervalSec = 1;
-=======
->>>>>>> 7901b036
 
 typedef NS_ENUM(NSInteger, SplitSelectionMode) {
     kSplitSelectionModeOn,
@@ -105,12 +92,7 @@
 // The tab number as shown in the tab bar, starting at 1. May go into double digits.
 - (int)tabNumber;
 
-<<<<<<< HEAD
-// Returns true if another update may be needed later (so the timer should be scheduled).
-- (BOOL)updateLabelAttributes;
-=======
 - (void)updateLabelAttributes;
->>>>>>> 7901b036
 
 // End the session (calling terminate normally or killing/hiding a tmux
 // session), and closes the tab if neeed.
@@ -183,6 +165,12 @@
 - (NSString *)tmuxWindowName;
 @end
 
+@class SessionView;
+@interface PTYSession : NSResponder <
+    FindViewControllerDelegate,
+    iTermWeaklyReferenceable,
+    PopupDelegate,
+    PTYTaskDelegate,
 @class SessionView;
 @interface PTYSession : NSResponder <
     FindViewControllerDelegate,
@@ -193,8 +181,6 @@
     TmuxGatewayDelegate,
     VT100ScreenDelegate>
 @property(nonatomic, assign) id<PTYSessionDelegate> delegate;
-<<<<<<< HEAD
-=======
 
 // A session is active when it's in a visible tab and it needs periodic redraws (something is
 // blinking, it isn't idle, etc), or when a background tab is updating its tab label. This controls
@@ -203,7 +189,6 @@
 // because the find window is open), and evaluating partial-line triggers.
 @property(nonatomic, assign) BOOL active;
 
->>>>>>> 7901b036
 @property(nonatomic, assign) BOOL alertOnNextMark;
 @property(nonatomic, copy) NSColor *tabColor;
 
