#import "PTYWindow+Scripting.h"
#import "DebugLogging.h"
#import "iTermApplication.h"
#import "iTermController.h"
#import "iTermHotKeyController.h"
#import "iTermScriptingWindow.h"
#import "NSArray+iTerm.h"
#import "PTYSession.h"
#import "PTYTab.h"

#define THE_CLASS iTermWindow
#include "iTermWindowScriptingImpl.m"
#undef THE_CLASS

<<<<<<< HEAD
#define THE_CLASS iTermPanel
#include "iTermWindowScriptingImpl.m"
#undef THE_CLASS
=======
- (NSScriptObjectSpecifier *)objectSpecifier {
    NSUInteger anIndex = 0;
    id classDescription = nil;

    NSScriptObjectSpecifier *containerRef;

    NSArray *windows = [iTermApplication.sharedApplication orderedTerminalWindows];
    anIndex = [windows indexOfObjectIdenticalTo:self];
    if (anIndex != NSNotFound) {
        containerRef = [NSApp objectSpecifier];
        classDescription = [NSClassDescription classDescriptionForClass:[NSApp class]];
        return [[[NSUniqueIDSpecifier alloc] initWithContainerClassDescription:classDescription
                                                            containerSpecifier:containerRef
                                                                           key:@"orderedTerminalWindows"
                                                                      uniqueID:@([self windowNumber])] autorelease];
    } else {
        return nil;
    }
}

#pragma mark - Handlers for commands

- (id)handleSelectCommand:(NSScriptCommand *)command {
    [[iTermController sharedInstance] setCurrentTerminal:_delegate];
    return nil;
}

- (id)handleCloseScriptCommand:(NSScriptCommand *)command {
    [self performClose:nil];
    return nil;
}

- (id)handleCreateTabWithDefaultProfileCommand:(NSScriptCommand *)scriptCommand {
    NSDictionary *args = [scriptCommand evaluatedArguments];
    NSString *command = args[@"command"];
    Profile *profile = [[ProfileModel sharedInstance] defaultBookmark];
    PTYSession *session =
        [[iTermController sharedInstance] launchBookmark:profile
                                              inTerminal:_delegate
                                                 withURL:nil
                                                isHotkey:NO
                                                 makeKey:YES
                                             canActivate:NO
                                                 command:command
                                                   block:nil];
    return [_delegate tabForSession:session];
}

- (id)handleCreateTabCommand:(NSScriptCommand *)scriptCommand {
    NSDictionary *args = [scriptCommand evaluatedArguments];
    NSString *command = args[@"command"];
    NSString *profileName = args[@"profile"];
    Profile *profile = [[ProfileModel sharedInstance] bookmarkWithName:profileName];
    if (!profile) {
        [scriptCommand setScriptErrorNumber:1];
        [scriptCommand setScriptErrorString:[NSString stringWithFormat:@"No profile exists named '%@'",
                                             profileName]];
        return nil;
    }
    PTYSession *session =
        [[iTermController sharedInstance] launchBookmark:profile
                                              inTerminal:_delegate
                                                 withURL:nil
                                                isHotkey:NO
                                                 makeKey:YES
                                             canActivate:NO
                                                 command:command
                                                   block:nil];
    return [_delegate tabForSession:session];
}

#pragma mark - Accessors

- (NSArray *)tabs {
    return [_delegate tabs];
}

- (void)setTabs:(NSArray *)tabs {
}

#pragma mark NSScriptKeyValueCoding for to-many relationships
// (See NSScriptKeyValueCoding.h)

- (NSUInteger)count {
    return 1;
}

- (NSUInteger)countOfTabs {
    return [[_delegate tabs] count];
}

- (id)valueInTabsAtIndex:(unsigned)anIndex {
    return [_delegate tabs][anIndex];
}

- (void)replaceInTabs:(PTYTab *)replacementTab atIndex:(unsigned)anIndex {
    [_delegate insertInTabs:replacementTab atIndex:anIndex];
    [_delegate closeTab:[_delegate tabs][anIndex + 1]];
}

- (void)insertInTabs:(PTYTab *)tab atIndex:(unsigned)anIndex {
    [_delegate insertTab:tab atIndex:anIndex];
}

- (void)removeFromTabsAtIndex:(unsigned)anIndex {
    NSArray *tabs = [_delegate tabs];
    [_delegate closeTab:tabs[anIndex]];
}


- (PTYTab *)currentTab {
    return [_delegate currentTab];
}

- (PTYSession *)currentSession {
    return [_delegate currentSession];
}

- (BOOL)scriptFrontmost {
    return [[[iTermController sharedInstance] currentTerminal] window] == self;
}

@end
>>>>>>> 8a513abb
<|MERGE_RESOLUTION|>--- conflicted
+++ resolved
@@ -12,132 +12,6 @@
 #include "iTermWindowScriptingImpl.m"
 #undef THE_CLASS
 
-<<<<<<< HEAD
 #define THE_CLASS iTermPanel
 #include "iTermWindowScriptingImpl.m"
-#undef THE_CLASS
-=======
-- (NSScriptObjectSpecifier *)objectSpecifier {
-    NSUInteger anIndex = 0;
-    id classDescription = nil;
-
-    NSScriptObjectSpecifier *containerRef;
-
-    NSArray *windows = [iTermApplication.sharedApplication orderedTerminalWindows];
-    anIndex = [windows indexOfObjectIdenticalTo:self];
-    if (anIndex != NSNotFound) {
-        containerRef = [NSApp objectSpecifier];
-        classDescription = [NSClassDescription classDescriptionForClass:[NSApp class]];
-        return [[[NSUniqueIDSpecifier alloc] initWithContainerClassDescription:classDescription
-                                                            containerSpecifier:containerRef
-                                                                           key:@"orderedTerminalWindows"
-                                                                      uniqueID:@([self windowNumber])] autorelease];
-    } else {
-        return nil;
-    }
-}
-
-#pragma mark - Handlers for commands
-
-- (id)handleSelectCommand:(NSScriptCommand *)command {
-    [[iTermController sharedInstance] setCurrentTerminal:_delegate];
-    return nil;
-}
-
-- (id)handleCloseScriptCommand:(NSScriptCommand *)command {
-    [self performClose:nil];
-    return nil;
-}
-
-- (id)handleCreateTabWithDefaultProfileCommand:(NSScriptCommand *)scriptCommand {
-    NSDictionary *args = [scriptCommand evaluatedArguments];
-    NSString *command = args[@"command"];
-    Profile *profile = [[ProfileModel sharedInstance] defaultBookmark];
-    PTYSession *session =
-        [[iTermController sharedInstance] launchBookmark:profile
-                                              inTerminal:_delegate
-                                                 withURL:nil
-                                                isHotkey:NO
-                                                 makeKey:YES
-                                             canActivate:NO
-                                                 command:command
-                                                   block:nil];
-    return [_delegate tabForSession:session];
-}
-
-- (id)handleCreateTabCommand:(NSScriptCommand *)scriptCommand {
-    NSDictionary *args = [scriptCommand evaluatedArguments];
-    NSString *command = args[@"command"];
-    NSString *profileName = args[@"profile"];
-    Profile *profile = [[ProfileModel sharedInstance] bookmarkWithName:profileName];
-    if (!profile) {
-        [scriptCommand setScriptErrorNumber:1];
-        [scriptCommand setScriptErrorString:[NSString stringWithFormat:@"No profile exists named '%@'",
-                                             profileName]];
-        return nil;
-    }
-    PTYSession *session =
-        [[iTermController sharedInstance] launchBookmark:profile
-                                              inTerminal:_delegate
-                                                 withURL:nil
-                                                isHotkey:NO
-                                                 makeKey:YES
-                                             canActivate:NO
-                                                 command:command
-                                                   block:nil];
-    return [_delegate tabForSession:session];
-}
-
-#pragma mark - Accessors
-
-- (NSArray *)tabs {
-    return [_delegate tabs];
-}
-
-- (void)setTabs:(NSArray *)tabs {
-}
-
-#pragma mark NSScriptKeyValueCoding for to-many relationships
-// (See NSScriptKeyValueCoding.h)
-
-- (NSUInteger)count {
-    return 1;
-}
-
-- (NSUInteger)countOfTabs {
-    return [[_delegate tabs] count];
-}
-
-- (id)valueInTabsAtIndex:(unsigned)anIndex {
-    return [_delegate tabs][anIndex];
-}
-
-- (void)replaceInTabs:(PTYTab *)replacementTab atIndex:(unsigned)anIndex {
-    [_delegate insertInTabs:replacementTab atIndex:anIndex];
-    [_delegate closeTab:[_delegate tabs][anIndex + 1]];
-}
-
-- (void)insertInTabs:(PTYTab *)tab atIndex:(unsigned)anIndex {
-    [_delegate insertTab:tab atIndex:anIndex];
-}
-
-- (void)removeFromTabsAtIndex:(unsigned)anIndex {
-    NSArray *tabs = [_delegate tabs];
-    [_delegate closeTab:tabs[anIndex]];
-}
-
-
-- (PTYTab *)currentTab {
-    return [_delegate currentTab];
-}
-
-- (PTYSession *)currentSession {
-    return [_delegate currentSession];
-}
-
-- (BOOL)scriptFrontmost {
-    return [[[iTermController sharedInstance] currentTerminal] window] == self;
-}
-
-@end
->>>>>>> 8a513abb
+#undef THE_CLASS