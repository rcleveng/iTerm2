#import "PTYSession.h"

#import "Coprocess.h"
#import "CVector.h"
#import "FakeWindow.h"
#import "FileTransferManager.h"
#import "HotkeyWindowController.h"
#import "ITAddressBookMgr.h"
#import "iTerm.h"
#import "iTermAdvancedSettingsModel.h"
#import "iTermAnnouncementViewController.h"
#import "iTermApplication.h"
#import "iTermApplicationDelegate.h"
#import "iTermAutomaticProfileSwitcher.h"
#import "iTermColorMap.h"
#import "iTermCommandHistoryCommandUseMO+Addtions.h"
#import "iTermController.h"
#import "iTermGrowlDelegate.h"
#import "iTermKeyBindingMgr.h"
#import "iTermMouseCursor.h"
#import "iTermPasteHelper.h"
#import "iTermPreferences.h"
#import "iTermProfilePreferences.h"
#import "iTermRecentDirectoryMO.h"
#import "iTermRestorableSession.h"
#import "iTermRule.h"
#import "iTermSavePanel.h"
#import "iTermSelection.h"
#import "iTermSemanticHistoryController.h"
#import "iTermShellHistoryController.h"
#import "iTermTextExtractor.h"
#import "iTermWarning.h"
#import "MovePaneController.h"
#import "MovingAverage.h"
#import "NSArray+iTerm.h"
#import "NSColor+iTerm.h"
#import "NSData+iTerm.h"
#import "NSDictionary+iTerm.h"
#import "NSStringITerm.h"
#import "NSView+iTerm.h"
#import "NSView+RecursiveDescription.h"
#import "NSWindow+PSM.h"
#import "PasteContext.h"
#import "PasteEvent.h"
#import "PreferencePanel.h"
#import "ProcessCache.h"
#import "ProfilePreferencesViewController.h"
#import "ProfilesColorsPreferencesViewController.h"
#import "PTYScrollView.h"
#import "PTYTask.h"
#import "PTYTextView.h"
#import "SCPFile.h"
#import "SCPPath.h"
#import "SearchResult.h"
#import "SessionView.h"
#import "TerminalFile.h"
#import "TmuxController.h"
#import "TmuxControllerRegistry.h"
#import "TmuxGateway.h"
#import "TmuxLayoutParser.h"
#import "TmuxStateParser.h"
#import "TmuxWindowOpener.h"
#import "Trigger.h"
#import "VT100RemoteHost.h"
#import "VT100Screen.h"
#import "VT100ScreenMark.h"
#import "VT100Terminal.h"
#import "VT100Token.h"
#import "WindowControllerInterface.h"
#import <apr-1/apr_base64.h>
#include <stdlib.h>
#include <sys/time.h>
#include <sys/wait.h>
#include <unistd.h>


// The format for a user defaults key that recalls if the user has already been pestered about
// outdated key mappings for a give profile. The %@ is replaced with the profile's GUID.
static NSString *const kAskAboutOutdatedKeyMappingKeyFormat = @"AskAboutOutdatedKeyMappingForGuid%@";

NSString *const kPTYSessionTmuxFontDidChange = @"kPTYSessionTmuxFontDidChange";
NSString *const kPTYSessionCapturedOutputDidChange = @"kPTYSessionCapturedOutputDidChange";
static NSString *const kSuppressAnnoyingBellOffer = @"NoSyncSuppressAnnyoingBellOffer";
static NSString *const kSilenceAnnoyingBellAutomatically = @"NoSyncSilenceAnnoyingBellAutomatically";
static NSString *const kReopenSessionWarningIdentifier = @"ReopenSessionAfterBrokenPipe";

static NSString *const kTurnOffMouseReportingOnHostChangeUserDefaultsKey = @"NoSyncTurnOffMouseReportingOnHostChange";
static NSString *const kTurnOffMouseReportingOnHostChangeAnnouncementIdentifier = @"TurnOffMouseReportingOnHostChange";

static NSString *const kShellIntegrationOutOfDateAnnouncementIdentifier =
    @"kShellIntegrationOutOfDateAnnouncementIdentifier";

static NSString *TERM_ENVNAME = @"TERM";
static NSString *COLORFGBG_ENVNAME = @"COLORFGBG";
static NSString *PWD_ENVNAME = @"PWD";
static NSString *PWD_ENVVALUE = @"~";

// Constants for saved window arrangement keys.
static NSString *const SESSION_ARRANGEMENT_COLUMNS = @"Columns";
static NSString *const SESSION_ARRANGEMENT_ROWS = @"Rows";
static NSString *const SESSION_ARRANGEMENT_BOOKMARK = @"Bookmark";
static NSString *const SESSION_ARRANGEMENT_BOOKMARK_NAME = @"Bookmark Name";
static NSString *const SESSION_ARRANGEMENT_WORKING_DIRECTORY = @"Working Directory";
static NSString *const SESSION_ARRANGEMENT_CONTENTS = @"Contents";
static NSString *const SESSION_ARRANGEMENT_TMUX_PANE = @"Tmux Pane";
static NSString *const SESSION_ARRANGEMENT_TMUX_HISTORY = @"Tmux History";
static NSString *const SESSION_ARRANGEMENT_TMUX_ALT_HISTORY = @"Tmux AltHistory";
static NSString *const SESSION_ARRANGEMENT_TMUX_STATE = @"Tmux State";
static NSString *const SESSION_ARRANGEMENT_IS_TMUX_GATEWAY = @"Is Tmux Gateway";
static NSString *const SESSION_ARRANGEMENT_TMUX_GATEWAY_SESSION_NAME = @"Tmux Gateway Session Name";
static NSString *const SESSION_ARRANGEMENT_TMUX_GATEWAY_SESSION_ID = @"Tmux Gateway Session ID";
static NSString *const SESSION_ARRANGEMENT_DEFAULT_NAME = @"Session Default Name";  // manually set name
static NSString *const SESSION_ARRANGEMENT_WINDOW_TITLE = @"Session Window Title";  // server-set window name
static NSString *const SESSION_ARRANGEMENT_NAME = @"Session Name";  // server-set "icon" (tab) name
static NSString *const SESSION_ARRANGEMENT_GUID = @"Session GUID";  // A truly unique ID.
static NSString *const SESSION_ARRANGEMENT_LIVE_SESSION = @"Live Session";  // If zoomed, this gives the "live" session's arrangement.
static NSString *const SESSION_ARRANGEMENT_SUBSTITUTIONS = @"Substitutions";  // Dictionary for $$VAR$$ substitutions
static NSString *const SESSION_UNIQUE_ID = @"Session Unique ID";  // DEPRECATED. A string used for restoring soft-terminated sessions for arrangements that predate the introduction of the GUID.
static NSString *const SESSION_ARRANGEMENT_SERVER_PID = @"Server PID";  // PID for server process for restoration
static NSString *const SESSION_ARRANGEMENT_VARIABLES = @"Variables";  // _variables
static NSString *const SESSION_ARRANGEMENT_COMMAND_RANGE = @"Command Range";  // VT100GridCoordRange
static NSString *const SESSION_ARRANGEMENT_SHELL_INTEGRATION_EVER_USED = @"Shell Integration Ever Used";  // BOOL
static NSString *const SESSION_ARRANGEMENT_ALERT_ON_NEXT_MARK = @"Alert on Next Mark";  // BOOL
static NSString *const SESSION_ARRANGEMENT_COMMANDS = @"Commands";  // Array of strings
static NSString *const SESSION_ARRANGEMENT_DIRECTORIES = @"Directories";  // Array of strings
static NSString *const SESSION_ARRANGEMENT_HOSTS = @"Hosts";  // Array of VT100RemoteHost
static NSString *const SESSION_ARRANGEMENT_CURSOR_GUIDE = @"Cursor Guide";  // BOOL
static NSString *const SESSION_ARRANGEMENT_LAST_DIRECTORY = @"Last Directory";  // NSString
static NSString *const SESSION_ARRANGEMENT_SELECTION = @"Selection";  // Dictionary for iTermSelection.
static NSString *const SESSION_ARRANGEMENT_APS = @"Automatic Profile Switching";  // Dictionary of APS state.

static NSString *const SESSION_ARRANGEMENT_PROGRAM = @"Program";  // Dictionary. See kProgram constants below.
static NSString *const SESSION_ARRANGEMENT_ENVIRONMENT = @"Environment";  // Dictionary of environment vars program was run in
static NSString *const SESSION_ARRANGEMENT_IS_UTF_8 = @"Is UTF-8";  // TTY is in utf-8 mode

// Keys for dictionary in SESSION_ARRANGEMENT_PROGRAM
static NSString *const kProgramType = @"Type";  // Value will be one of the kProgramTypeXxx constants.
static NSString *const kProgramCommand = @"Command";  // For kProgramTypeCommand: value is command to run.

// Values for kProgramType
static NSString *const kProgramTypeShellLauncher = @"Shell Launcher";  // Use iTerm2 --launch_shell
static NSString *const kProgramTypeCommand = @"Command";  // Use command in kProgramCommand

static NSString *kTmuxFontChanged = @"kTmuxFontChanged";

// Keys into _variables.
static NSString *const kVariableKeySessionName = @"session.name";
static NSString *const kVariableKeySessionColumns = @"session.columns";
static NSString *const kVariableKeySessionRows = @"session.rows";
static NSString *const kVariableKeySessionHostname = @"session.hostname";
static NSString *const kVariableKeySessionUsername = @"session.username";
static NSString *const kVariableKeySessionPath = @"session.path";
static NSString *const kVariableKeySessionLastCommand = @"session.lastCommand";
static NSString *const kVariableKeySessionTTY = @"session.tty";

// Maps Session GUID to saved contents. Only live between window restoration
// and the end of startup activities.
static NSMutableDictionary *gRegisteredSessionContents;

// Rate limit for checking instant (partial-line) triggers, in seconds.
static NSTimeInterval kMinimumPartialLineTriggerCheckInterval = 0.5;

// Grace period to avoid failing to write anti-idle code when timer runs just before when the code
// should be sent.
static const NSTimeInterval kAntiIdleGracePeriod = 0.1;

// Timer period between updates when active (not idle, tab is visible or title bar is changing,
// etc.)
static const NSTimeInterval kActiveUpdateCadence = 1.0 / 30.0;

// Timer period for background sessions. This changes the tab item's color
// so it must run often enough for that to be useful.
// TODO(georgen): There's room for improvement here.
static const NSTimeInterval kBackgroundUpdateCadence = 1;

@interface PTYSession () <iTermAutomaticProfileSwitcherDelegate, iTermPasteHelperDelegate>
@property(nonatomic, retain) Interval *currentMarkOrNotePosition;
@property(nonatomic, retain) TerminalFile *download;
@property(nonatomic, readwrite) NSTimeInterval lastOutput;
@property(atomic, assign) PTYSessionTmuxMode tmuxMode;
@property(nonatomic, copy) NSString *lastDirectory;
@property(nonatomic, retain) VT100RemoteHost *lastRemoteHost;  // last remote host at time of setting current directory
@property(nonatomic, retain) NSColor *cursorGuideColor;
@property(nonatomic, copy) NSString *badgeFormat;
@property(nonatomic, retain) NSMutableDictionary *variables;
// The name of the foreground job at the moment as best we can tell.
@property(nonatomic, copy) NSString *jobName;

// Info about what happens when the program is run so it can be restarted after
// a broken pipe if the user so chooses.
@property(nonatomic, copy) NSString *program;
@property(nonatomic, copy) NSDictionary *environment;
@property(nonatomic, assign) BOOL isUTF8;
@property(nonatomic, copy) NSDictionary *substitutions;
@property(nonatomic, copy) NSString *guid;
@property(nonatomic, retain) iTermPasteHelper *pasteHelper;
@property(nonatomic, copy) NSString *lastCommand;
@property(nonatomic, retain) iTermAutomaticProfileSwitcher *automaticProfileSwitcher;
@end

@implementation PTYSession {
    // PTYTask has started a job, and a call to -taskWasDeregistered will be
    // made when it dies. All access should be synchronized.
    BOOL _registered;

    // name can be changed by the host.
    NSString *_name;

    // defaultName cannot be changed by the host.
    NSString *_defaultName;

    NSString *_windowTitle;

    // The window title stack
    NSMutableArray *_windowTitleStack;

    // The icon title stack
    NSMutableArray *_iconTitleStack;

    // Terminal processes vt100 codes.
    VT100Terminal *_terminal;

    NSString *_termVariable;

    // Has the underlying connection been closed?
    BOOL _exited;

    // A view that wraps the textview. It is the scrollview's document. This exists to provide a
    // top margin above the textview.
    TextViewWrapper *_wrapper;

    // This timer fires periodically to redraw textview, update the scroll position, tab appearance,
    // etc.
    NSTimer *_updateTimer;

    // Anti-idle timer that sends a character every so often to the host.
    NSTimer *_antiIdleTimer;

    // The bookmark the session was originally created with so those settings can be restored if
    // needed.
    Profile *_originalProfile;

    // Time since reference date when last keypress was received.
    NSTimeInterval _lastInput;

    // Time since reference date when the tab label was last updated.
    NSTimeInterval _lastUpdate;

    // This is used for divorced sessions. It contains the keys in profile
    // that have been customized. Changes in the original profile will be copied over
    // to profile except for these keys.
    NSMutableSet *_overriddenFields;

    // A digital video recorder for this session that implements the instant replay feature. These
    // are non-null while showing instant replay.
    DVR *_dvr;
    DVRDecoder *_dvrDecoder;

    // Set only if this is not a live session (we are showing instant replay). Is a pointer to the
    // hidden live session while looking at the past.
    PTYSession *_liveSession;

    // Is the update timer's callback currently running?
    BOOL _timerRunning;

    // Time session was created
    NSDate *_creationDate;

    // After receiving new output, we keep running the updateDisplay timer for a few seconds to catch
    // changes in job name.
    NSTimeInterval _updateDisplayUntil;

    // If not nil, we're aggregating text to append to a pasteboard. The pasteboard will be
    // updated when this is set to nil.
    NSString *_pasteboard;
    NSMutableData *_pbtext;

    // The absolute line number of the next line to apply triggers to.
    long long _triggerLineNumber;

    // The current triggers.
    NSMutableArray *_triggers;

    // Does the terminal think this session is focused?
    BOOL _focused;

    FindContext *_tailFindContext;
    NSTimer *_tailFindTimer;

    TmuxGateway *_tmuxGateway;
    int _tmuxPane;
    BOOL _tmuxSecureLogging;
    // The tmux rename-window command is only sent when the name field resigns first responder.
    // This tracks if a tmux client's name has changed but the tmux server has not been informed yet.
    BOOL _tmuxTitleOutOfSync;

    NSInteger _requestAttentionId;  // Last request-attention identifier
    iTermMark *_lastMark;

    VT100GridCoordRange _commandRange;
    long long _lastPromptLine;  // Line where last prompt began

    NSTimeInterval _timeOfLastScheduling;

    dispatch_semaphore_t _executionSemaphore;

    // Previous updateDisplay timer's timeout period (not the actual duration,
    // but the kXXXTimerIntervalSec value).
    NSTimeInterval _lastTimeout;

    // In order to correctly draw a tiled background image, we must first draw
    // it into an image the size of the session view, and then blit from it
    // onto the background of whichever view needs a background. This ensures
    // the tesselation is consistent.
    NSImage *_patternedImage;

    // Mouse reporting state
    VT100GridCoord _lastReportedCoord;
    BOOL _reportingMouseDown;

    // Has a shell integration code ever been seen? A rough guess as to whether we can assume
    // shell integration is currently being used.
    BOOL _shellIntegrationEverUsed;

    // Has the user or an escape code change the cursor guide setting?
    // If so, then the profile setting will be disregarded.
    BOOL _cursorGuideSettingHasChanged;

    // Number of bytes received since an echo probe was sent.
    int _bytesReceivedSinceSendingEchoProbe;

    // The last time at which a partial-line trigger check occurred. This keeps us from wasting CPU
    // checking long lines over and over.
    NSTimeInterval _lastPartialLineTriggerCheck;

    // Maps announcement identifiers to view controllers.
    NSMutableDictionary *_announcements;

    // Tokens get queued when a shell enters the paused state. If it gets unpaused, then these are
    // executed before any others.
    NSMutableArray *_queuedTokens;

    // Moving average of time between bell rings
    MovingAverage *_bellRate;
    NSTimeInterval _lastBell;
    NSTimeInterval _ignoreBellUntil;
    NSTimeInterval _annoyingBellOfferDeclinedAt;
    BOOL _suppressAllOutput;

    // Session should auto-restart after the pipe breaks.
    BOOL _shouldRestart;

    // Synthetic sessions are used for "zoom in" and DVR, and their closing cannot be undone.
    BOOL _synthetic;

    // Cached advanced setting
    NSTimeInterval _idleTime;
}

+ (void)registerSessionInArrangement:(NSDictionary *)arrangement {
    static dispatch_once_t onceToken;
    dispatch_once(&onceToken, ^{
        gRegisteredSessionContents = [[NSMutableDictionary alloc] init];
    });
    NSString *guid = arrangement[SESSION_ARRANGEMENT_GUID];
    NSDictionary *contents = arrangement[SESSION_ARRANGEMENT_CONTENTS];
    if (guid && contents) {
        DLog(@"Register arrangement for %@", arrangement[SESSION_ARRANGEMENT_GUID]);
        gRegisteredSessionContents[guid] = contents;
    }
}

+ (void)removeAllRegisteredSessions {
    DLog(@"Remove all registered sessions");
    [gRegisteredSessionContents removeAllObjects];
}

- (instancetype)init {
    self = [super init];
    if (self) {
        _idleTime = [iTermAdvancedSettingsModel idleTimeSeconds];
        _triggerLineNumber = -1;
        // The new session won't have the move-pane overlay, so just exit move pane
        // mode.
        [[MovePaneController sharedInstance] exitMovePaneMode];
        _lastInput = [NSDate timeIntervalSinceReferenceDate];

        // Experimentally, this is enough to keep the queue primed but not overwhelmed.
        // TODO: How do slower machines fare?
        static const int kMaxOutstandingExecuteCalls = 4;
        _executionSemaphore = dispatch_semaphore_create(kMaxOutstandingExecuteCalls);

        _lastOutput = _lastInput;
        _lastUpdate = _lastInput;
        _pasteHelper = [[iTermPasteHelper alloc] init];
        _pasteHelper.delegate = self;
        _colorMap = [[iTermColorMap alloc] init];
        // Allocate screen, shell, and terminal objects
        _shell = [[PTYTask alloc] init];
        _terminal = [[VT100Terminal alloc] init];
        _terminal.output.optionIsMetaForSpecialKeys =
            [iTermAdvancedSettingsModel optionIsMetaForSpecialChars];
        _screen = [[VT100Screen alloc] initWithTerminal:_terminal];
        NSParameterAssert(_shell != nil && _terminal != nil && _screen != nil);

        _overriddenFields = [[NSMutableSet alloc] init];
        _creationDate = [[NSDate date] retain];
        _tmuxSecureLogging = NO;
        _tailFindContext = [[FindContext alloc] init];
        _commandRange = VT100GridCoordRangeMake(-1, -1, -1, -1);
        _activityCounter = [@0 retain];
        _announcements = [[NSMutableDictionary alloc] init];
        _queuedTokens = [[NSMutableArray alloc] init];
        _variables = [[NSMutableDictionary alloc] init];
        _commands = [[NSMutableArray alloc] init];
        _directories = [[NSMutableArray alloc] init];
        _hosts = [[NSMutableArray alloc] init];
        _automaticProfileSwitcher = [[iTermAutomaticProfileSwitcher alloc] initWithDelegate:self];
        // Allocate a guid. If we end up restoring from a session during startup this will be replaced.
        _guid = [[NSString uuid] retain];
        [[NSNotificationCenter defaultCenter] addObserver:self
                                                 selector:@selector(coprocessChanged)
                                                     name:@"kCoprocessStatusChangeNotification"
                                                   object:nil];
        [[NSNotificationCenter defaultCenter] addObserver:self
                                                 selector:@selector(sessionContentsChanged:)
                                                     name:@"iTermTabContentsChanged"
                                                   object:nil];
        [[NSNotificationCenter defaultCenter] addObserver:self
                                                 selector:@selector(synchronizeTmuxFonts:)
                                                     name:kTmuxFontChanged
                                                   object:nil];
        [[NSNotificationCenter defaultCenter] addObserver:self
                                                 selector:@selector(terminalFileShouldStop:)
                                                     name:kTerminalFileShouldStopNotification
                                                   object:nil];
        [[NSNotificationCenter defaultCenter] addObserver:self
                                                 selector:@selector(profileSessionNameDidEndEditing:)
                                                     name:kProfileSessionNameDidEndEditing
                                                   object:nil];
        [self updateVariables];
    }
    return self;
}

ITERM_WEAKLY_REFERENCEABLE

- (void)iterm_dealloc {
    [self stopTailFind];  // This frees the substring in the tail find context, if needed.
    _shell.delegate = nil;
    dispatch_release(_executionSemaphore);
    [_colorMap release];
    [_triggers release];
    [_pasteboard release];
    [_pbtext release];
    [_creationDate release];
    [_activityCounter release];
    [_bookmarkName release];
    [_termVariable release];
    [_colorFgBgVariable release];
    [_name release];
    [_windowTitle release];
    [_windowTitleStack release];
    [_iconTitleStack release];
    [_profile release];
    [_overriddenFields release];
    _pasteHelper.delegate = nil;
    [_pasteHelper release];
    [_backgroundImagePath release];
    [_backgroundImage release];
    [_antiIdleTimer invalidate];
    [_updateTimer invalidate];
    [_originalProfile release];
    [_liveSession release];
    [_tmuxGateway release];
    [_tmuxController release];
    [_download stop];
    [_download endOfData];
    [_download release];
    [_shell release];
    [_screen release];
    [_terminal release];
    [_tailFindContext release];
    _currentMarkOrNotePosition = nil;
    [_lastMark release];
    [_patternedImage release];
    [_announcements release];
    [_queuedTokens release];
    [_badgeFormat release];
    [_variables release];
    [_program release];
    [_environment release];
    [_commands release];
    [_directories release];
    [_hosts release];
    [_bellRate release];
    [_guid release];
    [_lastCommand release];
    [_substitutions release];
    [_jobName release];
    [_automaticProfileSwitcher release];

    [[NSNotificationCenter defaultCenter] removeObserver:self];

    if (_dvrDecoder) {
        [_dvr releaseDecoder:_dvrDecoder];
        [_dvr release];
    }

    [super dealloc];
}

- (NSString *)description
{
    return [NSString stringWithFormat:@"<%@: %p %dx%d>",
               [self class], self, [_screen width], [_screen height]];
}

- (void)setLiveSession:(PTYSession *)liveSession {
    assert(liveSession != self);
    if (liveSession) {
        assert(!_liveSession);
        _synthetic = YES;
    }
    _liveSession = liveSession;
    [_liveSession retain];
}

- (void)setDvr:(DVR*)dvr liveSession:(PTYSession*)liveSession {
    _screen.dvr = nil;
    _dvr = dvr;
    [_dvr retain];
    _dvrDecoder = [dvr getDecoder];
    long long t = [_dvr lastTimeStamp];
    if (t) {
        [_dvrDecoder seek:t];
        [self setDvrFrame];
    }
}

- (void)irAdvance:(int)dir
{
    if (!_dvr) {
        if (dir < 0) {
            [[_delegate realParentWindow] replaySession:self];
            PTYSession* irSession = [[_delegate realParentWindow] currentSession];
             if (irSession != self) {
                 // Failed to enter replay mode (perhaps nothing to replay?)
                [irSession irAdvance:dir];
             }
            return;
        } else {
            NSBeep();
            return;
        }

    }
    if (dir > 0) {
        if (![_dvrDecoder next]) {
            NSBeep();
        }
    } else {
        if (![_dvrDecoder prev]) {
            NSBeep();
        }
    }
    [self setDvrFrame];
}

- (long long)irSeekToAtLeast:(long long)timestamp
{
    assert(_dvr);
    if (![_dvrDecoder seek:timestamp]) {
        [_dvrDecoder seek:[_dvr firstTimeStamp]];
    }
    [self setDvrFrame];
    return [_dvrDecoder timestamp];
}

- (void)appendLinesInRange:(NSRange)rangeOfLines fromSession:(PTYSession *)source {
    int width = source.screen.width;
    for (NSUInteger i = 0; i < rangeOfLines.length; i++) {
        int row = rangeOfLines.location + i;
        screen_char_t *theLine = [source.screen getLineAtIndex:row];
        [_screen appendScreenChars:theLine length:width continuation:theLine[width]];
    }
}

- (void)updateVariables {
    if (_name) {
        _variables[kVariableKeySessionName] = [[_name copy] autorelease];
    } else {
        [_variables removeObjectForKey:kVariableKeySessionName];
    }

    _variables[kVariableKeySessionColumns] = [NSString stringWithFormat:@"%d", _screen.width];
    _variables[kVariableKeySessionRows] = [NSString stringWithFormat:@"%d", _screen.height];
    VT100RemoteHost *remoteHost = [self currentHost];
    if (remoteHost.hostname) {
        _variables[kVariableKeySessionHostname] = remoteHost.hostname;
    } else {
        [_variables removeObjectForKey:kVariableKeySessionHostname];
    }
    if (remoteHost.username) {
        _variables[kVariableKeySessionUsername] = remoteHost.username;
    } else {
        [_variables removeObjectForKey:kVariableKeySessionUsername];
    }
    NSString *path = [_screen workingDirectoryOnLine:_screen.numberOfScrollbackLines + _screen.cursorY - 1];
    if (path) {
        _variables[kVariableKeySessionPath] = path;
    } else {
        [_variables removeObjectForKey:kVariableKeySessionPath];
    }
    if (_lastCommand) {
        _variables[kVariableKeySessionLastCommand] = _lastCommand;
    } else {
        [_variables removeObjectForKey:kVariableKeySessionLastCommand];
    }
    NSString *tty = [self tty];
    if (tty) {
        _variables[kVariableKeySessionTTY] = tty;
    } else {
        [_variables removeObjectForKey:kVariableKeySessionTTY];
    }
    [_textview setBadgeLabel:[self badgeLabel]];
}

- (void)coprocessChanged
{
    [_textview setNeedsDisplay:YES];
}

+ (void)drawArrangementPreview:(NSDictionary *)arrangement frame:(NSRect)frame
{
    Profile* theBookmark =
        [[ProfileModel sharedInstance] bookmarkWithGuid:[[arrangement objectForKey:SESSION_ARRANGEMENT_BOOKMARK]
                                                             objectForKey:KEY_GUID]];
    if (!theBookmark) {
        theBookmark = [arrangement objectForKey:SESSION_ARRANGEMENT_BOOKMARK];
    }
    //    [self setForegroundColor:[ITAddressBookMgr decodeColor:[aDict objectForKey:KEY_FOREGROUND_COLOR]]];
    [[ITAddressBookMgr decodeColor:[theBookmark objectForKey:KEY_BACKGROUND_COLOR]] set];
    NSRectFill(frame);
}

- (void)setSizeFromArrangement:(NSDictionary*)arrangement
{
    [self setWidth:[[arrangement objectForKey:SESSION_ARRANGEMENT_COLUMNS] intValue]
            height:[[arrangement objectForKey:SESSION_ARRANGEMENT_ROWS] intValue]];
}

+ (PTYSession*)sessionFromArrangement:(NSDictionary *)arrangement
                               inView:(SessionView *)sessionView
                         withDelegate:(id<PTYSessionDelegate>)delegate
                        forObjectType:(iTermObjectType)objectType {
    DLog(@"Restoring session from arrangement");
    PTYSession* aSession = [[[PTYSession alloc] init] autorelease];
    aSession.view = sessionView;
    [sessionView setSession:aSession];

    [[sessionView findViewController] setDelegate:aSession];
    Profile* theBookmark =
        [[ProfileModel sharedInstance] bookmarkWithGuid:[[arrangement objectForKey:SESSION_ARRANGEMENT_BOOKMARK]
                                                            objectForKey:KEY_GUID]];
    BOOL needDivorce = NO;
    if (!theBookmark) {
        NSMutableDictionary *temp = [NSMutableDictionary dictionaryWithDictionary:[arrangement objectForKey:SESSION_ARRANGEMENT_BOOKMARK]];
        // Keep it from stepping on an existing sesion with the same guid.
        temp[KEY_GUID] = [ProfileModel freshGuid];
        theBookmark = temp;
        needDivorce = YES;
    }
    [[aSession screen] setUnlimitedScrollback:[[theBookmark objectForKey:KEY_UNLIMITED_SCROLLBACK] boolValue]];
    [[aSession screen] setMaxScrollbackLines:[[theBookmark objectForKey:KEY_SCROLLBACK_LINES] intValue]];

     // set our preferences
    [aSession setProfile:theBookmark];

    [aSession setScreenSize:[sessionView frame] parent:[delegate realParentWindow]];
    NSDictionary *state = [arrangement objectForKey:SESSION_ARRANGEMENT_TMUX_STATE];
    if (state) {
        // For tmux tabs, get the size from the arrangement instead of the containing view because
        // it helps things to line up correctly.
        [aSession setSizeFromArrangement:arrangement];
    }
    [aSession setPreferencesFromAddressBookEntry:theBookmark];
    [aSession loadInitialColorTable];
    [aSession setName:[theBookmark objectForKey:KEY_NAME]];
    NSString *arrangementBookmarkName = arrangement[SESSION_ARRANGEMENT_BOOKMARK_NAME];
    if (arrangementBookmarkName) {
        [aSession setBookmarkName:arrangementBookmarkName];
    } else {
        [aSession setBookmarkName:[theBookmark objectForKey:KEY_NAME]];
    }
    if ([[[[delegate realParentWindow] window] title] compare:@"Window"] == NSOrderedSame) {
        [[delegate realParentWindow] setWindowTitle];
    }
    aSession.delegate = delegate;

    BOOL haveSavedProgramData = YES;
    if ([arrangement[SESSION_ARRANGEMENT_PROGRAM] isKindOfClass:[NSDictionary class]]) {
        NSDictionary *dict = arrangement[SESSION_ARRANGEMENT_PROGRAM];
        if ([dict[kProgramType] isEqualToString:kProgramTypeShellLauncher]) {
            aSession.program = [ITAddressBookMgr shellLauncherCommand];
        } else if ([dict[kProgramType] isEqualToString:kProgramTypeCommand]) {
            aSession.program = dict[kProgramCommand];
        } else {
            haveSavedProgramData = NO;
        }
    } else {
        haveSavedProgramData = NO;
    }
    if (arrangement[SESSION_ARRANGEMENT_ENVIRONMENT]) {
        aSession.environment = arrangement[SESSION_ARRANGEMENT_ENVIRONMENT];
    } else {
        haveSavedProgramData = NO;
    }

    if (arrangement[SESSION_ARRANGEMENT_IS_UTF_8]) {
        aSession.isUTF8 = [arrangement[SESSION_ARRANGEMENT_IS_UTF_8] boolValue];
    } else {
        haveSavedProgramData = NO;
    }

    if (arrangement[SESSION_ARRANGEMENT_SUBSTITUTIONS]) {
        aSession.substitutions = arrangement[SESSION_ARRANGEMENT_SUBSTITUTIONS];
    } else {
        haveSavedProgramData = NO;
    }

    // This must be done before setContentsFromLineBufferDictionary:includeRestorationBanner:reattached:
    // because it will show an announcement if mouse reporting is on.
    VT100RemoteHost *lastRemoteHost = aSession.screen.lastRemoteHost;
    if (lastRemoteHost) {
        [aSession screenCurrentHostDidChange:lastRemoteHost];
    }

    NSNumber *tmuxPaneNumber = [arrangement objectForKey:SESSION_ARRANGEMENT_TMUX_PANE];
    BOOL shouldEnterTmuxMode = NO;
    BOOL didRestoreContents = NO;
    BOOL attachedToServer = NO;
    if (!tmuxPaneNumber) {
        DLog(@"No tmux pane ID during session restoration");
        // |contents| will be non-nil when using system window restoration.
        NSDictionary *contents = arrangement[SESSION_ARRANGEMENT_CONTENTS];
        BOOL runCommand = YES;
        if ([iTermAdvancedSettingsModel runJobsInServers]) {
            DLog(@"Configured to run jobs in servers");
            // iTerm2 is currently configured to run jobs in servers, but we
            // have to check if the arrangement was saved with that setting on.
            if (arrangement[SESSION_ARRANGEMENT_SERVER_PID]) {
                DLog(@"Have a server PID in the arrangement");
                // The arrangement was save with a process ID so the server may still exist.
                if ([arrangement[SESSION_ARRANGEMENT_IS_TMUX_GATEWAY] boolValue]) {
                    DLog(@"Was a tmux gateway. Start recovery mode in parser.");
                    // Before attaching to the server we can put the parser into "tmux recovery mode".
                    [aSession.terminal.parser startTmuxRecoveryMode];
                }
                pid_t serverPid = [arrangement[SESSION_ARRANGEMENT_SERVER_PID] intValue];
                DLog(@"Try to attach to pid %d", (int)serverPid);
                // serverPid might be -1 if the user turned on session restoration and then quit.
                if (serverPid != -1 && [aSession tryToAttachToServerWithProcessId:serverPid]) {
                    DLog(@"Success!");
                    runCommand = NO;
                    attachedToServer = YES;
                    shouldEnterTmuxMode = ([arrangement[SESSION_ARRANGEMENT_IS_TMUX_GATEWAY] boolValue] &&
                                           arrangement[SESSION_ARRANGEMENT_TMUX_GATEWAY_SESSION_NAME] != nil &&
                                           arrangement[SESSION_ARRANGEMENT_TMUX_GATEWAY_SESSION_ID] != nil);
                }
            }
        }

        if (runCommand) {
            // This path is NOT taken when attaching to a running server.
            //
            // When restoring a window arrangement with contents and a nonempty saved directory, always
            // use the saved working directory, even if that contravenes the default setting for the
            // profile.
            NSString *oldCWD = arrangement[SESSION_ARRANGEMENT_WORKING_DIRECTORY];
            DLog(@"Running command...");
            if (haveSavedProgramData) {
                if (oldCWD) {
                    // Replace PWD with the working directory at the time the arrangement was saved
                    // so it will be properly restored.
                    NSMutableDictionary *temp = [[aSession.environment mutableCopy] autorelease];
                    temp[PWD_ENVNAME] = oldCWD;
                    aSession.environment = temp;

                    if ([aSession.program isEqualToString:[ITAddressBookMgr standardLoginCommand]]) {
                        // Create a login session that drops you in the old directory instead of
                        // using login -fp "$USER". This lets saved arrangements properly restore
                        // the working directory when the profile specifies the home directory.
                        aSession.program = [ITAddressBookMgr shellLauncherCommand];
                    }
                }
                [aSession startProgram:aSession.program
                           environment:aSession.environment
                                isUTF8:aSession.isUTF8
                         substitutions:aSession.substitutions];
            } else {
                [aSession runCommandWithOldCwd:oldCWD
                                 forObjectType:objectType
                                forceUseOldCWD:contents != nil && oldCWD.length
                                 substitutions:arrangement[SESSION_ARRANGEMENT_SUBSTITUTIONS]];
            }
        }

        // GUID will be set for new saved arrangements since late 2014.
        // Older versions won't be able to associate saved state with windows from a saved arrangement.
        if (arrangement[SESSION_ARRANGEMENT_GUID]) {
            DLog(@"The session arrangement has a GUID");
            NSString *guid = arrangement[SESSION_ARRANGEMENT_GUID];
            if (guid && gRegisteredSessionContents[guid]) {
                DLog(@"The GUID is registered");
                // There was a registered session with this guid. This session was created by
                // restoring a saved arrangement and there is saved content registered.
                contents = gRegisteredSessionContents[guid];
                aSession.guid = guid;
                DLog(@"Assign guid %@ to session %@ which will have its contents restored from registered contents",
                     guid, aSession);
            } else if ([[iTermController sharedInstance] startingUp] ||
                       arrangement[SESSION_ARRANGEMENT_CONTENTS]) {
                // If startingUp is set, then the session is being restored from the default
                // arrangement, per user preference.
                // If contents are present, then system window restoration is bringing back a
                // session.
                aSession.guid = guid;
                DLog(@"iTerm2 is starting up or has contents. Assign guid %@ to session %@ (session is loaded from saved arrangement. No content registered.)", guid, aSession);
            }
        }
        DLog(@"Have contents=%@", @(contents != nil));
        DLog(@"Restore window contents=%@", @([iTermAdvancedSettingsModel restoreWindowContents]));
        if (contents && [iTermAdvancedSettingsModel restoreWindowContents]) {
            DLog(@"Loading content from line buffer dictionary");
            [aSession setContentsFromLineBufferDictionary:contents
                                 includeRestorationBanner:runCommand
                                               reattached:attachedToServer];
            didRestoreContents = YES;
        }
    } else {
        // Is a tmux pane
        NSString *title = [state objectForKey:@"title"];
        if (title) {
            [aSession setName:title];
            [aSession setWindowTitle:title];
        }
        if ([aSession.profile[KEY_AUTOLOG] boolValue]) {
            [aSession.shell startLoggingToFileWithPath:[aSession _autoLogFilenameForTermId:aSession.sessionId]
                                          shouldAppend:NO];
        }
    }
    if (needDivorce) {
        [aSession divorceAddressBookEntryFromPreferences];
        [aSession sessionProfileDidChange];
    }

    if (tmuxPaneNumber) {
        [aSession setTmuxPane:[tmuxPaneNumber intValue]];
    }
    NSArray *history = [arrangement objectForKey:SESSION_ARRANGEMENT_TMUX_HISTORY];
    if (history) {
        [[aSession screen] setHistory:history];
    }
    history = [arrangement objectForKey:SESSION_ARRANGEMENT_TMUX_ALT_HISTORY];
    if (history) {
        [[aSession screen] setAltScreen:history];
    }
    if (arrangement[SESSION_ARRANGEMENT_NAME]) {
        [aSession setName:arrangement[SESSION_ARRANGEMENT_NAME]];
    }
    if (arrangement[SESSION_ARRANGEMENT_DEFAULT_NAME]) {
        [aSession setDefaultName:arrangement[SESSION_ARRANGEMENT_DEFAULT_NAME]];
    }
    if (arrangement[SESSION_ARRANGEMENT_WINDOW_TITLE]) {
        [aSession setWindowTitle:arrangement[SESSION_ARRANGEMENT_WINDOW_TITLE]];
    }
    if (arrangement[SESSION_ARRANGEMENT_VARIABLES]) {
        NSDictionary *variables = arrangement[SESSION_ARRANGEMENT_VARIABLES];
        for (id key in variables) {
            aSession.variables[key] = variables[key];
        }
        aSession.textview.badgeLabel = aSession.badgeLabel;
    }
    if (arrangement[SESSION_ARRANGEMENT_SHELL_INTEGRATION_EVER_USED]) {
        aSession->_shellIntegrationEverUsed = [arrangement[SESSION_ARRANGEMENT_SHELL_INTEGRATION_EVER_USED] boolValue];
    }
    if (arrangement[SESSION_ARRANGEMENT_COMMANDS]) {
        [aSession.commands addObjectsFromArray:arrangement[SESSION_ARRANGEMENT_COMMANDS]];
    }
    if (arrangement[SESSION_ARRANGEMENT_DIRECTORIES]) {
        [aSession.directories addObjectsFromArray:arrangement[SESSION_ARRANGEMENT_DIRECTORIES]];
    }
    if (arrangement[SESSION_ARRANGEMENT_HOSTS]) {
        for (NSDictionary *host in arrangement[SESSION_ARRANGEMENT_HOSTS]) {
            VT100RemoteHost *remoteHost = [[[VT100RemoteHost alloc] initWithDictionary:host] autorelease];
            if (remoteHost) {
                [aSession.hosts addObject:remoteHost];
            }
        }
    }

    if (arrangement[SESSION_ARRANGEMENT_SELECTION]) {
        [aSession.textview.selection setFromDictionaryValue:arrangement[SESSION_ARRANGEMENT_SELECTION]];
    }
    if (arrangement[SESSION_ARRANGEMENT_APS]) {
        aSession.automaticProfileSwitcher =
            [[iTermAutomaticProfileSwitcher alloc] initWithDelegate:aSession
                                                         savedState:arrangement[SESSION_ARRANGEMENT_APS]];
    }
    if (didRestoreContents && attachedToServer) {
        Interval *interval = aSession.screen.lastPromptMark.entry.interval;
        if (interval) {
            VT100GridRange gridRange = [aSession.screen lineNumberRangeOfInterval:interval];
            aSession->_lastPromptLine = gridRange.location + aSession.screen.totalScrollbackOverflow;
        }

        if (arrangement[SESSION_ARRANGEMENT_COMMAND_RANGE]) {
            aSession->_commandRange = [arrangement[SESSION_ARRANGEMENT_COMMAND_RANGE] gridCoordRange];
        }
        if (arrangement[SESSION_ARRANGEMENT_ALERT_ON_NEXT_MARK]) {
            aSession->_alertOnNextMark = [arrangement[SESSION_ARRANGEMENT_ALERT_ON_NEXT_MARK] boolValue];
        }
        if (arrangement[SESSION_ARRANGEMENT_CURSOR_GUIDE]) {
            aSession.textview.highlightCursorLine = [arrangement[SESSION_ARRANGEMENT_CURSOR_GUIDE] boolValue];
        }
        aSession->_lastMark = [aSession.screen.lastMark retain];
        aSession.lastRemoteHost = [aSession.screen.lastRemoteHost retain];
        if (arrangement[SESSION_ARRANGEMENT_LAST_DIRECTORY]) {
            [aSession->_lastDirectory autorelease];
            aSession->_lastDirectory = [arrangement[SESSION_ARRANGEMENT_LAST_DIRECTORY] copy];
        }
    }

    if (state) {
        [[aSession screen] setTmuxState:state];
        NSData *pendingOutput = [state objectForKey:kTmuxWindowOpenerStatePendingOutput];
        if (pendingOutput && [pendingOutput length]) {
            [aSession.terminal.parser putStreamData:pendingOutput.bytes
                                             length:pendingOutput.length];
        }
        [[aSession terminal] setInsertMode:[[state objectForKey:kStateDictInsertMode] boolValue]];
        [[aSession terminal] setCursorMode:[[state objectForKey:kStateDictKCursorMode] boolValue]];
        [[aSession terminal] setKeypadMode:[[state objectForKey:kStateDictKKeypadMode] boolValue]];
        if ([[state objectForKey:kStateDictMouseStandardMode] boolValue]) {
            [[aSession terminal] setMouseMode:MOUSE_REPORTING_NORMAL];
        } else if ([[state objectForKey:kStateDictMouseButtonMode] boolValue]) {
            [[aSession terminal] setMouseMode:MOUSE_REPORTING_BUTTON_MOTION];
        } else if ([[state objectForKey:kStateDictMouseAnyMode] boolValue]) {
            [[aSession terminal] setMouseMode:MOUSE_REPORTING_ALL_MOTION];
        } else {
            [[aSession terminal] setMouseMode:MOUSE_REPORTING_NONE];
        }
        [[aSession terminal] setMouseFormat:[[state objectForKey:kStateDictMouseUTF8Mode] boolValue] ? MOUSE_FORMAT_XTERM_EXT : MOUSE_FORMAT_XTERM];
    }
    NSDictionary *liveArrangement = arrangement[SESSION_ARRANGEMENT_LIVE_SESSION];
    if (liveArrangement) {
        SessionView *liveView = [[[SessionView alloc] initWithFrame:sessionView.frame] autorelease];
        [delegate addHiddenLiveView:liveView];
        aSession.liveSession = [self sessionFromArrangement:liveArrangement
                                                     inView:liveView
                                               withDelegate:delegate
                                              forObjectType:objectType];
    }
    if (shouldEnterTmuxMode) {
        // Restored a tmux gateway session.
        [aSession startTmuxMode];
        [aSession.tmuxController sessionChangedTo:arrangement[SESSION_ARRANGEMENT_TMUX_GATEWAY_SESSION_NAME]
                                        sessionId:[arrangement[SESSION_ARRANGEMENT_TMUX_GATEWAY_SESSION_ID] intValue]];
    }
    return aSession;
}

- (void)setContentsFromLineBufferDictionary:(NSDictionary *)dict
                   includeRestorationBanner:(BOOL)includeRestorationBanner
                                 reattached:(BOOL)reattached {
    [_screen restoreFromDictionary:dict
          includeRestorationBanner:includeRestorationBanner
                     knownTriggers:_triggers
                        reattached:reattached];
}

- (void)showOrphanAnnouncement {
    NSString *notice = @"This already-running session was restored but its contents were not saved.";
    iTermAnnouncementViewController *announcement =
        [iTermAnnouncementViewController announcementWithTitle:notice
                                                         style:kiTermAnnouncementViewStyleQuestion
                                                   withActions:@[ @"Why?" ]
                                                    completion:^(int selection) {
                                                        if (selection == 0) {
                                                            // Why?
                                                            NSURL *whyUrl = [NSURL URLWithString:@"https://iterm2.com/why_no_content.html"];
                                                            [[NSWorkspace sharedWorkspace] openURL:whyUrl];
                                                        }
                                                    }];
    announcement.dismissOnKeyDown = YES;
    [self queueAnnouncement:announcement identifier:kReopenSessionWarningIdentifier];
}

// Session specific methods
- (BOOL)setScreenSize:(NSRect)aRect parent:(id<WindowControllerInterface>)parent
{
    _screen.delegate = self;

    // Allocate a container to hold the scrollview
    if (!_view) {
        self.view = [[[SessionView alloc] initWithFrame:NSMakeRect(0, 0, aRect.size.width, aRect.size.height)
                                                session:self] autorelease];
        [[_view findViewController] setDelegate:self];
    }

    // Allocate a scrollview
    _scrollview = [[[PTYScrollView alloc] initWithFrame:NSMakeRect(0,
                                                                   0,
                                                                   aRect.size.width,
                                                                   aRect.size.height)
                                    hasVerticalScroller:[parent scrollbarShouldBeVisible]] autorelease];
    NSParameterAssert(_scrollview != nil);
    [_scrollview setAutoresizingMask: NSViewWidthSizable|NSViewHeightSizable];

    // assign the main view
    [_view addSubview:_scrollview];
    if (![self isTmuxClient]) {
        [_view setAutoresizesSubviews:YES];
    }
    // TODO(georgen): I disabled setCopiesOnScroll because there is a vertical margin in the PTYTextView and
    // we would not want that copied. This is obviously bad for performance when scrolling, but it's unclear
    // whether the difference will ever be noticable. I believe it could be worked around (painfully) by
    // subclassing NSClipView and overriding viewBoundsChanged: and viewFrameChanged: so that it coipes on
    // scroll but it doesn't include the vertical marigns when doing so.
    // The vertical margins are indespensable because different PTYTextViews may use different fonts/font
    // sizes, but the window size does not change as you move from tab to tab. If the margin is outside the
    // NSScrollView's contentView it looks funny.
    [[_scrollview contentView] setCopiesOnScroll:NO];

    // Allocate a text view
    NSSize aSize = [_scrollview contentSize];
    _wrapper = [[TextViewWrapper alloc] initWithFrame:NSMakeRect(0, 0, aSize.width, aSize.height)];

    // In commit f6dabc53024d13ec1bd7be92bf505f72f87ea779, the max-y margin was
    // made flexible. The commit description there explains why. But then I
    // found that it was causing unsatisfiable constraints that were more
    // reproducible when maximizing a tmux window. It had a constraint like
    // this:
    //     "<NSAutoresizingMaskLayoutConstraint:0x60000068a230 h=-&- v=-&& TextViewWrapper:0x60800012b900.height == 3.0687*NSClipView:0x1009d6920.height - 6.1374>",
    // Which is obviously wrong. This is a less-wrong answer, but still pretty
    // obviously broken. Maybe I shouldn't use autoresizing masks for the
    // wrapper at all. This is a big complicated mess that I need to
    // disentangle.
    [_wrapper setAutoresizingMask:NSViewWidthSizable | NSViewHeightSizable];

    _textview = [[PTYTextView alloc] initWithFrame: NSMakeRect(0, VMARGIN, aSize.width, aSize.height)
                                          colorMap:_colorMap];
    _colorMap.dimOnlyText = [iTermPreferences boolForKey:kPreferenceKeyDimOnlyText];
    [_textview setAutoresizingMask: NSViewWidthSizable | NSViewHeightSizable];
    [_textview setFont:[ITAddressBookMgr fontWithDesc:[_profile objectForKey:KEY_NORMAL_FONT]]
          nonAsciiFont:[ITAddressBookMgr fontWithDesc:[_profile objectForKey:KEY_NON_ASCII_FONT]]
     horizontalSpacing:[[_profile objectForKey:KEY_HORIZONTAL_SPACING] floatValue]
       verticalSpacing:[[_profile objectForKey:KEY_VERTICAL_SPACING] floatValue]];
    [self setTransparency:[[_profile objectForKey:KEY_TRANSPARENCY] floatValue]];
    const float theBlend =
        [_profile objectForKey:KEY_BLEND] ? [[_profile objectForKey:KEY_BLEND] floatValue] : 0.5;
    [self setBlend:theBlend];

    [_wrapper addSubview:_textview];
    [_textview setFrame:NSMakeRect(0, VMARGIN, aSize.width, aSize.height - VMARGIN)];
    [_textview release];

    // assign terminal and task objects
    _terminal.delegate = _screen;
    [_shell setDelegate:self];

    // initialize the screen
    int width = (aSize.width - MARGIN*2) / [_textview charWidth];
    int height = (aSize.height - VMARGIN*2) / [_textview lineHeight];
    // NB: In the bad old days, this returned whether setup succeeded because it would allocate an
    // enormous amount of memory. That's no longer an issue.
    [_screen destructivelySetScreenWidth:width height:height];
    [self setName:@"Shell"];
    [self setDefaultName:@"Shell"];

    [_textview setDataSource:_screen];
    [_textview setDelegate:self];
    [_scrollview setDocumentView:_wrapper];
    [_wrapper release];
    [_scrollview setDocumentCursor:[iTermMouseCursor mouseCursorOfType:iTermMouseCursorTypeIBeam]];
    [_scrollview setLineScroll:[_textview lineHeight]];
    [_scrollview setPageScroll:2 * [_textview lineHeight]];
    [_scrollview setHasVerticalScroller:[parent scrollbarShouldBeVisible]];

    _antiIdleCode = 0;
    [_antiIdleTimer invalidate];
    _antiIdleTimer = nil;
    _newOutput = NO;
    [_view updateScrollViewFrame];

    return YES;
}

- (BOOL)tryToAttachToServerWithProcessId:(pid_t)serverPid {
    if (![iTermAdvancedSettingsModel runJobsInServers]) {
        DLog(@"Failing to attach because run jobs in servers is off");
        return NO;
    }
    DLog(@"Try to attach...");
    if ([_shell tryToAttachToServerWithProcessId:serverPid]) {
        @synchronized(self) {
            _registered = YES;
        }
        DLog(@"Success, attached.");
        return YES;
    } else {
        DLog(@"Failed to attach");
        return NO;
    }
}

- (void)attachToServer:(iTermFileDescriptorServerConnection)serverConnection {
    if ([iTermAdvancedSettingsModel runJobsInServers]) {
        DLog(@"Attaching to a server...");
        [_shell attachToServer:serverConnection];
        [_shell setWidth:_screen.width height:_screen.height];
        @synchronized(self) {
            _registered = YES;
        }
    } else {
        DLog(@"Can't attach to a server when runJobsInServers is off.");
    }
}

- (void)runCommandWithOldCwd:(NSString*)oldCWD
               forObjectType:(iTermObjectType)objectType
              forceUseOldCWD:(BOOL)forceUseOldCWD
               substitutions:(NSDictionary *)substitutions {
    NSString *pwd;
    BOOL isUTF8;

    // Grab the addressbook command
    Profile* profile = [self profile];
    Profile *profileForComputingCommand = profile;
    if (forceUseOldCWD) {
        NSMutableDictionary *temp = [[profile mutableCopy] autorelease];
        temp[KEY_CUSTOM_DIRECTORY] = kProfilePreferenceInitialDirectoryCustomValue;
        profileForComputingCommand = temp;
    }
    NSString *cmd = [ITAddressBookMgr bookmarkCommand:profileForComputingCommand
                                        forObjectType:objectType];
    NSString *theName = [profile[KEY_NAME] stringByPerformingSubstitutions:substitutions];

    if (forceUseOldCWD) {
        pwd = oldCWD;
    } else {
        pwd = [ITAddressBookMgr bookmarkWorkingDirectory:profile
                                           forObjectType:objectType];
    }
    if ([pwd length] == 0) {
        if (oldCWD) {
            pwd = oldCWD;
        } else {
            pwd = NSHomeDirectory();
        }
    }
    isUTF8 = ([iTermProfilePreferences unsignedIntegerForKey:KEY_CHARACTER_ENCODING inProfile:profile] == NSUTF8StringEncoding);

    [[_delegate realParentWindow] setName:theName forSession:self];

    // Start the command
    [self startProgram:cmd
           environment:@{ @"PWD": pwd }
                isUTF8:isUTF8
         substitutions:substitutions];
}

- (void)setWidth:(int)width height:(int)height
{
    DLog(@"Set session %@ to %dx%d", self, width, height);
    [_screen resizeWidth:width height:height];
    [_shell setWidth:width height:height];
    [_textview clearHighlights];
    [[_delegate realParentWindow] invalidateRestorableState];
}

- (void)setSplitSelectionMode:(SplitSelectionMode)mode move:(BOOL)move {
    [[self view] setSplitSelectionMode:mode move:move];
}

- (int)overUnder:(int)proposedSize inVerticalDimension:(BOOL)vertically
{
    int x = proposedSize;
    if (vertically) {
        if ([_view showTitle]) {
            x -= [SessionView titleHeight];
        }
        x -= VMARGIN * 2;
        int iLineHeight = [_textview lineHeight];
        if (iLineHeight == 0) {
            return 0;
        }
        x %= iLineHeight;
        if (x > iLineHeight / 2) {
            x -= iLineHeight;
        }
        return x;
    } else {
        x -= MARGIN * 2;
        int iCharWidth = [_textview charWidth];
        if (iCharWidth == 0) {
            return 0;
        }
        x %= iCharWidth;
        if (x > iCharWidth / 2) {
            x -= iCharWidth;
        }
    }
    return x;
}

- (NSArray *)childJobNames {
    int skip = 0;
    pid_t thePid = [_shell pid];
    if ([[[ProcessCache sharedInstance] getNameOfPid:thePid isForeground:nil] isEqualToString:@"login"]) {
        skip = 1;
    }
    NSMutableArray *names = [NSMutableArray array];
    for (NSNumber *n in [[ProcessCache sharedInstance] childrenOfPid:thePid levelsToSkip:skip]) {
        pid_t pid = [n intValue];
        NSDictionary *info = [[ProcessCache sharedInstance] dictionaryOfTaskInfoForPid:pid];
        [names addObject:[info objectForKey:PID_INFO_NAME]];
    }
    return names;
}

- (BOOL)promptOnClose
{
    if (_exited) {
        return NO;
    }
    switch ([[_profile objectForKey:KEY_PROMPT_CLOSE] intValue]) {
        case PROMPT_ALWAYS:
            return YES;

        case PROMPT_NEVER:
            return NO;

        case PROMPT_EX_JOBS: {
            NSArray *jobsThatDontRequirePrompting = [_profile objectForKey:KEY_JOBS];
            for (NSString *childName in [self childJobNames]) {
                if ([jobsThatDontRequirePrompting indexOfObject:childName] == NSNotFound) {
                    // This job is not in the ignore list.
                    return YES;
                }
            }
            // All jobs were in the ignore list.
            return NO;
        }
    }

    return YES;
}

- (NSString *)_autoLogFilenameForTermId:(NSString *)termid
{
    // $(LOGDIR)/YYYYMMDD_HHMMSS.$(NAME).wNtNpN.$(PID).$(RANDOM).log
    return [NSString stringWithFormat:@"%@/%@.%@.%@.%d.%0x.log",
            [_profile objectForKey:KEY_LOGDIR],
            [[NSDate date] descriptionWithCalendarFormat:@"%Y%m%d_%H%M%S"
                                                timeZone:nil
                                                  locale:nil],
            [_profile objectForKey:KEY_NAME],
            termid,
            (int)getpid(),
            (int)arc4random()];
}

- (BOOL)shouldSetCtype {
    return ![iTermAdvancedSettingsModel doNotSetCtype];
}

- (NSString *)sessionId {
    return [NSString stringWithFormat:@"w%dt%dp%lu:%@",
            [[_delegate realParentWindow] number],
            _delegate.tabNumberForItermSessionId,
            (unsigned long)_delegate.sessions.count,
            self.guid];
}

- (void)startProgram:(NSString *)command
         environment:(NSDictionary *)environment
              isUTF8:(BOOL)isUTF8
       substitutions:(NSDictionary *)substitutions {
    self.program = command;
    self.environment = environment ?: @{};
    self.isUTF8 = isUTF8;
    self.substitutions = substitutions ?: @{};

    NSString *program = [command stringByPerformingSubstitutions:substitutions];
    NSArray *components = [program componentsInShellCommand];
    NSArray *arguments;
    if (components.count > 0) {
        program = components[0];
        arguments = [components subarrayWithRange:NSMakeRange(1, components.count - 1)];
    } else {
        arguments = @[];
    }

    NSMutableDictionary *env = [NSMutableDictionary dictionaryWithDictionary:environment];

    if (env[TERM_ENVNAME] == nil) {
        env[TERM_ENVNAME] = _termVariable;
    }
    if (env[COLORFGBG_ENVNAME] == nil && _colorFgBgVariable != nil) {
        env[COLORFGBG_ENVNAME] = _colorFgBgVariable;
    }

    DLog(@"Begin locale logic");
    if (!_profile[KEY_SET_LOCALE_VARS] ||
        [_profile[KEY_SET_LOCALE_VARS] boolValue]) {
        DLog(@"Setting locale vars...");
        NSString *lang = [self _lang];
        if (lang) {
            DLog(@"set LANG=%@", lang);
            env[@"LANG"] = lang;
        } else if ([self shouldSetCtype]){
            DLog(@"should set ctype...");
            // Try just the encoding by itself, which might work.
            NSString *encName = [self encodingName];
            DLog(@"See if encoding %@ is supported...", encName);
            if (encName && [self _localeIsSupported:encName]) {
                DLog(@"Set LC_CTYPE=%@", encName);
                env[@"LC_CTYPE"] = encName;
            }
        }
    }

    if (env[PWD_ENVNAME] == nil) {
        // Set "PWD"
        env[PWD_ENVNAME] = [PWD_ENVVALUE stringByExpandingTildeInPath];
    }

    NSString *itermId = [self sessionId];
    env[@"ITERM_SESSION_ID"] = itermId;
    if (_profile[KEY_NAME]) {
        env[@"ITERM_PROFILE"] = [_profile[KEY_NAME] stringByPerformingSubstitutions:substitutions];
    }
    if ([_profile[KEY_AUTOLOG] boolValue]) {
        [_shell startLoggingToFileWithPath:[self _autoLogFilenameForTermId:itermId]
                              shouldAppend:NO];
    }
    @synchronized(self) {
      _registered = YES;
    }
    [_shell launchWithPath:program
                 arguments:arguments
               environment:env
                     width:[_screen width]
                    height:[_screen height]
                    isUTF8:isUTF8];
    NSString *initialText = _profile[KEY_INITIAL_TEXT];
    if ([initialText length]) {
        [_shell writeTask:[initialText dataUsingEncoding:[self encoding]]];
        [_shell writeTask:[@"\n" dataUsingEncoding:[self encoding]]];
    }
}

- (void)launchProfileInCurrentTerminal:(Profile *)profile
                               withURL:(NSString *)url
{
    PseudoTerminal *term = [[iTermController sharedInstance] currentTerminal];
    [[iTermController sharedInstance] launchBookmark:profile
                                          inTerminal:term
                                             withURL:url
                                            isHotkey:NO
                                             makeKey:NO
                                         canActivate:NO
                                             command:nil
                                               block:nil];
}

- (void)selectPaneLeftInCurrentTerminal
{
    [[[iTermController sharedInstance] currentTerminal] selectPaneLeft:nil];
}

- (void)selectPaneRightInCurrentTerminal
{
    [[[iTermController sharedInstance] currentTerminal] selectPaneRight:nil];
}

- (void)selectPaneAboveInCurrentTerminal
{
    [[[iTermController sharedInstance] currentTerminal] selectPaneUp:nil];
}

- (void)selectPaneBelowInCurrentTerminal
{
    [[[iTermController sharedInstance] currentTerminal] selectPaneDown:nil];
}

- (void)_maybeWarnAboutShortLivedSessions
{
    if (iTermApplication.sharedApplication.delegate.isApplescriptTestApp) {
        // The applescript test driver doesn't care about short-lived sessions.
        return;
    }
    if ([[NSDate date] timeIntervalSinceDate:_creationDate] < 3) {
        NSString* theName = [_profile objectForKey:KEY_NAME];
        NSString *guid = _profile[KEY_GUID];
        if (_originalProfile && [_originalProfile[KEY_GUID] length]) {
            // Divorced sessions should use the original session's GUID to determine
            // if a warning is appropriate.
            guid = _originalProfile[KEY_GUID];
        }
        NSString* theKey = [NSString stringWithFormat:@"NeverWarnAboutShortLivedSessions_%@", guid];
        NSString *theTitle = [NSString stringWithFormat:
                              @"A session ended very soon after starting. Check that the command "
                              @"in profile \"%@\" is correct.",
                              theName];
        [iTermWarning showWarningWithTitle:theTitle
                                   actions:@[ @"OK" ]
                                identifier:theKey
                               silenceable:kiTermWarningTypePermanentlySilenceable];
    }
}

- (iTermRestorableSession *)restorableSession {
    iTermRestorableSession *restorableSession = [[[iTermRestorableSession alloc] init] autorelease];
    [_delegate addSession:self toRestorableSession:restorableSession];
    return restorableSession;
}

- (void)restartSession {
    assert(self.isRestartable);
    [self dismissAnnouncementWithIdentifier:kReopenSessionWarningIdentifier];
    if (_exited) {
        [self replaceTerminatedShellWithNewInstance];
    } else {
        _shouldRestart = YES;
        [_shell sendSignal:SIGKILL];
    }
}

// Terminate a replay session but not the live session
- (void)softTerminate {
    _liveSession = nil;
    [self terminate];
}

- (void)terminate {
    DLog(@"terminate called from %@", [NSThread callStackSymbols]);

    if ([[self textview] isFindingCursor]) {
        [[self textview] endFindCursor];
    }
    if (_exited) {
        [self _maybeWarnAboutShortLivedSessions];
    }
    if (self.tmuxMode == TMUX_CLIENT) {
        assert([_delegate tmuxWindow] >= 0);
        [_tmuxController deregisterWindow:[_delegate tmuxWindow]
                               windowPane:_tmuxPane
                                  session:self];
        // This call to fitLayoutToWindows is necessary to handle the case where
        // a small window closes and leaves behind a larger (e.g., fullscreen)
        // window. We want to set the client size to that of the smallest
        // remaining window.
        int n = [[_delegate sessions] count];
        if ([[_delegate sessions] indexOfObjectIdenticalTo:self] != NSNotFound) {
            n--;
        }
        if (n == 0) {
            // The last session in this tab closed so check if the client has
            // changed size
            [_tmuxController fitLayoutToWindows];
        }
    } else if (self.tmuxMode == TMUX_GATEWAY) {
        [_tmuxController detach];
        [_tmuxGateway release];
        _tmuxGateway = nil;
    }
    BOOL undoable = (![self isTmuxClient] &&
                     !_shouldRestart &&
                     !_synthetic &&
                     ![[iTermController sharedInstance] applicationIsQuitting]);
    [_terminal.parser forceUnhookDCS];
    self.tmuxMode = TMUX_NONE;
    [_tmuxController release];
    _tmuxController = nil;

    // The source pane may have just exited. Dogs and cats living together!
    // Mass hysteria!
    [[MovePaneController sharedInstance] exitMovePaneMode];

    // deregister from the notification center
    [[NSNotificationCenter defaultCenter] removeObserver:self];

    if (_liveSession) {
        [_liveSession terminate];
    }

    _exited = YES;
    [_view retain];  // hardstop and revive will release this.
    if (undoable) {
        // TODO: executeTokens:bytesHandled: should queue up tokens to avoid a race condition.
        [self makeTerminationUndoable];
    } else {
        [self hardStop];
    }

    // final update of display
    [self updateDisplay];

    [_delegate removeSession:self];

    _colorMap.delegate = nil;

    _screen.delegate = nil;
    [_screen setTerminal:nil];
    _terminal.delegate = nil;
    if ([[_view findViewController] delegate] == self) {
        [[_view findViewController] setDelegate:nil];
    }

    [_pasteHelper abort];

    [[_delegate realParentWindow] sessionDidTerminate:self];

    _delegate = nil;
}

- (void)makeTerminationUndoable {
    _shell.paused = YES;
    [_textview setDataSource:nil];
    [_textview setDelegate:nil];
    [self performSelector:@selector(hardStop)
               withObject:nil
               afterDelay:[iTermProfilePreferences intForKey:KEY_UNDO_TIMEOUT
                                                   inProfile:_profile]];
    // The analyzer complains that _view is leaked here, but the delayed perform to -hardStop above
    // releases it. If it is canceled by -revive, then -revive autoreleases the view.
    [[iTermController sharedInstance] addRestorableSession:[self restorableSession]];
}

- (void)hardStop {
    [[iTermController sharedInstance] removeSessionFromRestorableSessions:self];
    [_view release];  // This balances a retain in -terminate.
    // -taskWasDeregistered or the autorelease below will balance this retain.
    [self retain];
    // If _registered, -stop will cause -taskWasDeregistered to be called on a background thread,
    // which will release this object. Otherwise we autorelease now.
    @synchronized(self) {
      if (!_registered) {
          [self autorelease];
      }
    }
    [_shell stop];
    [_textview setDataSource:nil];
    [_textview setDelegate:nil];
    [_textview removeFromSuperview];
    _textview = nil;
}

- (BOOL)revive {
    if (_shell.paused) {
        [NSObject cancelPreviousPerformRequestsWithTarget:self
                                                 selector:@selector(hardStop)
                                                   object:nil];
        if (_shell.hasBrokenPipe) {
            if (self.isRestartable) {
                [self queueRestartSessionAnnouncement];
            }
        } else {
            _exited = NO;
        }
        _textview.dataSource = _screen;
        _textview.delegate = self;
        _colorMap.delegate = _textview;
        _screen.delegate = self;
        _screen.terminal = _terminal;
        _terminal.delegate = _screen;
        _shell.paused = NO;
        [_view autorelease];  // This balances a retain in -terminate prior to calling -makeTerminationUndoable
        return YES;
    } else {
        return NO;
    }
}

- (void)writeTaskImpl:(NSData *)data canBroadcast:(BOOL)canBroadcast {
    if (gDebugLogging) {
        NSArray *stack = [NSThread callStackSymbols];
        DLog(@"writeTaskImpl<%p> canBroadcast=%@: called from %@", self, @(canBroadcast), stack);
        const char *bytes = [data bytes];
        for (int i = 0; i < [data length]; i++) {
            DLog(@"writeTask keydown %d: %d (%c)", i, (int)bytes[i], bytes[i]);
        }
    }

    // check if we want to send this input to all the sessions
    if (canBroadcast && [[_delegate realParentWindow] broadcastInputToSession:self]) {
        // Ask the parent window to write directly to the PTYTask of all
        // sessions being broadcasted to.
        [[_delegate realParentWindow] sendInputToAllSessions:data];
    } else if (!_exited) {
        // Send to only this session
        if (canBroadcast) {
            // It happens that canBroadcast coincides with explicit user input. This is less than
            // beautiful here, but in that case we want to turn off the bell and scroll to the
            // bottom.
            [self setBell:NO];
            PTYScroller* ptys = (PTYScroller*)[_scrollview verticalScroller];
            [ptys setUserScroll:NO];
        }
        [_shell writeTask:data];
    }
}

- (void)writeTaskNoBroadcast:(NSData *)data
{
    if (self.tmuxMode == TMUX_CLIENT) {
        [[_tmuxController gateway] sendKeys:data
                               toWindowPane:_tmuxPane];
        return;
    }
    [self writeTaskImpl:data canBroadcast:NO];
}

- (void)handleKeypressInTmuxGateway:(unichar)unicode
{
    if (unicode == 27) {
        [self tmuxDetach];
    } else if (unicode == 'L') {
        _tmuxGateway.tmuxLogging = !_tmuxGateway.tmuxLogging;
        [self printTmuxMessage:[NSString stringWithFormat:@"tmux logging %@", (_tmuxGateway.tmuxLogging ? @"on" : @"off")]];
    } else if (unicode == 'C') {
        NSAlert *alert = [NSAlert alertWithMessageText:@"Enter command to send tmux:"
                                         defaultButton:@"OK"
                                       alternateButton:@"Cancel"
                                           otherButton:nil
                             informativeTextWithFormat:@""];
        NSTextField *tmuxCommand = [[[NSTextField alloc] initWithFrame:NSMakeRect(0, 0, 200, 24)] autorelease];
        [tmuxCommand setEditable:YES];
        [tmuxCommand setSelectable:YES];
        [alert setAccessoryView:tmuxCommand];
        if ([alert runModal] == NSAlertDefaultReturn && [[tmuxCommand stringValue] length]) {
            [self printTmuxMessage:[NSString stringWithFormat:@"Run command \"%@\"", [tmuxCommand stringValue]]];
            [_tmuxGateway sendCommand:[tmuxCommand stringValue]
                       responseTarget:self
                     responseSelector:@selector(printTmuxCommandOutputToScreen:)];
        }
    } else if (unicode == 'X') {
        [self printTmuxMessage:@"Exiting tmux mode, but tmux client may still be running."];
        [self tmuxHostDisconnected];
    }
}

- (void)writeTask:(NSData*)data
{
    if (self.tmuxMode == TMUX_CLIENT) {
        [self setBell:NO];
        if ([[_delegate realParentWindow] broadcastInputToSession:self]) {
            [[_delegate realParentWindow] sendInputToAllSessions:data];
        } else {
            [[_tmuxController gateway] sendKeys:data
                                   toWindowPane:_tmuxPane];
        }
        PTYScroller* ptys = (PTYScroller*)[_scrollview verticalScroller];
        [ptys setUserScroll:NO];
        return;
    } else if (self.tmuxMode == TMUX_GATEWAY) {
        // Use keypresses for tmux gateway commands for development and debugging.
        NSString *s = [[[NSString alloc] initWithData:data encoding:NSUTF8StringEncoding] autorelease];
        for (int i = 0; i < s.length; i++) {
            unichar unicode = [s characterAtIndex:i];
            [self handleKeypressInTmuxGateway:unicode];
        }
        return;
    }
    self.currentMarkOrNotePosition = nil;
    [self writeTaskImpl:data canBroadcast:YES];
}

- (void)taskWasDeregistered {
    DLog(@"taskWasDeregistered");
    @synchronized(self) {
      _registered = NO;
    }
    // This is called on the background thread. After this is called, we won't get any more calls
    // on the background thread and it is safe for us to be dealloc'ed. This pairs with the retain
    // in -hardStop. For sanity's sake, ensure dealloc gets called on the main thread.
    [self performSelectorOnMainThread:@selector(release) withObject:nil waitUntilDone:NO];
}

// This is run in PTYTask's thread. It parses the input here and then queues an async task to run
// in the main thread to execute the parsed tokens.
- (void)threadedReadTask:(char *)buffer length:(int)length {
    OSAtomicAdd32(length, &_bytesReceivedSinceSendingEchoProbe);

    // Pass the input stream to the parser.
    [_terminal.parser putStreamData:buffer length:length];

    // Parse the input stream into an array of tokens.
    CVector vector;
    CVectorCreate(&vector, 100);
    [_terminal.parser addParsedTokensToVector:&vector];

    if (CVectorCount(&vector) == 0) {
        CVectorDestroy(&vector);
        return;
    }

    // This limits the number of outstanding execution blocks to prevent the main thread from
    // getting bogged down.
    dispatch_semaphore_wait(_executionSemaphore, DISPATCH_TIME_FOREVER);

    [self retain];
    dispatch_retain(_executionSemaphore);
    dispatch_async(dispatch_get_main_queue(), ^{
        [self executeTokens:&vector bytesHandled:length];

        // Unblock the background thread; if it's ready, it can send the main thread more tokens
        // now.
        dispatch_semaphore_signal(_executionSemaphore);
        dispatch_release(_executionSemaphore);
        [self release];
    });
}

- (void)synchronousReadTask:(NSString *)string {
    NSData *data = [string dataUsingEncoding:self.encoding];
    [_terminal.parser putStreamData:data.bytes length:data.length];
    CVector vector;
    CVectorCreate(&vector, 100);
    [_terminal.parser addParsedTokensToVector:&vector];
    if (CVectorCount(&vector) == 0) {
        CVectorDestroy(&vector);
        return;
    }
    [self executeTokens:&vector bytesHandled:data.length];
}

- (BOOL)shouldExecuteToken {
    return (!_exited &&
            _terminal &&
            (self.tmuxMode == TMUX_GATEWAY || ![_shell hasMuteCoprocess]) &&
            !_suppressAllOutput);
}

- (void)executeTokens:(const CVector *)vector bytesHandled:(int)length {
    STOPWATCH_START(executing);
    int n = CVectorCount(vector);

    if (_shell.paused) {
        // Session was closed. The close may be undone, so queue up tokens.
        for (int i = 0; i < n; i++) {
            [_queuedTokens addObject:CVectorGetObject(vector, i)];
        }
        CVectorDestroy(vector);
        return;
    } else if (_queuedTokens.count) {
        // A closed session was just un-closed. Execute queued up tokens.
        for (VT100Token *token in _queuedTokens) {
            if (![self shouldExecuteToken]) {
                break;
            }
            [_terminal executeToken:token];
        }
        [_queuedTokens removeAllObjects];
    }

    for (int i = 0; i < n; i++) {
        if (![self shouldExecuteToken]) {
            break;
        }

        VT100Token *token = CVectorGetObject(vector, i);
        DLog(@"Execute token %@ cursor=(%d, %d)", token, _screen.cursorX - 1, _screen.cursorY - 1);
        [_terminal executeToken:token];
    }

    [self finishedHandlingNewOutputOfLength:length];

    // When busy, we spend a lot of time performing recycleObject, so farm it
    // off to a background thread.
    CVector temp = *vector;
    dispatch_async(dispatch_get_global_queue(DISPATCH_QUEUE_PRIORITY_BACKGROUND, 0), ^{
        for (int i = 0; i < n; i++) {
            VT100Token *token = CVectorGetObject(&temp, i);
            [token recycleObject];
        }
        CVectorDestroy(&temp);
    })
    STOPWATCH_LAP(executing);
}

- (void)finishedHandlingNewOutputOfLength:(int)length {
    DLog(@"Session %@ is processing", self.name);
    _lastOutput = [NSDate timeIntervalSinceReferenceDate];
    _newOutput = YES;

    // Make sure the screen gets redrawn soonish
    _updateDisplayUntil = [NSDate timeIntervalSinceReferenceDate] + 10;
<<<<<<< HEAD
    if ([_delegate sessionBelongsToVisibleTab]) {
        if (length < 1024) {
            [self scheduleUpdateIn:kFastTimerIntervalSec];
        } else {
            [self scheduleUpdateIn:kSlowTimerIntervalSec];
        }
    } else {
        [self scheduleUpdateIn:kBackgroundSessionIntervalSec];
    }
=======
    self.active = YES;
>>>>>>> 7901b036
    [[ProcessCache sharedInstance] notifyNewOutput];
}

- (void)checkTriggers {
    if (_triggerLineNumber == -1) {
        return;
    }
    long long startAbsLineNumber;
    iTermStringLine *stringLine = [_screen stringLineAsStringAtAbsoluteLineNumber:_triggerLineNumber
                                                                         startPtr:&startAbsLineNumber];
    [self checkTriggersOnPartialLine:NO
                          stringLine:stringLine
                          lineNumber:startAbsLineNumber];
}

- (void)checkPartialLineTriggers {
    if (_triggerLineNumber == -1) {
        return;
    }
    NSTimeInterval now = [NSDate timeIntervalSinceReferenceDate];
    if (now - _lastPartialLineTriggerCheck < kMinimumPartialLineTriggerCheckInterval) {
        return;
    }
    _lastPartialLineTriggerCheck = now;
    long long startAbsLineNumber;
    iTermStringLine *stringLine = [_screen stringLineAsStringAtAbsoluteLineNumber:_triggerLineNumber
                                                                         startPtr:&startAbsLineNumber];
    [self checkTriggersOnPartialLine:YES
                          stringLine:stringLine
                          lineNumber:startAbsLineNumber];
}

- (void)checkTriggersOnPartialLine:(BOOL)partial
                        stringLine:(iTermStringLine *)stringLine
                                  lineNumber:(long long)startAbsLineNumber {
    // If the trigger causes the session to get released, don't crash.
    [[self retain] autorelease];

    // If a trigger changes the current profile then _triggers gets released and we should stop
    // processing triggers. This can happen with automatic profile switching.
    NSArray<Trigger *> *triggers = [[_triggers retain] autorelease];

    for (Trigger *trigger in triggers) {
        BOOL stop = [trigger tryString:stringLine
                             inSession:self
                           partialLine:partial
                            lineNumber:startAbsLineNumber];
        if (stop || _exited || (_triggers != triggers)) {
            break;
        }
    }
}

- (void)appendStringToTriggerLine:(NSString *)s {
    if (_triggerLineNumber == -1) {
        _triggerLineNumber = _screen.numberOfScrollbackLines + _screen.cursorY - 1 + _screen.totalScrollbackOverflow;
    }

    // We used to build up the string so you could write triggers that included bells. That doesn't
    // really make sense, especially in the new model, but it's so useful to be able to customize
    // the bell that I'll add this special case.
    if ([s isEqualToString:@"\a"]) {
        iTermStringLine *stringLine = [iTermStringLine stringLineWithString:s];
        [self checkTriggersOnPartialLine:YES stringLine:stringLine lineNumber:_triggerLineNumber];
    }
}

- (void)clearTriggerLine {
    if ([_triggers count]) {
        [self checkTriggers];
        _triggerLineNumber = -1;
    }
}

- (void)appendBrokenPipeMessage:(NSString *)message {
    if (_screen.cursorX != 1) {
        [_screen crlf];
    }
    screen_char_t savedFgColor = [_terminal foregroundColorCode];
    screen_char_t savedBgColor = [_terminal backgroundColorCode];
    // This color matches the color used in BrokenPipeDivider.png.
    [_terminal setForeground24BitColor:[NSColor colorWithCalibratedRed:248.0/255.0
                                                                 green:79.0/255.0
                                                                  blue:27.0/255.0
                                                                 alpha:1]];
    [_terminal setBackgroundColor:ALTSEM_DEFAULT
               alternateSemantics:YES];
    int width = (_screen.width - message.length) / 2;
    if (width > 0) {
        [_screen appendImageAtCursorWithName:@"BrokenPipeDivider"
                                       width:width
                                       units:kVT100TerminalUnitsCells
                                      height:1
                                       units:kVT100TerminalUnitsCells
                         preserveAspectRatio:NO
                                       image:[NSImage imageNamed:@"BrokenPipeDivider"]
                                        data:nil];
    }
    [_screen appendStringAtCursor:message];
    [_screen appendStringAtCursor:@" "];
    if (width > 0) {
        [_screen appendImageAtCursorWithName:@"BrokenPipeDivider"
                                       width:(_screen.width - _screen.cursorX + 1)
                                       units:kVT100TerminalUnitsCells
                                      height:1
                                       units:kVT100TerminalUnitsCells
                         preserveAspectRatio:NO
                                       image:[NSImage imageNamed:@"BrokenPipeDivider"]
                                        data:nil];
    }
    [_screen crlf];
    [_terminal setForegroundColor:savedFgColor.foregroundColor
               alternateSemantics:savedFgColor.foregroundColorMode == ColorModeAlternate];
    [_terminal setBackgroundColor:savedBgColor.backgroundColor
               alternateSemantics:savedBgColor.backgroundColorMode == ColorModeAlternate];
}

// This is called in the main thread when coprocesses write to a tmux client.
- (void)writeForCoprocessOnlyTask:(NSData *)data {
    // The if statement is just a sanity check.
    if (self.tmuxMode == TMUX_CLIENT) {
        [self writeTask:data];
    }
}

- (void)threadedTaskBrokenPipe
{
    // Put the call to brokenPipe in the same queue as executeTokens:bytesHandled: to avoid a race.
    dispatch_async(dispatch_get_main_queue(), ^{
        [self brokenPipe];
    });
}

- (void)brokenPipe {
    if (_exited) {
        return;
    }
    [_shell killServerIfRunning];
    if ([self shouldPostGrowlNotification] &&
        [iTermProfilePreferences boolForKey:KEY_SEND_SESSION_ENDED_ALERT inProfile:self.profile]) {
        [[iTermGrowlDelegate sharedInstance] growlNotify:@"Session Ended"
                                         withDescription:[NSString stringWithFormat:@"Session \"%@\" in tab #%d just terminated.",
                                                          [self name],
                                                          [_delegate tabNumber]]
                                         andNotification:@"Broken Pipes"];
    }

    _exited = YES;
    [[NSNotificationCenter defaultCenter] postNotificationName:kCurrentSessionDidChange object:nil];
    [_delegate updateLabelAttributes];

    if (_shouldRestart) {
        [_terminal resetByUserRequest:NO];
        [self appendBrokenPipeMessage:@"Session Restarted"];
        [self replaceTerminatedShellWithNewInstance];
    } else if ([self autoClose]) {
        [self appendBrokenPipeMessage:@"Broken Pipe"];
        [_delegate closeSession:self];
    } else {
        // Offer to restart the session by rerunning its program.
        [self appendBrokenPipeMessage:@"Broken Pipe"];
        if ([self isRestartable]) {
            [self queueRestartSessionAnnouncement];
        }
        [self updateDisplay];
    }
}

- (void)queueRestartSessionAnnouncement {
    static NSString *const kSuppressRestartAnnouncement = @"SuppressRestartAnnouncement";
    if ([[NSUserDefaults standardUserDefaults]boolForKey:kSuppressRestartAnnouncement]) {
        return;
    }
    iTermAnnouncementViewController *announcement =
        [iTermAnnouncementViewController announcementWithTitle:@"Session ended (broken pipe). Restart it?"
                                                         style:kiTermAnnouncementViewStyleQuestion
                                                   withActions:@[ @"Restart", @"Don’t Ask Again" ]
                                                    completion:^(int selection) {
                                                        switch (selection) {
                                                            case -2:  // Dismiss programmatically
                                                                break;

                                                            case -1: // No
                                                                break;

                                                            case 0: // Yes
                                                                [self replaceTerminatedShellWithNewInstance];
                                                                break;

                                                            case 1: // Don't ask again
                                                                [[NSUserDefaults standardUserDefaults] setBool:YES
                                                                                                        forKey:kSuppressRestartAnnouncement];
                                                        }
                                                    }];
    [self queueAnnouncement:announcement identifier:kReopenSessionWarningIdentifier];
}

- (BOOL)isRestartable {
    return _program != nil;
}

- (void)replaceTerminatedShellWithNewInstance {
    assert(self.isRestartable);
    assert(_exited);
    _shouldRestart = NO;
    _exited = NO;
    [_shell release];
    _shell = [[PTYTask alloc] init];
    [_shell setDelegate:self];
    [_shell setWidth:_screen.width
              height:_screen.height];
    [self startProgram:_program
           environment:_environment
                isUTF8:_isUTF8
         substitutions:_substitutions];
}

- (NSSize)idealScrollViewSizeWithStyle:(NSScrollerStyle)scrollerStyle
{
    NSSize innerSize = NSMakeSize([_screen width] * [_textview charWidth] + MARGIN * 2,
                                  [_screen height] * [_textview lineHeight] + VMARGIN * 2);
    BOOL hasScrollbar = [[_delegate realParentWindow] scrollbarShouldBeVisible];
    NSSize outerSize =
        [PTYScrollView frameSizeForContentSize:innerSize
                       horizontalScrollerClass:nil
                         verticalScrollerClass:hasScrollbar ? [PTYScroller class] : nil
                                    borderType:NSNoBorder
                                   controlSize:NSRegularControlSize
                                 scrollerStyle:scrollerStyle];
        return outerSize;
}

- (int)_keyBindingActionForEvent:(NSEvent*)event
{
    unsigned int modflag;
    NSString *unmodkeystr;
    unichar unmodunicode;
    int keyBindingAction;
    NSString *keyBindingText;

    modflag = [event modifierFlags];
    unmodkeystr = [event charactersIgnoringModifiers];
    unmodunicode = [unmodkeystr length]>0?[unmodkeystr characterAtIndex:0]:0;

    // Check if we have a custom key mapping for this event
    keyBindingAction = [iTermKeyBindingMgr actionForKeyCode:unmodunicode
                                                  modifiers:modflag
                                                       text:&keyBindingText
                                                keyMappings:[[self profile] objectForKey:KEY_KEYBOARD_MAP]];
    return keyBindingAction;
}

- (BOOL)hasTextSendingKeyMappingForEvent:(NSEvent*)event
{
    int keyBindingAction = [self _keyBindingActionForEvent:event];
    switch (keyBindingAction) {
        case KEY_ACTION_ESCAPE_SEQUENCE:
        case KEY_ACTION_HEX_CODE:
        case KEY_ACTION_TEXT:
        case KEY_ACTION_VIM_TEXT:
        case KEY_ACTION_RUN_COPROCESS:
        case KEY_ACTION_IGNORE:
        case KEY_ACTION_SEND_C_H_BACKSPACE:
        case KEY_ACTION_SEND_C_QM_BACKSPACE:
            return YES;
    }
    return NO;
}

- (BOOL)_askAboutOutdatedKeyMappings
{
    NSNumber* n = [_profile objectForKey:KEY_ASK_ABOUT_OUTDATED_KEYMAPS];
    if (!n) {
        n = [[NSUserDefaults standardUserDefaults] objectForKey:[NSString stringWithFormat:kAskAboutOutdatedKeyMappingKeyFormat,
                                                                 [_profile objectForKey:KEY_GUID]]];
        if (!n && [_profile objectForKey:KEY_ORIGINAL_GUID]) {
            n = [[NSUserDefaults standardUserDefaults] objectForKey:[NSString stringWithFormat:kAskAboutOutdatedKeyMappingKeyFormat,
                                                                     [_profile objectForKey:KEY_ORIGINAL_GUID]]];
        }
    }
    return n ? [n boolValue] : YES;
}

- (void)_removeOutdatedKeyMapping
{
    NSMutableDictionary* temp = [NSMutableDictionary dictionaryWithDictionary:_profile];
    [iTermKeyBindingMgr removeMappingWithCode:NSLeftArrowFunctionKey
                                    modifiers:NSCommandKeyMask | NSAlternateKeyMask | NSNumericPadKeyMask
                                   inBookmark:temp];
    [iTermKeyBindingMgr removeMappingWithCode:NSRightArrowFunctionKey
                                    modifiers:NSCommandKeyMask | NSAlternateKeyMask | NSNumericPadKeyMask
                                   inBookmark:temp];

    ProfileModel* model;
    if (_isDivorced) {
        model = [ProfileModel sessionsInstance];
    } else {
        model = [ProfileModel sharedInstance];
    }
    [model setBookmark:temp withGuid:[temp objectForKey:KEY_GUID]];
    [[NSNotificationCenter defaultCenter] postNotificationName:kKeyBindingsChangedNotification
                                                        object:nil
                                                      userInfo:nil];
    [[iTermController sharedInstance] reloadAllBookmarks];
}

- (void)_setKeepOutdatedKeyMapping
{
    ProfileModel* model;
    if (_isDivorced) {
        model = [ProfileModel sessionsInstance];
    } else {
        model = [ProfileModel sharedInstance];
    }
    [model setObject:[NSNumber numberWithBool:NO]
                                       forKey:KEY_ASK_ABOUT_OUTDATED_KEYMAPS
                                   inBookmark:_profile];
    [[NSUserDefaults standardUserDefaults] setObject:[NSNumber numberWithBool:NO]
                                              forKey:[NSString stringWithFormat:kAskAboutOutdatedKeyMappingKeyFormat,
                                                      [_profile objectForKey:KEY_GUID]]];
    if ([_profile objectForKey:KEY_ORIGINAL_GUID]) {
        [[NSUserDefaults standardUserDefaults] setObject:[NSNumber numberWithBool:NO]
                                                  forKey:[NSString stringWithFormat:kAskAboutOutdatedKeyMappingKeyFormat,
                                                          [_profile objectForKey:KEY_ORIGINAL_GUID]]];
    }
    [[iTermController sharedInstance] reloadAllBookmarks];
}

+ (BOOL)_recursiveSelectMenuWithSelector:(SEL)selector inMenu:(NSMenu *)menu {
    for (NSMenuItem* item in [menu itemArray]) {
        if (![item isEnabled] || [item isHidden]) {
            continue;
        }
        if ([item hasSubmenu]) {
            if ([PTYSession _recursiveSelectMenuWithSelector:selector inMenu:[item submenu]]) {
                return YES;
            }
        } else if ([item action] == selector) {
            [NSApp sendAction:[item action]
                           to:[item target]
                         from:item];
            return YES;
        }
    }
    return NO;
}

+ (BOOL)_recursiveSelectMenuItem:(NSString*)theName inMenu:(NSMenu*)menu {
    for (NSMenuItem* item in [menu itemArray]) {
        if (![item isEnabled] || [item isHidden]) {
            continue;
        }
        if ([item hasSubmenu]) {
            if ([PTYSession _recursiveSelectMenuItem:theName inMenu:[item submenu]]) {
                return YES;
            }
        } else if ([theName isEqualToString:[item title]]) {
            [NSApp sendAction:[item action]
                           to:[item target]
                         from:item];
            return YES;
        }
    }
    return NO;
}

+ (BOOL)handleShortcutWithoutTerminal:(NSEvent*)event
{
    unsigned int modflag;
    NSString *unmodkeystr;
    unichar unmodunicode;
    int keyBindingAction;
    NSString *keyBindingText;

    modflag = [event modifierFlags];
    unmodkeystr = [event charactersIgnoringModifiers];
    unmodunicode = [unmodkeystr length]>0?[unmodkeystr characterAtIndex:0]:0;

    // Check if we have a custom key mapping for this event
    keyBindingAction = [iTermKeyBindingMgr actionForKeyCode:unmodunicode
                                                  modifiers:modflag
                                                       text:&keyBindingText
                                                keyMappings:[iTermKeyBindingMgr globalKeyMap]];


    if (keyBindingAction == KEY_ACTION_SELECT_MENU_ITEM) {
        [PTYSession selectMenuItem:keyBindingText];
        return YES;
    } else {
        return NO;
    }
}

+ (void)selectMenuItemWithSelector:(SEL)theSelector {
    if (![self _recursiveSelectMenuWithSelector:theSelector inMenu:[NSApp mainMenu]]) {
        NSBeep();
    }
}

+ (void)selectMenuItem:(NSString*)theName
{
    if (![self _recursiveSelectMenuItem:theName inMenu:[NSApp mainMenu]]) {
        NSBeep();
    }
}

- (BOOL)willHandleEvent:(NSEvent *) theEvent
{
    return NO;
}

- (void)handleEvent:(NSEvent *)theEvent
{
}

- (void)insertNewline:(id)sender
{
    [self insertText:@"\n"];
}

- (void)insertTab:(id)sender
{
    [self insertText:@"\t"];
}

- (void)moveUp:(id)sender
{
    [self writeTask:[_terminal.output keyArrowUp:0]];
}

- (void)moveDown:(id)sender
{
    [self writeTask:[_terminal.output keyArrowDown:0]];
}

- (void)moveLeft:(id)sender
{
    [self writeTask:[_terminal.output keyArrowLeft:0]];
}

- (void)moveRight:(id)sender
{
    [self writeTask:[_terminal.output keyArrowRight:0]];
}

- (void)pageUp:(id)sender
{
    [self writeTask:[_terminal.output keyPageUp:0]];
}

- (void)pageDown:(id)sender
{
    [self writeTask:[_terminal.output keyPageDown:0]];
}

+ (NSData *)pasteboardFile
{
    NSPasteboard *board;

    board = [NSPasteboard generalPasteboard];
    assert(board != nil);

    NSArray *supportedTypes = [NSArray arrayWithObjects:NSFilenamesPboardType, nil];
    NSString *bestType = [board availableTypeFromArray:supportedTypes];

    if ([bestType isEqualToString:NSFilenamesPboardType]) {
        NSArray *filenames = [board propertyListForType:NSFilenamesPboardType];
        if (filenames.count > 0) {
            NSString *filename = filenames[0];
            return [NSData dataWithContentsOfFile:filename];
        }
    }
    return nil;
}

+ (NSString*)pasteboardString {
    return [NSString stringFromPasteboard];
}

- (void)insertText:(NSString *)string
{
    NSData *data;
    NSMutableString *mstring;
    int i;
    int max;

    if (_exited) {
        return;
    }

    mstring = [NSMutableString stringWithString:string];
    max = [string length];
    for (i = 0; i < max; i++) {
        // From http://lists.apple.com/archives/cocoa-dev/2001/Jul/msg00114.html
        // in MacJapanese, the backslash char (ASCII 0xdC) is mapped to Unicode 0xA5.
        // The following line gives you NSString containing an Unicode character Yen sign (0xA5) in Japanese localization.
        // string = [NSString stringWithCString:"\"];
        // TODO: Check the locale before doing this.
        if ([mstring characterAtIndex:i] == 0xa5) {
            [mstring replaceCharactersInRange:NSMakeRange(i, 1) withString:@"\\"];
        }
    }

    data = [mstring dataUsingEncoding:[_terminal encoding]
                 allowLossyConversion:YES];

    if (data != nil) {
        if (gDebugLogging) {
            DebugLog([NSString stringWithFormat:@"writeTask:%@", data]);
        }
        [self writeTask:data];
    }
}

- (NSData *)dataByRemovingControlCodes:(NSData *)data {
    NSMutableData *output = [NSMutableData dataWithCapacity:[data length]];
    const unsigned char *p = data.bytes;
    int start = 0;
    int i = 0;
    for (i = 0; i < data.length; i++) {
        if (p[i] < ' ' && p[i] != '\n' && p[i] != '\r' && p[i] != '\t' && p[i] != 12) {
            if (i > start) {
                [output appendBytes:p + start length:i - start];
            }
            start = i + 1;
        }
    }
    if (i > start) {
        [output appendBytes:p + start length:i - start];
    }
    return output;
}

- (void)pasteString:(NSString *)aString
{
    [self pasteString:aString flags:0];
}

- (void)deleteBackward:(id)sender
{
    unsigned char p = 0x08; // Ctrl+H

    [self writeTask:[NSData dataWithBytes:&p length:1]];
}

- (void)deleteForward:(id)sender
{
    unsigned char p = 0x7F; // DEL

    [self writeTask:[NSData dataWithBytes:&p length:1]];
}

- (PTYScroller *)textViewVerticalScroller
{
    return (PTYScroller *)[_scrollview verticalScroller];
}

- (BOOL)textViewHasCoprocess {
    return [_shell hasCoprocess];
}

- (BOOL)shouldPostGrowlNotification {
    if (!_screen.postGrowlNotifications) {
        return NO;
    }
    if (![_delegate sessionBelongsToVisibleTab]) {
        return YES;
    }
    BOOL windowIsObscured =
        ([[iTermController sharedInstance] terminalIsObscured:_delegate.realParentWindow]);
    return (windowIsObscured);
}

- (BOOL)hasSelection {
    return [_textview.selection hasSelection];
}

- (void)openSelection {
    iTermSemanticHistoryController *semanticHistoryController = _textview.semanticHistoryController;
    int lineNumber;
    NSArray *subSelections = _textview.selection.allSubSelections;
    if ([subSelections count]) {
        iTermSubSelection *firstSub = subSelections[0];
        lineNumber = firstSub.range.coordRange.start.y;
    } else {
        lineNumber = _textview.selection.liveRange.coordRange.start.y;
    }

    // TODO: Figure out if this is a remote host and download/open if that's the case.
    NSString *workingDirectory = [_screen workingDirectoryOnLine:lineNumber];
    NSString *selection = [_textview selectedText];
    if (!selection.length) {
        NSBeep();
        return;
    }

    int charsTakenFromPrefix;
    NSString *filename =
        [semanticHistoryController pathOfExistingFileFoundWithPrefix:selection
                                                              suffix:@""
                                                    workingDirectory:workingDirectory
                                                charsTakenFromPrefix:&charsTakenFromPrefix
                                                      trimWhitespace:YES];
    if (filename &&
        ![[filename stringByReplacingOccurrencesOfString:@"//" withString:@"/"] isEqualToString:@"/"]) {
        if ([_textview openSemanticHistoryPath:filename
                              workingDirectory:workingDirectory
                                        prefix:selection
                                        suffix:@""]) {
            return;
        }
    }

    // Try to open it as a URL.
    NSURL *url =
          [NSURL URLWithString:[selection stringByTrimmingCharactersInSet:[NSCharacterSet whitespaceAndNewlineCharacterSet]]];
    if (url) {
        [[NSWorkspace sharedWorkspace] openURL:url];
        return;
    }

    NSBeep();
}

- (void)setBell:(BOOL)flag {
    if (flag != _bell) {
        _bell = flag;
        [_delegate setBell:flag];
        if (_bell) {
            if ([_textview keyIsARepeat] == NO &&
                [self shouldPostGrowlNotification] &&
                [iTermProfilePreferences boolForKey:KEY_SEND_BELL_ALERT inProfile:self.profile]) {
                [[iTermGrowlDelegate sharedInstance] growlNotify:@"Bell"
                                                 withDescription:[NSString stringWithFormat:@"Session %@ #%d just rang a bell!",
                                                                  [self name],
                                                                  [_delegate tabNumber]]
                                                 andNotification:@"Bells"
                                                     windowIndex:[self screenWindowIndex]
                                                        tabIndex:[self screenTabIndex]
                                                       viewIndex:[self screenViewIndex]];
            }
        }
    }
}

- (NSString *)ansiColorsMatchingForeground:(NSDictionary *)fg
                             andBackground:(NSDictionary *)bg
                                inBookmark:(Profile *)aDict
{
    NSColor *fgColor;
    NSColor *bgColor;
    fgColor = [ITAddressBookMgr decodeColor:fg];
    bgColor = [ITAddressBookMgr decodeColor:bg];

    int bgNum = -1;
    int fgNum = -1;
    for(int i = 0; i < 16; ++i) {
        NSString* key = [NSString stringWithFormat:KEYTEMPLATE_ANSI_X_COLOR, i];
        if ([fgColor isEqual:[ITAddressBookMgr decodeColor:[aDict objectForKey:key]]]) {
            fgNum = i;
        }
        if ([bgColor isEqual:[ITAddressBookMgr decodeColor:[aDict objectForKey:key]]]) {
            bgNum = i;
        }
    }

    if (bgNum < 0 || fgNum < 0) {
        return nil;
    }

    return ([[NSString alloc] initWithFormat:@"%d;%d", fgNum, bgNum]);
}

- (void)loadInitialColorTable
{
    int i;
    for (i = 16; i < 256; i++) {
        NSColor *theColor = [NSColor colorForAnsi256ColorIndex:i];
        [_colorMap setColor:theColor forKey:kColorMap8bitBase + i];
    }
    _textview.highlightCursorLine = [iTermProfilePreferences boolForKey:KEY_USE_CURSOR_GUIDE
                                                              inProfile:_profile];
}

- (NSColor *)tabColorInProfile:(NSDictionary *)profile
{
    NSColor *tabColor = nil;
    if ([profile[KEY_USE_TAB_COLOR] boolValue]) {
        tabColor = [ITAddressBookMgr decodeColor:profile[KEY_TAB_COLOR]];
    }
    return tabColor;
}

- (void)sharedProfileDidChange
{
    NSDictionary *updatedProfile = [[ProfileModel sharedInstance] bookmarkWithGuid:_originalProfile[KEY_GUID]];
    if (!updatedProfile) {
        return;
    }
    if (!_isDivorced) {
        [self setPreferencesFromAddressBookEntry:updatedProfile];
        [self setProfile:updatedProfile];
        return;
    }
    [self sanityCheck];

    // Copy non-overridden fields over.
    NSMutableDictionary *temp = [NSMutableDictionary dictionaryWithDictionary:_profile];
    NSMutableArray *noLongerOverriddenFields = [NSMutableArray array];
    NSMutableSet *keys = [NSMutableSet setWithArray:[updatedProfile allKeys]];
    [keys addObjectsFromArray:[_profile allKeys]];
    for (NSString *key in keys) {
        NSObject *originalValue = updatedProfile[key];
        NSObject *currentValue = _profile[key];
        if ([_overriddenFields containsObject:key]) {
            if ([originalValue isEqual:currentValue]) {
                [noLongerOverriddenFields addObject:key];
            }
        } else {
            if (!originalValue) {
                DLog(@"Unset %@ in session because it was removed from shared profile", key);
                [temp removeObjectForKey:key];
            } else {
                if (![originalValue isEqual:temp[key]]) {
                    DLog(@"Update session for key %@ from %@ -> %@", key, temp[key], originalValue);
                }
                temp[key] = originalValue;
            }
        }
    }

    // For fields that are no longer overridden because the shared profile took on the same value
    // as the sessions profile, remove those keys from overriddenFields.
    for (NSString *key in noLongerOverriddenFields) {
        DLog(@"%@ is no longer overridden because shared profile now matches session profile value of %@", key, temp[key]);
        [_overriddenFields removeObject:key];
    }
    DLog(@"After shared profile change overridden keys are: %@", _overriddenFields);

    // Update saved state.
    [[ProfileModel sessionsInstance] setBookmark:temp withGuid:temp[KEY_GUID]];
    [self setPreferencesFromAddressBookEntry:temp];
    [self setProfile:temp];
    [self sanityCheck];
}

- (void)sanityCheck {
    // TODO(georgen): This is a workaround to a bug that causes frequent crashes but I haven't figured
    // out how to reproduce it yet. Sometimes a divorced session's profile's GUID is not in sessionsInstance.
    // The real fix to this is to get rid of sessionsInstance altogether and make PTYSession hold the
    // only reference to the divorced profile, but that is too big a project to take on right now.
    if (_isDivorced) {
        NSDictionary *sessionsProfile =
                [[ProfileModel sessionsInstance] bookmarkWithGuid:_profile[KEY_GUID]];
        if (!sessionsProfile && _profile) {
            [[ProfileModel sessionsInstance] addBookmark:_profile];
        }
    }
}

- (void)sessionProfileDidChange
{
    if (!_isDivorced) {
        return;
    }
    NSDictionary *updatedProfile =
        [[ProfileModel sessionsInstance] bookmarkWithGuid:_profile[KEY_GUID]];
    [self sanityCheck];

    NSMutableSet *keys = [NSMutableSet setWithArray:[updatedProfile allKeys]];
    [keys addObjectsFromArray:[_profile allKeys]];
    for (NSString *aKey in keys) {
        NSObject *sharedValue = _originalProfile[aKey];
        NSObject *newSessionValue = updatedProfile[aKey];
        BOOL isEqual = [newSessionValue isEqual:sharedValue];
        BOOL isOverridden = [_overriddenFields containsObject:aKey];
        if (!isEqual && !isOverridden) {
            DLog(@"%@ is now overridden because %@ != %@", aKey, newSessionValue, sharedValue);
            [_overriddenFields addObject:aKey];
        } else if (isEqual && isOverridden) {
            DLog(@"%@ is no longer overridden because %@ == %@", aKey, newSessionValue, sharedValue);
            [_overriddenFields removeObject:aKey];
        }
    }
    DLog(@"After session profile change overridden keys are: %@", _overriddenFields);
    [self setPreferencesFromAddressBookEntry:updatedProfile];
    [self setProfile:updatedProfile];
    [[NSNotificationCenter defaultCenter] postNotificationName:kSessionProfileDidChange
                                                        object:_profile[KEY_GUID]];
    [self sanityCheck];
}

- (BOOL)reloadProfile
{
    [self sanityCheck];
    DLog(@"Reload profile for %@", self);
    BOOL didChange = NO;
    NSDictionary *sharedProfile = [[ProfileModel sharedInstance] bookmarkWithGuid:_originalProfile[KEY_GUID]];
    if (sharedProfile && ![sharedProfile isEqual:_originalProfile]) {
        DLog(@"Shared profile changed");
        [self sharedProfileDidChange];
        didChange = YES;
        [_originalProfile autorelease];
        _originalProfile = [sharedProfile copy];
    }

    if (_isDivorced) {
        NSDictionary *sessionProfile = [[ProfileModel sessionsInstance] bookmarkWithGuid:_profile[KEY_GUID]];
        if (![sessionProfile isEqual:_profile]) {
            DLog(@"Session profile changed");
            [self sessionProfileDidChange];
            didChange = YES;
        }
    }

    _textview.badgeLabel = [self badgeLabel];
    [self sanityCheck];
    return didChange;
}

- (void)setPreferencesFromAddressBookEntry:(NSDictionary *)aePrefs
{
    int i;
    NSDictionary *aDict = aePrefs;

    if (aDict == nil) {
        aDict = [[ProfileModel sharedInstance] defaultBookmark];
    }
    if (aDict == nil) {
        return;
    }

    if ([self isTmuxClient] && ![_profile[KEY_NAME] isEqualToString:aePrefs[KEY_NAME]]) {
        _tmuxTitleOutOfSync = YES;
    }

    NSDictionary *keyMap = @{ @(kColorMapForeground): KEY_FOREGROUND_COLOR,
                              @(kColorMapBackground): KEY_BACKGROUND_COLOR,
                              @(kColorMapSelection): KEY_SELECTION_COLOR,
                              @(kColorMapSelectedText): KEY_SELECTED_TEXT_COLOR,
                              @(kColorMapBold): KEY_BOLD_COLOR,
                              @(kColorMapLink): KEY_LINK_COLOR,
                              @(kColorMapCursor): KEY_CURSOR_COLOR,
                              @(kColorMapCursorText): KEY_CURSOR_TEXT_COLOR };
    for (NSNumber *colorKey in keyMap) {
        NSString *profileKey = keyMap[colorKey];
        NSColor *theColor = [[iTermProfilePreferences objectForKey:profileKey
                                                         inProfile:aDict] colorValue];
        [_colorMap setColor:theColor forKey:[colorKey intValue]];
    }

    self.cursorGuideColor = [[iTermProfilePreferences objectForKey:KEY_CURSOR_GUIDE_COLOR
                                                         inProfile:aDict] colorValueWithDefaultAlpha:0.25];
    if (!_cursorGuideSettingHasChanged) {
        _textview.highlightCursorLine = [iTermProfilePreferences boolForKey:KEY_USE_CURSOR_GUIDE
                                                                  inProfile:aDict];
    }

    for (i = 0; i < 16; i++) {
        NSString *profileKey = [NSString stringWithFormat:KEYTEMPLATE_ANSI_X_COLOR, i];
        NSColor *theColor = [ITAddressBookMgr decodeColor:aDict[profileKey]];
        [_colorMap setColor:theColor forKey:kColorMap8bitBase + i];
    }

    [self setSmartCursorColor:[iTermProfilePreferences boolForKey:KEY_SMART_CURSOR_COLOR
                                                        inProfile:aDict]];

    [self setMinimumContrast:[iTermProfilePreferences floatForKey:KEY_MINIMUM_CONTRAST
                                                        inProfile:aDict]];

    _colorMap.mutingAmount = [iTermProfilePreferences floatForKey:KEY_CURSOR_BOOST
                                                        inProfile:aDict];

    // background image
    [self setBackgroundImagePath:aDict[KEY_BACKGROUND_IMAGE_LOCATION]];
    [self setBackgroundImageTiled:[iTermProfilePreferences boolForKey:KEY_BACKGROUND_IMAGE_TILED
                                                            inProfile:aDict]];

    // Color scheme
    // ansiColosMatchingForeground:andBackground:inBookmark does an equality comparison, so
    // iTermProfilePreferences is not used here.
    [self setColorFgBgVariable:[self ansiColorsMatchingForeground:aDict[KEY_FOREGROUND_COLOR]
                                                    andBackground:aDict[KEY_BACKGROUND_COLOR]
                                                       inBookmark:aDict]];

    // transparency
    [self setTransparency:[iTermProfilePreferences floatForKey:KEY_TRANSPARENCY inProfile:aDict]];
    [self setBlend:[iTermProfilePreferences floatForKey:KEY_BLEND inProfile:aDict]];

    // bold 
    [self setUseBoldFont:[iTermProfilePreferences boolForKey:KEY_USE_BOLD_FONT
                                                   inProfile:aDict]];
    self.thinStrokes = [iTermProfilePreferences intForKey:KEY_THIN_STROKES inProfile:aDict];

    [_textview setUseBrightBold:[iTermProfilePreferences boolForKey:KEY_USE_BRIGHT_BOLD
                                                          inProfile:aDict]];

    // Italic - this default has changed from NO to YES as of 1/30/15
    [self setUseItalicFont:[iTermProfilePreferences boolForKey:KEY_USE_ITALIC_FONT inProfile:aDict]];

    // Set up the rest of the preferences
    [_screen setAudibleBell:![iTermProfilePreferences boolForKey:KEY_SILENCE_BELL inProfile:aDict]];
    [_screen setShowBellIndicator:[iTermProfilePreferences boolForKey:KEY_VISUAL_BELL inProfile:aDict]];
    [_screen setFlashBell:[iTermProfilePreferences boolForKey:KEY_FLASHING_BELL inProfile:aDict]];
    [_screen setPostGrowlNotifications:[iTermProfilePreferences boolForKey:KEY_BOOKMARK_GROWL_NOTIFICATIONS inProfile:aDict]];
    [_textview setBlinkAllowed:[iTermProfilePreferences boolForKey:KEY_BLINK_ALLOWED inProfile:aDict]];
    [_screen setCursorBlinks:[iTermProfilePreferences boolForKey:KEY_BLINKING_CURSOR inProfile:aDict]];
    [_textview setBlinkingCursor:[iTermProfilePreferences boolForKey:KEY_BLINKING_CURSOR inProfile:aDict]];
    [_textview setCursorType:[iTermProfilePreferences intForKey:KEY_CURSOR_TYPE inProfile:aDict]];

    PTYTab* currentTab = [[_delegate parentWindow] currentTab];
    if (currentTab == nil || [_delegate sessionBelongsToVisibleTab]) {
        [_delegate recheckBlur];
    }
    [_triggers release];
    _triggers = [[NSMutableArray alloc] init];
    for (NSDictionary *triggerDict in aDict[KEY_TRIGGERS]) {
        Trigger *trigger = [Trigger triggerFromDict:triggerDict];
        if (trigger) {
            [_triggers addObject:trigger];
        }
    }
    [_textview setSmartSelectionRules:aDict[KEY_SMART_SELECTION_RULES]];
    [_textview setSemanticHistoryPrefs:aDict[KEY_SEMANTIC_HISTORY]];
    [_textview setUseNonAsciiFont:[iTermProfilePreferences boolForKey:KEY_USE_NONASCII_FONT
                                                            inProfile:aDict]];
    [_textview setAntiAlias:[iTermProfilePreferences boolForKey:KEY_ASCII_ANTI_ALIASED
                                                      inProfile:aDict]
                   nonAscii:[iTermProfilePreferences boolForKey:KEY_NONASCII_ANTI_ALIASED
                                                      inProfile:aDict]];
    
    [self setEncoding:[iTermProfilePreferences unsignedIntegerForKey:KEY_CHARACTER_ENCODING inProfile:aDict]];
    [self setTermVariable:[iTermProfilePreferences stringForKey:KEY_TERMINAL_TYPE inProfile:aDict]];
    [_terminal setAnswerBackString:[iTermProfilePreferences stringForKey:KEY_ANSWERBACK_STRING inProfile:aDict]];
    [self setAntiIdleCode:[iTermProfilePreferences intForKey:KEY_IDLE_CODE inProfile:aDict]];
    [self setAntiIdlePeriod:[iTermProfilePreferences doubleForKey:KEY_IDLE_PERIOD inProfile:aDict]];
    [self setAntiIdle:[iTermProfilePreferences boolForKey:KEY_SEND_CODE_WHEN_IDLE inProfile:aDict]];
    [self setAutoClose:[iTermProfilePreferences boolForKey:KEY_CLOSE_SESSIONS_ON_END inProfile:aDict]];
    _screen.useHFSPlusMapping = [iTermProfilePreferences boolForKey:KEY_USE_HFS_PLUS_MAPPING
                                                          inProfile:aDict];
    [self setTreatAmbiguousWidthAsDoubleWidth:[iTermProfilePreferences boolForKey:KEY_AMBIGUOUS_DOUBLE_WIDTH
                                                                        inProfile:aDict]];
    [self setXtermMouseReporting:[iTermProfilePreferences boolForKey:KEY_XTERM_MOUSE_REPORTING
                                                           inProfile:aDict]];
    [_terminal setDisableSmcupRmcup:[iTermProfilePreferences boolForKey:KEY_DISABLE_SMCUP_RMCUP
                                                              inProfile:aDict]];
    [_screen setAllowTitleReporting:[iTermProfilePreferences boolForKey:KEY_ALLOW_TITLE_REPORTING
                                                              inProfile:aDict]];
    [_terminal setAllowKeypadMode:[iTermProfilePreferences boolForKey:KEY_APPLICATION_KEYPAD_ALLOWED
                                                            inProfile:aDict]];
    [_screen setUnlimitedScrollback:[iTermProfilePreferences boolForKey:KEY_UNLIMITED_SCROLLBACK
                                                              inProfile:aDict]];
    [_screen setMaxScrollbackLines:[iTermProfilePreferences intForKey:KEY_SCROLLBACK_LINES
                                                            inProfile:aDict]];

    _screen.appendToScrollbackWithStatusBar = [iTermProfilePreferences boolForKey:KEY_SCROLLBACK_WITH_STATUS_BAR
                                                                        inProfile:aDict];
    self.badgeFormat = [iTermProfilePreferences stringForKey:KEY_BADGE_FORMAT inProfile:aDict];
    _textview.badgeLabel = [self badgeLabel];
    [self setFont:[ITAddressBookMgr fontWithDesc:aDict[KEY_NORMAL_FONT]]
        nonAsciiFont:[ITAddressBookMgr fontWithDesc:aDict[KEY_NON_ASCII_FONT]]
        horizontalSpacing:[iTermProfilePreferences floatForKey:KEY_HORIZONTAL_SPACING inProfile:aDict]
        verticalSpacing:[iTermProfilePreferences floatForKey:KEY_VERTICAL_SPACING inProfile:aDict]];
    [_screen setSaveToScrollbackInAlternateScreen:[iTermProfilePreferences boolForKey:KEY_SCROLLBACK_IN_ALTERNATE_SCREEN
                                                                            inProfile:aDict]];
    [[_delegate realParentWindow] invalidateRestorableState];
}

- (NSString *)badgeLabel {
    NSString *p = [_badgeFormat stringByReplacingVariableReferencesWithVariables:_variables];
    p = [p stringByReplacingEscapedChar:'n' withString:@"\n"];
    p = [p stringByReplacingEscapedHexValuesWithChars];
    return p;
}

- (BOOL)isAtShellPrompt {
    return _commandRange.start.x >= 0;
}

// You're processing if data was read off the socket in the last "idleTimeSeconds".
- (BOOL)isProcessing {
    NSTimeInterval now = [NSDate timeIntervalSinceReferenceDate];
    return (now - _lastOutput) < _idleTime;
}

// You're idle if it's been one second since isProcessing was true.
- (BOOL)isIdle {
    NSTimeInterval now = [NSDate timeIntervalSinceReferenceDate];
    return (now - _lastOutput) > (_idleTime + 1);
}

- (NSString*)formattedName:(NSString*)base {
    if ([self isTmuxGateway]) {
        return [NSString stringWithFormat:@"[↣ %@ %@]", base, _tmuxController.clientName];
    }
    if (_tmuxController) {
        // There won't be a valid job name, and the profile name is always tmux, so just show the
        // window name. This is confusing: this refers to the name of a tmux window, which is
        // equivalent to an iTerm2 tab. It is reported to us by tmux. We ignore the base name
        // because the real name comes from the server and that's all we care about.
        return [NSString stringWithFormat:@"↣ %@", [_delegate tmuxWindowName]];
    }
    BOOL baseIsBookmarkName = [base isEqualToString:_bookmarkName];
    if ([iTermPreferences boolForKey:kPreferenceKeyShowJobName] && self.jobName) {
        if (baseIsBookmarkName && ![iTermPreferences boolForKey:kPreferenceKeyShowProfileName]) {
            return [NSString stringWithFormat:@"%@", self.jobName];
        } else {
            return [NSString stringWithFormat:@"%@ (%@)", base, self.jobName];
        }
    } else {
        if (baseIsBookmarkName && ![iTermPreferences boolForKey:kPreferenceKeyShowProfileName]) {
            return @"Shell";
        } else {
            return base;
        }
    }
}

- (NSString*)defaultName
{
    return [self formattedName:_defaultName];
}

- (NSString*)joblessDefaultName
{
    return _defaultName;
}

- (void)setDefaultName:(NSString*)theName
{
    if ([_defaultName isEqualToString:theName]) {
        return;
    }

    if (_defaultName) {
        // clear the window title if it is not different
        if (_windowTitle == nil || [_name isEqualToString:_windowTitle]) {
            _windowTitle = nil;
        }
        [_defaultName release];
        _defaultName = nil;
    }
    if (!theName) {
        theName = NSLocalizedStringFromTableInBundle(@"Untitled",
                                                     @"iTerm",
                                                     [NSBundle bundleForClass:[self class]],
                                                     @"Profiles");
    }

    _defaultName = [theName copy];
}

- (void)setDelegate:(id<PTYSessionDelegate>)delegate {
    if ([self isTmuxClient]) {
        [_tmuxController deregisterWindow:[_delegate tmuxWindow]
                               windowPane:_tmuxPane
                                  session:self];
    }
    _delegate = delegate;
    if ([self isTmuxClient]) {
        [_tmuxController registerSession:self
                                withPane:_tmuxPane
                                inWindow:[_delegate tmuxWindow]];
    }
    [_tmuxController fitLayoutToWindows];
}

- (NSString*)name
{
    return [self formattedName:_name];
}

- (NSString*)rawName
{
    return _name;
}

- (void)setName:(NSString*)theName
{
    [_view setTitle:theName];
    if (!_bookmarkName) {
        self.bookmarkName = theName;
    }
    if ([_name isEqualToString:theName]) {
        return;
    }

    if (_name) {
        // clear the window title if it is not different
        if ([_name isEqualToString:_windowTitle]) {
            _windowTitle = nil;
        }
        [_name release];
        _name = nil;
    }
    if (!theName) {
        theName = NSLocalizedStringFromTableInBundle(@"Untitled",
                                                     @"iTerm",
                                                     [NSBundle bundleForClass:[self class]],
                                                     @"Profiles");
    }

    _name = [theName retain];
    // sync the window title if it is not set to something else
    if (_windowTitle == nil) {
        [self setWindowTitle:theName];
    }

    [_delegate nameOfSession:self didChangeTo:[self name]];
    [self setBell:NO];

    // get the session submenu to be rebuilt
    if ([[iTermController sharedInstance] currentTerminal] == [_delegate parentWindow]) {
        [[NSNotificationCenter defaultCenter] postNotificationName:@"iTermNameOfSessionDidChange"
                                                            object:[_delegate parentWindow]
                                                          userInfo:nil];
    }
    _variables[kVariableKeySessionName] = [self name];
    [_textview setBadgeLabel:[self badgeLabel]];
}

- (NSString*)windowTitle
{
    if (!_windowTitle) {
        return nil;
    }
    return [self formattedName:_windowTitle];
}

- (void)setWindowTitle:(NSString*)theTitle
{
    if ([theTitle isEqualToString:_windowTitle]) {
        return;
    }

    [_windowTitle autorelease];
    _windowTitle = nil;

    if (theTitle != nil && [theTitle length] > 0) {
        _windowTitle = [theTitle copy];
    }

    if ([_delegate sessionBelongsToVisibleTab]) {
        [[_delegate parentWindow] setWindowTitle];
    }
}

- (void)pushWindowTitle
{
    if (!_windowTitleStack) {
        // initialize lazily
        _windowTitleStack = [[NSMutableArray alloc] init];
    }
    NSString *title = _windowTitle;
    if (!title) {
        // if current title is nil, treat it as an empty string.
        title = @"";
    }
    // push it
    [_windowTitleStack addObject:title];
}

- (void)popWindowTitle
{
    // Ignore if title stack is nil or stack count == 0
    NSUInteger count = [_windowTitleStack count];
    if (count > 0) {
        // pop window title
        [self setWindowTitle:[_windowTitleStack objectAtIndex:count - 1]];
        [_windowTitleStack removeObjectAtIndex:count - 1];
    }
}

- (void)pushIconTitle
{
    if (!_iconTitleStack) {
        // initialize lazily
        _iconTitleStack = [[NSMutableArray alloc] init];
    }
    NSString *title = _name;
    if (!title) {
        // if current icon title is nil, treat it as an empty string.
        title = @"";
    }
    // push it
    [_iconTitleStack addObject:title];
}

- (void)popIconTitle
{
    // Ignore if icon title stack is nil or stack count == 0.
    NSUInteger count = [_iconTitleStack count];
    if (count > 0) {
        // pop icon title
        [self setName:[_iconTitleStack objectAtIndex:count - 1]];
        [_iconTitleStack removeObjectAtIndex:count - 1];
    }
}

- (VT100Terminal *)terminal
{
    return _terminal;
}

- (void)setTermVariable:(NSString *)termVariable
{
    [_termVariable autorelease];
    _termVariable = [termVariable copy];
    [_terminal setTermType:_termVariable];
}

- (void)setView:(SessionView*)newView {
    // View holds a reference to us so we don't hold a reference to it.
    _view = newView;
    [[_view findViewController] setDelegate:self];
}

- (NSStringEncoding)encoding
{
    return [_terminal encoding];
}

- (void)setEncoding:(NSStringEncoding)encoding {
    [_terminal setEncoding:encoding];
}


- (NSString *)tty {
    return [_shell tty];
}

- (void)setBackgroundImageTiled:(BOOL)set
{
    _backgroundImageTiled = set;
    [self setBackgroundImagePath:_backgroundImagePath];
}

- (void)setBackgroundImagePath:(NSString *)imageFilePath
{
    if ([imageFilePath length]) {
        if ([imageFilePath isAbsolutePath] == NO) {
            NSBundle *myBundle = [NSBundle bundleForClass:[self class]];
            imageFilePath = [myBundle pathForResource:imageFilePath ofType:@""];
        }
        [_backgroundImagePath autorelease];
        _backgroundImagePath = [imageFilePath copy];
        self.backgroundImage = [[[NSImage alloc] initWithContentsOfFile:_backgroundImagePath] autorelease];
    } else {
        self.backgroundImage = nil;
        [_backgroundImagePath release];
        _backgroundImagePath = nil;
    }

    [_patternedImage release];
    _patternedImage = nil;

    [_textview setNeedsDisplay:YES];
}

- (void)setSmartCursorColor:(BOOL)value {
    [[self textview] setUseSmartCursorColor:value];
}

- (void)setMinimumContrast:(float)value
{
    [[self textview] setMinimumContrast:value];
}

// Changes transparency

- (float)transparency
{
    return [_textview transparency];
}

- (void)setTransparency:(float)transparency
{
    // Limit transparency because fully transparent windows can't be clicked on.
    if (transparency > 0.9) {
        transparency = 0.9;
    }
    [_textview setTransparency:transparency];
}

- (float)blend {
    return [_textview blend];
}

- (void)setBlend:(float)blendVal {
    [_textview setBlend:blendVal];
}

- (BOOL)antiIdle {
    return _antiIdleTimer ? YES : NO;
}

- (void)setAntiIdle:(BOOL)set {
    [_antiIdleTimer invalidate];
    _antiIdleTimer = nil;

    _antiIdlePeriod = MAX(_antiIdlePeriod, kMinimumAntiIdlePeriod);

    if (set) {
        _antiIdleTimer = [NSTimer scheduledTimerWithTimeInterval:_antiIdlePeriod
                                                          target:self.weakSelf
                                                        selector:@selector(doAntiIdle)
                                                        userInfo:nil
                                                         repeats:YES];
    }
}

- (BOOL)useBoldFont {
    return [_textview useBoldFont];
}

- (void)setUseBoldFont:(BOOL)boldFlag
{
    [_textview setUseBoldFont:boldFlag];
}

- (iTermThinStrokesSetting)thinStrokes {
    return _textview.thinStrokes;
}

- (void)setThinStrokes:(iTermThinStrokesSetting)thinStrokes {
    _textview.thinStrokes = thinStrokes;
}

- (BOOL)useItalicFont
{
    return [_textview useItalicFont];
}

- (void)setUseItalicFont:(BOOL)italicFlag
{
    [_textview setUseItalicFont:italicFlag];
}

- (void)setTreatAmbiguousWidthAsDoubleWidth:(BOOL)set
{
    _treatAmbiguousWidthAsDoubleWidth = set;
    _tmuxController.ambiguousIsDoubleWidth = set;
}

- (void)setXtermMouseReporting:(BOOL)set
{
    _xtermMouseReporting = set;
    [_textview updateCursor:[NSApp currentEvent]];
}

- (BOOL)logging
{
    return [_shell logging];
}

- (void)logStart {
    iTermSavePanel *savePanel = [iTermSavePanel showWithOptions:kSavePanelOptionAppendOrReplace
                                                     identifier:@"StartSessionLog"
                                               initialDirectory:NSHomeDirectory()
                                                defaultFilename:@""];
    if (savePanel.path) {
        BOOL shouldAppend = (savePanel.replaceOrAppend == kSavePanelReplaceOrAppendSelectionAppend);
        BOOL ok = [_shell startLoggingToFileWithPath:savePanel.path
                                        shouldAppend:shouldAppend];
        if (!ok) {
            NSBeep();
        }
    }
}

- (void)logStop {
    [_shell stopLogging];
}

- (void)clearBuffer {
    [_screen clearBuffer];
}

- (void)clearScrollbackBuffer
{
    [_screen clearScrollbackBuffer];
}

- (BOOL)shouldSendEscPrefixForModifier:(unsigned int)modmask
{
    if ([self optionKey] == OPT_ESC) {
        if ((modmask == NSAlternateKeyMask) ||
            (modmask & NSLeftAlternateKeyMask) == NSLeftAlternateKeyMask) {
            return YES;
        }
    }
    if ([self rightOptionKey] == OPT_ESC) {
        if ((modmask & NSRightAlternateKeyMask) == NSRightAlternateKeyMask) {
            return YES;
        }
    }
    return NO;
}

- (void)setProfile:(Profile *)newProfile {
    assert(newProfile);
    DLog(@"Set profile to one with guid %@", newProfile[KEY_GUID]);
    NSMutableDictionary *mutableProfile = [[newProfile mutableCopy] autorelease];
    // This is the most practical way to migrate the bopy of a
    // profile that's stored in a saved window arrangement. It doesn't get
    // saved back into the arrangement, unfortunately.
    [ProfileModel migratePromptOnCloseInMutableBookmark:mutableProfile];

    NSString *originalGuid = newProfile[KEY_ORIGINAL_GUID];
    if (originalGuid) {
        // This code path is taken when changing an existing session's profile.
        // See bug 2632.
        Profile *possibleOriginalProfile = [[ProfileModel sharedInstance] bookmarkWithGuid:originalGuid];
        if (possibleOriginalProfile) {
            [_originalProfile autorelease];
            _originalProfile = [possibleOriginalProfile copy];
        }
    }
    if (!_originalProfile) {
        // This is normally taken when a new session is being created.
        _originalProfile = [NSDictionary dictionaryWithDictionary:mutableProfile];
        [_originalProfile retain];
    }

    [_profile release];
    _profile = [mutableProfile retain];
    [[_delegate realParentWindow] invalidateRestorableState];
    [[_delegate realParentWindow] updateTabColors];
}

- (void)sendCommand:(NSString *)command
{
    NSData *data = nil;
    NSString *aString = nil;

    if (command != nil) {
        aString = [NSString stringWithFormat:@"%@\n", command];
        data = [aString dataUsingEncoding:[_terminal encoding]];
    }

    if (data != nil) {
        [self writeTask:data];
    }
}

- (NSDictionary *)arrangement {
    return [self arrangementWithContents:NO];
}

- (NSDictionary *)arrangementWithContents:(BOOL)includeContents {
    NSMutableDictionary* result = [NSMutableDictionary dictionaryWithCapacity:3];
    result[SESSION_ARRANGEMENT_COLUMNS] = @(_screen.width);
    result[SESSION_ARRANGEMENT_ROWS] = @(_screen.height);
    result[SESSION_ARRANGEMENT_BOOKMARK] = _profile;
    result[SESSION_ARRANGEMENT_BOOKMARK_NAME] = _bookmarkName;

    if (_substitutions) {
        result[SESSION_ARRANGEMENT_SUBSTITUTIONS] = _substitutions;
    }
    if ([self.program isEqualToString:[ITAddressBookMgr shellLauncherCommand]]) {
        // The shell launcher command could change from run to run (e.g., if you move iTerm2).
        // I don't want to use a magic string, so setting program to an empty dic
        result[SESSION_ARRANGEMENT_PROGRAM] = @{ kProgramType: kProgramTypeShellLauncher };
    } else if (self.program) {
        result[SESSION_ARRANGEMENT_PROGRAM] = @{ kProgramType: kProgramTypeCommand,
                                                 kProgramCommand: self.program };
    }
    result[SESSION_ARRANGEMENT_ENVIRONMENT] = self.environment ?: @{};
    result[SESSION_ARRANGEMENT_IS_UTF_8] = @(self.isUTF8);

    if (_name) {
        result[SESSION_ARRANGEMENT_NAME] = _name;
    }
    if (_defaultName) {
        result[SESSION_ARRANGEMENT_DEFAULT_NAME] = _defaultName;
    }
    if (_windowTitle) {
        result[SESSION_ARRANGEMENT_WINDOW_TITLE] = _windowTitle;
    }
    if (includeContents) {
        NSDictionary *contentsDictionary = [_screen contentsDictionary];
        result[SESSION_ARRANGEMENT_CONTENTS] = contentsDictionary;
        int numberOfLinesDropped =
            [contentsDictionary[kScreenStateKey][kScreenStateNumberOfLinesDroppedKey] intValue];
        result[SESSION_ARRANGEMENT_VARIABLES] = _variables;
        VT100GridCoordRange range = _commandRange;
        range.start.y -= numberOfLinesDropped;
        range.end.y -= numberOfLinesDropped;
        result[SESSION_ARRANGEMENT_COMMAND_RANGE] =
            [NSDictionary dictionaryWithGridCoordRange:range];
        result[SESSION_ARRANGEMENT_ALERT_ON_NEXT_MARK] = @(_alertOnNextMark);
        result[SESSION_ARRANGEMENT_CURSOR_GUIDE] = @(_textview.highlightCursorLine);
        if (self.lastDirectory) {
            result[SESSION_ARRANGEMENT_LAST_DIRECTORY] = self.lastDirectory;
        }
        result[SESSION_ARRANGEMENT_SELECTION] =
            [self.textview.selection dictionaryValueWithYOffset:-numberOfLinesDropped];
        result[SESSION_ARRANGEMENT_APS] = [_automaticProfileSwitcher savedState];
    }
    result[SESSION_ARRANGEMENT_GUID] = _guid;
    if (_liveSession && includeContents && !_dvr) {
        result[SESSION_ARRANGEMENT_LIVE_SESSION] =
            [_liveSession arrangementWithContents:includeContents];
    }
    if (!self.isTmuxClient) {
        // These values are used for restoring sessions after a crash.
        if ([iTermAdvancedSettingsModel runJobsInServers] && !_shell.pidIsChild) {
            result[SESSION_ARRANGEMENT_SERVER_PID] = @(_shell.serverPid);
        }
    }
    if (self.tmuxMode == TMUX_GATEWAY && self.tmuxController.sessionName) {
        result[SESSION_ARRANGEMENT_IS_TMUX_GATEWAY] = @YES;
        result[SESSION_ARRANGEMENT_TMUX_GATEWAY_SESSION_ID] = @(self.tmuxController.sessionId);
        result[SESSION_ARRANGEMENT_TMUX_GATEWAY_SESSION_NAME] = self.tmuxController.sessionName;
    }

    result[SESSION_ARRANGEMENT_SHELL_INTEGRATION_EVER_USED] = @(_shellIntegrationEverUsed);
    result[SESSION_ARRANGEMENT_COMMANDS] = _commands;
    result[SESSION_ARRANGEMENT_DIRECTORIES] = _directories;
    result[SESSION_ARRANGEMENT_HOSTS] = [_hosts mapWithBlock:^id(id anObject) {
        return [(VT100RemoteHost *)anObject dictionaryValue];
    }];

    NSString *pwd = [self currentLocalWorkingDirectory];
    result[SESSION_ARRANGEMENT_WORKING_DIRECTORY] = pwd ? pwd : @"";
    return result;
}

+ (NSDictionary *)arrangementFromTmuxParsedLayout:(NSDictionary *)parseNode
                                         bookmark:(Profile *)bookmark
{
    NSMutableDictionary* result = [NSMutableDictionary dictionaryWithCapacity:3];
    [result setObject:[parseNode objectForKey:kLayoutDictWidthKey] forKey:SESSION_ARRANGEMENT_COLUMNS];
    [result setObject:[parseNode objectForKey:kLayoutDictHeightKey] forKey:SESSION_ARRANGEMENT_ROWS];
    [result setObject:bookmark forKey:SESSION_ARRANGEMENT_BOOKMARK];
    result[SESSION_ARRANGEMENT_BOOKMARK_NAME] = [bookmark objectForKey:KEY_NAME];
    [result setObject:@"" forKey:SESSION_ARRANGEMENT_WORKING_DIRECTORY];
    [result setObject:[parseNode objectForKey:kLayoutDictWindowPaneKey] forKey:SESSION_ARRANGEMENT_TMUX_PANE];
    NSObject *value = [parseNode objectForKey:kLayoutDictHistoryKey];
    if (value) {
        [result setObject:value forKey:SESSION_ARRANGEMENT_TMUX_HISTORY];
    }
    value = [parseNode objectForKey:kLayoutDictAltHistoryKey];
    if (value) {
        [result setObject:value forKey:SESSION_ARRANGEMENT_TMUX_ALT_HISTORY];
    }
    value = [parseNode objectForKey:kLayoutDictStateKey];
    if (value) {
        [result setObject:value forKey:SESSION_ARRANGEMENT_TMUX_STATE];
    }

    return result;
}

+ (NSString *)guidInArrangement:(NSDictionary *)arrangement {
    NSString *guid = arrangement[SESSION_ARRANGEMENT_GUID];
    if (guid) {
        return guid;
    } else {
        return arrangement[SESSION_UNIQUE_ID];
    }
}

- (void)updateScroll {
    if (![(PTYScroller*)([_scrollview verticalScroller]) userScroll]) {
        [_textview scrollEnd];
    }
}

- (void)updateDisplay {
    _timerRunning = YES;
    BOOL active = !self.isIdle;

    if (![NSApp isActive] &&
        _updateDisplayUntil &&
        [NSDate timeIntervalSinceReferenceDate] < _updateDisplayUntil) {
        // We're still in the time window after the last output where updates are needed.
        active = YES;
    }

    // Set attributes of tab to indicate idle, processing, etc.
    if (![self isTmuxGateway]) {
<<<<<<< HEAD
        anotherUpdateNeeded |= [_delegate updateLabelAttributes];
=======
        [_delegate updateLabelAttributes];
>>>>>>> 7901b036
    }

    static const NSTimeInterval kUpdateTitlePeriod = 0.7;
    if ([_delegate sessionIsActiveInTab:self]) {
        // Update window info for the active tab.
        NSTimeInterval now = [NSDate timeIntervalSinceReferenceDate];
        if (!self.jobName ||
            now >= (_lastUpdate + kUpdateTitlePeriod)) {
            // It has been more than 700ms since the last time we were here or
            // the job doesn't have a name.
            [self updateTitles];
            _lastUpdate = now;
        }
    } else {
        self.jobName = [_shell currentJob:NO];
        [self.view setTitle:self.name];
    }

<<<<<<< HEAD
    anotherUpdateNeeded |= [_textview refresh];
    anotherUpdateNeeded |= _delegate.realParentWindow.isShowingTransientTitle;
    BOOL animating = _textview.getAndResetDrawingAnimatedImageFlag;
    anotherUpdateNeeded |= animating;

    if (anotherUpdateNeeded) {
        if (animating) {
            // A cell of animated GIF has been drawn since the last call to updateDisplay.
            [self scheduleUpdateIn:kFastTimerIntervalSec];
        } else if ([_delegate sessionBelongsToVisibleTab]) {
            [self scheduleUpdateIn:[iTermAdvancedSettingsModel timeBetweenBlinks]];
        } else {
            [self scheduleUpdateIn:kBackgroundSessionIntervalSec];
        }
    } else {
        [_updateTimer invalidate];
        _updateTimer = nil;
    }
=======
    const BOOL somethingIsBlinking = [_textview refresh];
    const BOOL transientTitle = _delegate.realParentWindow.isShowingTransientTitle;
    const BOOL animationPlaying = _textview.getAndResetDrawingAnimatedImageFlag;

    self.active = (somethingIsBlinking || transientTitle || animationPlaying);
>>>>>>> 7901b036

    if (_tailFindTimer && [[[_view findViewController] view] isHidden]) {
        [self stopTailFind];
    }

    [self checkPartialLineTriggers];
    _timerRunning = NO;
}

// Update the tab, session view, and window title.
- (void)updateTitles {
    NSString *newJobName = [_shell currentJob:NO];
    // Update the job name in the tab title.
    if (!(newJobName == self.jobName || [newJobName isEqualToString:self.jobName])) {
        self.jobName = newJobName;
        [_delegate nameOfSession:self didChangeTo:[self name]];
        [self.view setTitle:self.name];
    }
<<<<<<< HEAD
    
=======

>>>>>>> 7901b036
    if ([_delegate sessionBelongsToVisibleTab]) {
        // Revert to the permanent tab title.
        [[_delegate parentWindow] setWindowTitle];
    }
}

- (void)refresh {
    if ([_textview refresh]) {
        self.active = YES;
    }
}

- (void)setActive:(BOOL)active {
    active = active && [_delegate sessionBelongsToVisibleTab];
    if (active == _active) {
        return;
    } else {
        if (active) {
            DLog(@"Become active for session %@", self);
        } else {
            DLog(@"Become inactive for session %@", self);
        }
    }
    _active = active;
    if (active) {
        [self setUpdateCadence:kActiveUpdateCadence];
    } else if ([NSApp isActive]) {
        [self setUpdateCadence:kBackgroundUpdateCadence];
    }
}

- (void)setUpdateCadence:(NSTimeInterval)cadence {
    if (_updateTimer.timeInterval == cadence) {
        DLog(@"No change to cadence.");
        return;
    }
    DLog(@"Set cadence of %@ to %f", self, cadence);
#if 0
    // TODO: Try this. It solves the bug where we don't redraw properly during live resize.
    // I'm worried about the possible side effects it might have since there's no way to 
    // know all the tracking event loops.
    _updateTimer = [NSTimer timerWithTimeInterval:MAX(kMinimumDelay,
                                                      timeout - timeSinceLastUpdate)
                                           target:self.weakSelf
                                         selector:@selector(updateDisplay)
                                         userInfo:nil
                                          repeats:YES];
    [[NSRunLoop currentRunLoop] addTimer:_updateTimer forMode:NSRunLoopCommonModes];
#else
    [_updateTimer invalidate];
    _updateTimer = [NSTimer scheduledTimerWithTimeInterval:cadence
                                                    target:self.weakSelf
                                                  selector:@selector(updateDisplay)
                                                  userInfo:nil
                                                   repeats:YES];
#endif
}

- (void)doAntiIdle {
    NSTimeInterval now = [NSDate timeIntervalSinceReferenceDate];

    if (now >= _lastInput + _antiIdlePeriod - kAntiIdleGracePeriod) {
        [_shell writeTask:[NSData dataWithBytes:&_antiIdleCode length:1]];
        _lastInput = now;
    }
}

- (BOOL)canInstantReplayPrev
{
    if (_dvrDecoder) {
        return [_dvrDecoder timestamp] != [_dvr firstTimeStamp];
    } else {
        return YES;
    }
}

- (BOOL)canInstantReplayNext
{
    if (_dvrDecoder) {
        return YES;
    } else {
        return NO;
    }
}

- (int)rows
{
    return [_screen height];
}

- (int)columns
{
    return [_screen width];
}

- (NSFont*)fontWithRelativeSize:(int)dir from:(NSFont*)font
{
    int newSize = [font pointSize] + dir;
    if (newSize < 2) {
        newSize = 2;
    }
    if (newSize > 200) {
        newSize = 200;
    }
    return [NSFont fontWithName:[font fontName] size:newSize];
}

- (void)setFont:(NSFont*)font
     nonAsciiFont:(NSFont*)nonAsciiFont
    horizontalSpacing:(float)horizontalSpacing
    verticalSpacing:(float)verticalSpacing {
    DLog(@"setFont:%@ nonAsciiFont:%@", font, nonAsciiFont);
    NSWindow *window = [[_delegate realParentWindow] window];
    DLog(@"Before:\n%@", [window.contentView iterm_recursiveDescription]);
    DLog(@"Window frame: %@", window);
    if ([_textview.font isEqualTo:font] &&
        [_textview.nonAsciiFontEvenIfNotUsed isEqualTo:nonAsciiFont] &&
        [_textview horizontalSpacing] == horizontalSpacing &&
        [_textview verticalSpacing] == verticalSpacing) {
        // There's an unfortunate problem that this is a band-aid over.
        // If you change some attribute of a profile that causes sessions to reload their profiles
        // with the kReloadAllProfiles notification, then each profile will call this in turn,
        // and it may be a no-op for all of them. If each calls -[PseudoTerminal fitWindowToTab:_delegate]
        // and different tabs come up with slightly different ideal sizes (e.g., because they
        // have different split pane layouts) then the window may shrink by a few pixels for each
        // session.
        return;
    }
    DLog(@"Line height was %f", (float)[_textview lineHeight]);
    [_textview setFont:font
         nonAsciiFont:nonAsciiFont
        horizontalSpacing:horizontalSpacing
        verticalSpacing:verticalSpacing];
    DLog(@"Line height is now %f", (float)[_textview lineHeight]);
    [_delegate sessionDidChangeFontSize:self];
    DLog(@"After:\n%@", [window.contentView iterm_recursiveDescription]);
    DLog(@"Window frame: %@", window);
}

- (void)terminalFileShouldStop:(NSNotification *)notification
{
  if ([notification object] == _download) {
        [_screen.terminal stopReceivingFile];
        [_download endOfData];
        self.download = nil;
    }
}

- (void)profileSessionNameDidEndEditing:(NSNotification *)notification {
    NSString *theGuid = [notification object];
    if (_tmuxTitleOutOfSync &&
        [self isTmuxClient] &&
        [theGuid isEqualToString:_profile[KEY_GUID]]) {
        Profile *profile = [[ProfileModel sessionsInstance] bookmarkWithGuid:theGuid];
        [_tmuxController renameWindowWithId:_delegate.tmuxWindow
                                  inSession:nil
                                     toName:profile[KEY_NAME]];
        _tmuxTitleOutOfSync = NO;
    }
    [self sanityCheck];
}

- (void)synchronizeTmuxFonts:(NSNotification *)notification
{
    if (!_exited && [self isTmuxClient]) {
        NSArray *fonts = [notification object];
        NSFont *font = [fonts objectAtIndex:0];
        NSFont *nonAsciiFont = [fonts objectAtIndex:1];
        NSNumber *hSpacing = [fonts objectAtIndex:2];
        NSNumber *vSpacing = [fonts objectAtIndex:3];
        [_textview setFont:font
              nonAsciiFont:nonAsciiFont
            horizontalSpacing:[hSpacing doubleValue]
            verticalSpacing:[vSpacing doubleValue]];
    }
}

- (void)notifyTmuxFontChange
{
    static BOOL fontChangeNotificationInProgress;
    if (!fontChangeNotificationInProgress) {
        fontChangeNotificationInProgress = YES;
        [[NSNotificationCenter defaultCenter] postNotificationName:kTmuxFontChanged
                                                            object:@[ _textview.font,
                                                                      _textview.nonAsciiFontEvenIfNotUsed,
                                                                      @(_textview.horizontalSpacing),
                                                                      @(_textview.verticalSpacing) ]];
        fontChangeNotificationInProgress = NO;
        [_delegate setTmuxFont:_textview.font
                  nonAsciiFont:_textview.nonAsciiFontEvenIfNotUsed
                      hSpacing:_textview.horizontalSpacing
                      vSpacing:_textview.verticalSpacing];
        [[NSNotificationCenter defaultCenter] postNotificationName:kPTYSessionTmuxFontDidChange
                                                            object:nil];
    }
}

- (void)changeFontSizeDirection:(int)dir
{
    DLog(@"changeFontSizeDirection:%d", dir);
    NSFont* font;
    NSFont* nonAsciiFont;
    float hs, vs;
    if (dir) {
        // Grow or shrink
        DLog(@"grow/shrink");
        font = [self fontWithRelativeSize:dir from:_textview.font];
        nonAsciiFont = [self fontWithRelativeSize:dir from:_textview.nonAsciiFontEvenIfNotUsed];
        hs = [_textview horizontalSpacing];
        vs = [_textview verticalSpacing];
    } else {
        // Restore original font size.
        NSDictionary *abEntry = [self originalProfile];
        NSString* fontDesc = [abEntry objectForKey:KEY_NORMAL_FONT];
        font = [ITAddressBookMgr fontWithDesc:fontDesc];
        nonAsciiFont = [ITAddressBookMgr fontWithDesc:[abEntry objectForKey:KEY_NON_ASCII_FONT]];
        hs = [[abEntry objectForKey:KEY_HORIZONTAL_SPACING] floatValue];
        vs = [[abEntry objectForKey:KEY_VERTICAL_SPACING] floatValue];
    }
    [self setFont:font nonAsciiFont:nonAsciiFont horizontalSpacing:hs verticalSpacing:vs];

    if (dir || _isDivorced) {
        // Move this bookmark into the sessions model.
        NSString* guid = [self divorceAddressBookEntryFromPreferences];

        [self setSessionSpecificProfileValues:@{ KEY_NORMAL_FONT: [ITAddressBookMgr descFromFont:font],
                                                 KEY_NON_ASCII_FONT: [ITAddressBookMgr descFromFont:nonAsciiFont] }];
        // Set the font in the bookmark dictionary

        // Update the model's copy of the bookmark.
        [[ProfileModel sessionsInstance] setBookmark:[self profile] withGuid:guid];

        // Update an existing one-bookmark prefs dialog, if open.
        if ([[[PreferencePanel sessionsInstance] window] isVisible]) {
            [[PreferencePanel sessionsInstance] underlyingBookmarkDidChange];
        }
    }
}

- (void)setSessionSpecificProfileValues:(NSDictionary *)newValues
{
    [self sanityCheck];
    if (!_isDivorced) {
        [self divorceAddressBookEntryFromPreferences];
    }
    NSMutableDictionary* temp = [NSMutableDictionary dictionaryWithDictionary:_profile];
    for (NSString *key in newValues) {
        NSObject *value = newValues[key];
        temp[key] = value;
    }
    if ([temp isEqualToDictionary:_profile]) {
        // This was a no-op, so there's no need to get a divorce. Happens most
        // commonly when setting tab color after a split.
        return;
    }
    [[ProfileModel sessionsInstance] setBookmark:temp withGuid:temp[KEY_GUID]];

    // Update this session's copy of the bookmark
    [self reloadProfile];
}

- (void)remarry
{
    _isDivorced = NO;
}

- (NSString*)divorceAddressBookEntryFromPreferences
{
    Profile* bookmark = [self profile];
    NSString* guid = [bookmark objectForKey:KEY_GUID];
    if (_isDivorced && [[ProfileModel sessionsInstance] bookmarkWithGuid:guid]) {
        // Once, I saw a case where an already-divorced bookmark's guid was missing from
        // sessionsInstance. I don't know why, but if that's the case, just create it there
        // again. :(
        return guid;
    }
    _isDivorced = YES;
    DLog(@"Remove profile with guid %@ from sessions instance", guid);
    [[ProfileModel sessionsInstance] removeProfileWithGuid:guid];
    DLog(@"Set profile %@ divorced, add to sessions instance", bookmark[KEY_GUID]);
    [[ProfileModel sessionsInstance] addBookmark:[[bookmark copy] autorelease]];

    NSString *existingOriginalGuid = bookmark[KEY_ORIGINAL_GUID];
    if (!existingOriginalGuid ||
        ![[ProfileModel sharedInstance] bookmarkWithGuid:existingOriginalGuid] ||
        ![existingOriginalGuid isEqualToString:_originalProfile[KEY_GUID]]) {
        // The bookmark doesn't already have a valid original GUID.
        bookmark = [[ProfileModel sessionsInstance] setObject:guid
                                                        forKey:KEY_ORIGINAL_GUID
                                                    inBookmark:bookmark];
    }

    // Allocate a new guid for this bookmark.
    guid = [ProfileModel freshGuid];
    DLog(@"Allocating a new guid for this profile. The new guid is %@", guid);
    [[ProfileModel sessionsInstance] setObject:guid
                                        forKey:KEY_GUID
                                    inBookmark:bookmark];
    [_overriddenFields removeAllObjects];
    [_overriddenFields addObjectsFromArray:@[ KEY_GUID, KEY_ORIGINAL_GUID] ];
    [self setProfile:[[ProfileModel sessionsInstance] bookmarkWithGuid:guid]];
    [self sanityCheck];
    return guid;
}

// Jump to the saved scroll position
- (void)jumpToSavedScrollPosition
{
    iTermMark *mark = nil;
    if (_lastMark && [_screen markIsValid:_lastMark]) {
        mark = _lastMark;
    } else {
        mark = [_screen lastMark];
    }
    Interval *interval = mark.entry.interval;
    if (!interval) {
        NSBeep();
        return;
    }
    VT100GridRange range = [_screen lineNumberRangeOfInterval:interval];
    long long offset = range.location;
    if (offset < 0) {
        NSBeep();  // This really shouldn't ever happen
    } else {
        self.currentMarkOrNotePosition = mark.entry.interval;
        offset += [_screen totalScrollbackOverflow];
        [_textview scrollToAbsoluteOffset:offset height:[_screen height]];
        [_textview highlightMarkOnLine:VT100GridRangeMax(range)];
    }
}

- (BOOL)hasSavedScrollPosition
{
    return [_screen lastMark] != nil;
}

- (void)useStringForFind:(NSString*)string
{
    [[_view findViewController] setFindString:string];
}

- (void)findWithSelection
{
    if ([_textview selectedText]) {
        [[_view findViewController] setFindString:[_textview selectedText]];
    }
}

- (void)showFindPanel
{
    [[_view findViewController] makeVisible];
}

- (void)searchNext
{
    [[_view findViewController] searchNext];
}

- (void)searchPrevious
{
    [[_view findViewController] searchPrevious];
}

- (void)resetFindCursor
{
    [_textview resetFindCursor];
}

- (BOOL)findInProgress
{
    return [_textview findInProgress];
}

- (BOOL)continueFind:(double *)progress
{
    return [_textview continueFind:progress];
}

- (BOOL)growSelectionLeft
{
    return [_textview growSelectionLeft];
}

- (void)growSelectionRight
{
    [_textview growSelectionRight];
}

- (NSString*)selectedText
{
    return [_textview selectedText];
}

- (BOOL)canSearch {
    return _textview != nil && _delegate && [_delegate realParentWindow];
}

- (void)findString:(NSString *)aString
  forwardDirection:(BOOL)direction
      ignoringCase:(BOOL)ignoreCase
             regex:(BOOL)regex
        withOffset:(int)offset
{
    [_textview findString:aString
         forwardDirection:direction
             ignoringCase:ignoreCase
                    regex:regex
               withOffset:offset];
}

- (NSString*)unpaddedSelectedText {
    return [_textview selectedText];
}

- (void)copySelection {
    return [_textview copySelectionAccordingToUserPreferences];
}

- (void)takeFocus {
    [[[_delegate realParentWindow] window] makeFirstResponder:_textview];
}

- (void)findViewControllerMakeDocumentFirstResponder {
    [self takeFocus];
}

- (void)clearHighlights
{
    [_textview clearHighlights];
}

- (NSImage *)snapshot {
    [_textview refresh];
    return [_view snapshot];
}

#pragma mark - Captured Output

- (void)addCapturedOutput:(CapturedOutput *)capturedOutput {
    VT100ScreenMark *lastCommandMark = [_screen lastCommandMark];
    if (!lastCommandMark) {
        // TODO: Show an announcement
        return;
    }
    [lastCommandMark addCapturedOutput:capturedOutput];
    [[NSNotificationCenter defaultCenter] postNotificationName:kPTYSessionCapturedOutputDidChange
                                                        object:nil];
}

#pragma mark - Password Management

- (void)enterPassword:(NSString *)password {
    NSData *backspace = [self backspaceData];
    if (backspace) {
        // Try to figure out if we're at a shell prompt. Send a space character and immediately
        // backspace over it. If no output is received within a specified timeout, then go ahead and
        // send the password. Otherwise, ask for confirmation.
        [self writeTask:[@" " dataUsingEncoding:self.encoding]];
        [self writeTask:backspace];
        _bytesReceivedSinceSendingEchoProbe = 0;
        [self performSelector:@selector(enterPasswordIfEchoProbeOk:)
                   withObject:password
                   afterDelay:[iTermAdvancedSettingsModel echoProbeDuration]];
    } else {
        // Rare case: we don't know how to send a backspace. Just enter the password.
        [self enterPasswordNoProbe:password];
    }
}

- (void)enterPasswordIfEchoProbeOk:(NSString *)password {
    if (_bytesReceivedSinceSendingEchoProbe == 0) {
        // It looks like we're at a password prompt. Send the password.
        [self enterPasswordNoProbe:password];
    } else {
        if ([iTermWarning showWarningWithTitle:@"Are you really at a password prompt? It looks "
                                               @"like what you're typing is echoed to the screen."
                                       actions:@[ @"Cancel", @"Enter Password" ]
                                    identifier:nil
                                   silenceable:kiTermWarningTypePersistent] == kiTermWarningSelection1) {
            [self enterPasswordNoProbe:password];
        }
    }
}

- (void)enterPasswordNoProbe:(NSString *)password {
    [self writeTask:[password dataUsingEncoding:self.encoding]];
    [self writeTask:[@"\n" dataUsingEncoding:self.encoding]];
}

- (NSImage *)dragImage
{
    NSImage *image = [self snapshot];
    // Dial the alpha down to 50%
    NSImage *dragImage = [[[NSImage alloc] initWithSize:[image size]] autorelease];
    [dragImage lockFocus];
    [image drawAtPoint:NSZeroPoint
              fromRect:NSZeroRect
             operation:NSCompositeSourceOver
              fraction:0.5];
    [dragImage unlockFocus];
    return dragImage;
}

- (void)setPasteboard:(NSString *)pbName
{
    if (pbName) {
        [_pasteboard autorelease];
        _pasteboard = [pbName copy];
        [_pbtext release];
        _pbtext = [[NSMutableData alloc] init];
    } else {
        NSPasteboard *pboard = [NSPasteboard pasteboardWithName:_pasteboard];
        [pboard declareTypes:[NSArray arrayWithObject:NSStringPboardType] owner:self];
        [pboard setData:_pbtext forType:NSStringPboardType];

        [_pasteboard release];
        _pasteboard = nil;
        [_pbtext release];
        _pbtext = nil;

        // In case it was the find pasteboard that chagned
        [[NSNotificationCenter defaultCenter] postNotificationName:@"iTermLoadFindStringFromSharedPasteboard"
                                                            object:nil
                                                          userInfo:nil];
    }
}

- (void)stopCoprocess
{
    [_shell stopCoprocess];
}

- (BOOL)hasCoprocess
{
    return [_shell hasCoprocess];
}

- (void)launchCoprocessWithCommand:(NSString *)command mute:(BOOL)mute
{
    Coprocess *coprocess = [Coprocess launchedCoprocessWithCommand:command];
    coprocess.mute = mute;
    [_shell setCoprocess:coprocess];
    [_textview setNeedsDisplay:YES];
}

- (void)launchSilentCoprocessWithCommand:(NSString *)command
{
    [self launchCoprocessWithCommand:command mute:YES];
}

- (void)setFocused:(BOOL)focused {
    if (focused != _focused) {
        _focused = focused;
        if ([_terminal reportFocus]) {
            [self writeTask:[_terminal.output reportFocusGained:focused]];
        }
    }
}

- (BOOL)wantsContentChangedNotification
{
    // We want a content change notification if it's worth doing a tail find.
    // That means the find window is open, we're not already doing a tail find,
    // and a search was performed in the find window (vs select+cmd-e+cmd-f).
    return !_tailFindTimer &&
           ![[[_view findViewController] view] isHidden] &&
           [_textview findContext].substring != nil;
}

- (void)hideSession {
    [[MovePaneController sharedInstance] moveSessionToNewWindow:self
                                                        atPoint:[[_view window] pointToScreenCoords:NSMakePoint(0, 0)]];
    [[[_delegate realParentWindow] window] miniaturize:self];
}

- (NSString *)preferredTmuxClientName {
    VT100RemoteHost *remoteHost = [self currentHost];
    if (remoteHost) {
        return [NSString stringWithFormat:@"%@@%@", remoteHost.username, remoteHost.hostname];
    } else {
        return _name;
    }
}

- (void)startTmuxMode
{
    if (self.tmuxMode != TMUX_NONE) {
        return;
    }
    self.tmuxMode = TMUX_GATEWAY;
    _tmuxGateway = [[TmuxGateway alloc] initWithDelegate:self];
    _tmuxController = [[TmuxController alloc] initWithGateway:_tmuxGateway
                                                   clientName:[self preferredTmuxClientName]];
    _tmuxController.ambiguousIsDoubleWidth = _treatAmbiguousWidthAsDoubleWidth;
    NSSize theSize;
    Profile *tmuxBookmark = [_delegate tmuxBookmark];
    theSize.width = MAX(1, [[tmuxBookmark objectForKey:KEY_COLUMNS] intValue]);
    theSize.height = MAX(1, [[tmuxBookmark objectForKey:KEY_ROWS] intValue]);
    [_tmuxController validateOptions];

    [self printTmuxMessage:@"** tmux mode started **"];
    [_screen crlf];
    [self printTmuxMessage:@"Command Menu"];
    [self printTmuxMessage:@"----------------------------"];
    [self printTmuxMessage:@"esc    Detach cleanly."];
    [self printTmuxMessage:@"  X    Force-quit tmux mode."];
    [self printTmuxMessage:@"  L    Toggle logging."];
    [self printTmuxMessage:@"  C    Run tmux command."];

    if ([iTermPreferences boolForKey:kPreferenceKeyAutoHideTmuxClientSession]) {
        [self hideSession];
    }
}

- (BOOL)isTmuxClient
{
    return self.tmuxMode == TMUX_CLIENT;
}

- (BOOL)isTmuxGateway
{
    return self.tmuxMode == TMUX_GATEWAY;
}

- (void)tmuxDetach
{
    if (self.tmuxMode != TMUX_GATEWAY) {
        return;
    }
    [self printTmuxMessage:@"Detaching..."];
    [_tmuxGateway detach];
}

- (void)setTmuxPane:(int)windowPane {
    _tmuxPane = windowPane;
    self.tmuxMode = TMUX_CLIENT;
    [_shell registerAsCoprocessOnlyTask];
}

- (void)toggleTmuxZoom {
    [_tmuxController toggleZoomForPane:self.tmuxPane];
}

- (void)resizeFromArrangement:(NSDictionary *)arrangement
{
    [self setWidth:[[arrangement objectForKey:SESSION_ARRANGEMENT_COLUMNS] intValue]
            height:[[arrangement objectForKey:SESSION_ARRANGEMENT_ROWS] intValue]];
}

- (BOOL)isCompatibleWith:(PTYSession *)otherSession
{
    if (self.tmuxMode != TMUX_CLIENT && otherSession.tmuxMode != TMUX_CLIENT) {
        // Non-clients are always compatible
        return YES;
    } else if (self.tmuxMode == TMUX_CLIENT && otherSession.tmuxMode == TMUX_CLIENT) {
        // Clients are compatible with other clients from the same controller.
        return (_tmuxController == otherSession.tmuxController);
    } else {
        // Clients are never compatible with non-clients.
        return NO;
    }
}

- (VT100GridCoordRange)smartSelectionRangeAt:(VT100GridCoord)coord {
    if (coord.x < 0 || coord.y < 0 || coord.x >= _screen.width || coord.y >= _screen.height) {
        return VT100GridCoordRangeMake(0, 0, 0, 0);
    }
    VT100GridWindowedRange range;
    [_textview smartSelectAtX:coord.x
                            y:coord.y + [_screen numberOfScrollbackLines]
                           to:&range
             ignoringNewlines:NO
               actionRequired:NO
              respectDividers:NO];
    return [_textview rangeByTrimmingNullsFromRange:range.coordRange trimSpaces:YES];
}

- (void)addNoteAtCursor {
    PTYNoteViewController *note = [[[PTYNoteViewController alloc] init] autorelease];
    VT100GridCoordRange rangeAtCursor =
        [self smartSelectionRangeAt:VT100GridCoordMake(_screen.cursorX - 1,
                                                       _screen.cursorY - 1)];
    VT100GridCoordRange rangeBeforeCursor =
        [self smartSelectionRangeAt:VT100GridCoordMake(_screen.cursorX - 2,
                                                       _screen.cursorY - 1)];
    VT100GridCoordRange rangeAfterCursor =
        [self smartSelectionRangeAt:VT100GridCoordMake(_screen.cursorX,
                                                       _screen.cursorY - 1)];
    if (VT100GridCoordRangeLength(rangeAtCursor, _screen.width) > 0) {
        [_screen addNote:note inRange:rangeAtCursor];
    } else if (VT100GridCoordRangeLength(rangeAfterCursor, _screen.width) > 0) {
        [_screen addNote:note inRange:rangeAfterCursor];
    } else if (VT100GridCoordRangeLength(rangeBeforeCursor, _screen.width) > 0) {
        [_screen addNote:note inRange:rangeBeforeCursor];
    } else {
        int y = _screen.cursorY - 1 + [_screen numberOfScrollbackLines];
        [_screen addNote:note inRange:VT100GridCoordRangeMake(0, y, _screen.width, y)];
    }
    [note makeFirstResponder];
}

- (void)textViewToggleAnnotations {
    VT100GridCoordRange range =
        VT100GridCoordRangeMake(0,
                                0,
                                _screen.width,
                                _screen.height + [_screen numberOfScrollbackLines]);
    NSArray *notes = [_screen notesInRange:range];
    BOOL anyNoteIsVisible = NO;
    for (PTYNoteViewController *note in notes) {
        if (!note.view.isHidden) {
            anyNoteIsVisible = YES;
            break;
        }
    }
    for (PTYNoteViewController *note in notes) {
        [note setNoteHidden:anyNoteIsVisible];
    }
}

- (void)highlightMarkOrNote:(id<IntervalTreeObject>)obj {
    if ([obj isKindOfClass:[iTermMark class]]) {
        [_textview highlightMarkOnLine:VT100GridRangeMax([_screen lineNumberRangeOfInterval:obj.entry.interval])];
    } else {
        PTYNoteViewController *note = (PTYNoteViewController *)obj;
        [note setNoteHidden:NO];
        [note highlight];
    }
}

- (void)previousMarkOrNote {
    NSArray *objects = nil;
    if (self.currentMarkOrNotePosition == nil) {
        objects = [_screen lastMarksOrNotes];
    } else {
        objects = [_screen marksOrNotesBefore:self.currentMarkOrNotePosition];
        if (!objects.count) {
            objects = [_screen lastMarksOrNotes];
            if (objects.count) {
                [_textview beginFlash:kiTermIndicatorWrapToBottom];
            }
        }
    }
    if (objects.count) {
        id<IntervalTreeObject> obj = objects[0];
        self.currentMarkOrNotePosition = obj.entry.interval;
        VT100GridRange range = [_screen lineNumberRangeOfInterval:self.currentMarkOrNotePosition];
        [_textview scrollLineNumberRangeIntoView:range];
        for (obj in objects) {
            [self highlightMarkOrNote:obj];
        }
    }
}

- (void)nextMarkOrNote {
    NSArray *objects = nil;
    if (self.currentMarkOrNotePosition == nil) {
        objects = [_screen firstMarksOrNotes];
    } else {
        objects = [_screen marksOrNotesAfter:self.currentMarkOrNotePosition];
        if (!objects.count) {
            objects = [_screen firstMarksOrNotes];
            if (objects.count) {
                [_textview beginFlash:kiTermIndicatorWrapToTop];
            }
        }
    }
    if (objects.count) {
        id<IntervalTreeObject> obj = objects[0];
        self.currentMarkOrNotePosition = obj.entry.interval;
        VT100GridRange range = [_screen lineNumberRangeOfInterval:self.currentMarkOrNotePosition];
        [_textview scrollLineNumberRangeIntoView:range];
        for (obj in objects) {
            [self highlightMarkOrNote:obj];
        }
    }
}

- (void)scrollToMark:(id<iTermMark>)mark {
    if ([_screen containsMark:mark]) {
        VT100GridRange range = [_screen lineNumberRangeOfInterval:mark.entry.interval];
        [_textview scrollLineNumberRangeIntoView:range];
        [self highlightMarkOrNote:mark];
    }
}

- (VT100RemoteHost *)currentHost {
    return [_screen remoteHostOnLine:[_screen numberOfLines]];
}

#pragma mark tmux gateway delegate methods
// TODO (also, capture and throw away keyboard input)

- (void)tmuxUpdateLayoutForWindow:(int)windowId
                           layout:(NSString *)layout
                           zoomed:(NSNumber *)zoomed {
    PTYTab *tab = [_tmuxController window:windowId];
    if (tab) {
        [_tmuxController setLayoutInTab:tab toLayout:layout zoomed:zoomed];
    }
}

- (void)tmuxWindowAddedWithId:(int)windowId
{
    if (![_tmuxController window:windowId]) {
        [_tmuxController openWindowWithId:windowId
                              intentional:NO];
    }
    [_tmuxController windowsChanged];
}

- (void)tmuxWindowClosedWithId:(int)windowId
{
    PTYTab *tab = [_tmuxController window:windowId];
    if (tab) {
        [[tab realParentWindow] removeTab:tab];
    }
    [_tmuxController windowsChanged];
}

- (void)tmuxWindowRenamedWithId:(int)windowId to:(NSString *)newName {
    [_delegate sessionWithTmuxGateway:self wasNotifiedWindowWithId:windowId renamedTo:newName];
    [_tmuxController windowWasRenamedWithId:windowId to:newName];
}

- (void)tmuxPrintLine:(NSString *)line
{
    [_screen appendStringAtCursor:line];
    [_screen crlf];
}

- (NSWindowController<iTermWindowController> *)tmuxGatewayWindow {
    return _delegate.realParentWindow;
}

- (void)tmuxHostDisconnected
{
    [_tmuxController detach];

    // Autorelease the gateway because it called this function so we can't free
    // it immediately.
    [_tmuxGateway autorelease];
    _tmuxGateway = nil;
    [_tmuxController release];
    _tmuxController = nil;
    [_screen appendStringAtCursor:@"Detached"];
    [_screen crlf];
    // There's a not-so-bad race condition here. It's possible that tmux would exit and a new
    // session would start right away and we'd wack the wrong tmux parser. However, it would be
    // very unusual for that to happen so quickly.
    [_terminal.parser forceUnhookDCS];
    self.tmuxMode = TMUX_NONE;

    if ([iTermPreferences boolForKey:kPreferenceKeyAutoHideTmuxClientSession] &&
        [[[_delegate realParentWindow] window] isMiniaturized]) {
        [[[_delegate realParentWindow] window] deminiaturize:self];
    }
}

- (void)tmuxSetSecureLogging:(BOOL)secureLogging {
    _tmuxSecureLogging = secureLogging;
}

- (void)tmuxWriteData:(NSData *)data {
    if (_exited) {
        return;
    }
    if (_tmuxSecureLogging) {
        DLog(@"Write to tmux.");
    } else {
        DLog(@"Write to tmux: \"%@\"", [[[NSString alloc] initWithData:data encoding:NSUTF8StringEncoding] autorelease]);
    }
    if (_tmuxGateway.tmuxLogging) {
        [self printTmuxMessage:[[[NSString alloc] initWithData:data encoding:NSUTF8StringEncoding] autorelease]];
    }
    [self writeTaskImpl:data canBroadcast:YES];
}

+ (dispatch_queue_t)tmuxQueue {
    static dispatch_queue_t tmuxQueue;
    static dispatch_once_t onceToken;
    dispatch_once(&onceToken, ^{
        tmuxQueue = dispatch_queue_create("com.iterm2.tmuxReadTask", 0);
    });
    return tmuxQueue;
}

// This is called on the main thread.
- (void)tmuxReadTask:(NSData *)data
{
    if (!_exited) {
        [_shell logData:(const char *)[data bytes] length:[data length]];
        // Dispatch this in a background thread to keep threadedReadTask:
        // simple. It always asynchronously dispatches to the main thread,
        // which would deadlock if it were called on the main thread.
        [data retain];
        [self retain];
        dispatch_async([[self class] tmuxQueue], ^{
            [self threadedReadTask:(char *)[data bytes] length:[data length]];
            [data release];
            [self release];
        });
        if (_shell.coprocess) {
            [_shell writeToCoprocessOnlyTask:data];
        }
    }
}

- (void)tmuxSessionChanged:(NSString *)sessionName sessionId:(int)sessionId
{
    [_tmuxController sessionChangedTo:sessionName sessionId:sessionId];
}

- (void)tmuxSessionsChanged
{
    [_tmuxController sessionsChanged];
}

- (void)tmuxWindowsDidChange
{
    [_tmuxController windowsChanged];
}

- (void)tmuxSession:(int)sessionId renamed:(NSString *)newName
{
    [_tmuxController session:sessionId renamedTo:newName];
}

- (NSSize)tmuxBookmarkSize
{
        NSDictionary *dict = [_delegate tmuxBookmark];
        return NSMakeSize([[dict objectForKey:KEY_COLUMNS] intValue],
                                          [[dict objectForKey:KEY_ROWS] intValue]);
}

- (NSInteger)tmuxNumHistoryLinesInBookmark {
    NSDictionary *dict = [_delegate tmuxBookmark];
    if ([[dict objectForKey:KEY_UNLIMITED_SCROLLBACK] boolValue]) {
        // 10M is close enough to infinity to be indistinguishable.
        return 10 * 1000 * 1000;
    } else {
        return [[dict objectForKey:KEY_SCROLLBACK_LINES] integerValue];
    }
}

- (NSString*)encodingName
{
    // Get the encoding, perhaps as a fully written out name.
    CFStringEncoding cfEncoding = CFStringConvertNSStringEncodingToEncoding([self encoding]);
    // Convert it to the expected (IANA) format.
    NSString* ianaEncoding = (NSString*)CFStringConvertEncodingToIANACharSetName(cfEncoding);
    DLog(@"iana encoding is %@", ianaEncoding);
    // Fix up lowercase letters.
    static NSDictionary* lowerCaseEncodings;
    if (!lowerCaseEncodings) {
        NSString* plistFile = [[NSBundle bundleForClass:[self class]] pathForResource:@"EncodingsWithLowerCase" ofType:@"plist"];
        lowerCaseEncodings = [NSDictionary dictionaryWithContentsOfFile:plistFile];
        [lowerCaseEncodings retain];
    }
    if ([ianaEncoding rangeOfCharacterFromSet:[NSCharacterSet lowercaseLetterCharacterSet]].length) {
        // Some encodings are improperly returned as lower case. For instance,
        // "utf-8" instead of "UTF-8". If this isn't in the allowed list of
        // lower-case encodings, then uppercase it.
        if (lowerCaseEncodings) {
            if (![lowerCaseEncodings objectForKey:ianaEncoding]) {
                ianaEncoding = [ianaEncoding uppercaseString];
                DLog(@"Convert to uppser case. ianaEncoding is now %@", ianaEncoding);
            }
        }
    }

    if (ianaEncoding != nil) {
        // Mangle the names slightly
        NSMutableString* encoding = [[[NSMutableString alloc] initWithString:ianaEncoding] autorelease];
        [encoding replaceOccurrencesOfString:@"ISO-" withString:@"ISO" options:0 range:NSMakeRange(0, [encoding length])];
        [encoding replaceOccurrencesOfString:@"EUC-" withString:@"euc" options:0 range:NSMakeRange(0, [encoding length])];
        DLog(@"After mangling, encoding is now %@", encoding);
        return encoding;
    }

    DLog(@"Return nil encoding");

    return nil;
}

#pragma mark PTYTextViewDelegate

- (BOOL)isPasting {
    return _pasteHelper.isPasting;
}

- (void)queueKeyDown:(NSEvent *)event {
    [_pasteHelper enqueueEvent:event];
}

- (BOOL)textViewShouldAcceptKeyDownEvent:(NSEvent *)event {
    _lastInput = [NSDate timeIntervalSinceReferenceDate];
    if (_view.currentAnnouncement.dismissOnKeyDown) {
        [_view.currentAnnouncement dismiss];
        return NO;
    } else {
        return YES;
    }
}

// Handle bookmark- and global-scope keybindings. If there is no keybinding then
// pass the keystroke as input.
- (void)keyDown:(NSEvent *)event {
    unsigned char *send_str = NULL;
    unsigned char *dataPtr = NULL;
    int dataLength = 0;
    size_t send_strlen = 0;
    int send_pchr = -1;
    int keyBindingAction;
    NSString *keyBindingText;

    unsigned int modflag;
    NSString *keystr;
    NSString *unmodkeystr;
    unichar unicode, unmodunicode;

    modflag = [event modifierFlags];
    keystr  = [event characters];
    unmodkeystr = [event charactersIgnoringModifiers];
    if ([unmodkeystr length] == 0) {
        return;
    }
    unicode = [keystr length] > 0 ? [keystr characterAtIndex:0] : 0;
    unmodunicode = [unmodkeystr length] > 0 ? [unmodkeystr characterAtIndex:0] : 0;
    DLog(@"PTYSession keyDown modflag=%d keystr=%@ unmodkeystr=%@ unicode=%d unmodunicode=%d", (int)modflag, keystr, unmodkeystr, (int)unicode, (int)unmodunicode);
    [self resumeOutputIfNeeded];
    if ([self textViewIsZoomedIn] && unicode == 27) {
        // Escape exits zoom (pops out one level, since you can zoom repeatedly)
        // The zoomOut: IBAction doesn't get performed by shortcut, I guess because Esc is not a
        // valid shortcut. So we do it here.
        [[_delegate realParentWindow] replaceSyntheticActiveSessionWithLiveSessionIfNeeded];
    } else if ([[_delegate realParentWindow] inInstantReplay]) {
        DLog(@"PTYSession keyDown in IR");

        // Special key handling in IR mode, and keys never get sent to the live
        // session, even though it might be displayed.
        if (unicode == 27) {
            // Escape exits IR
            [[_delegate realParentWindow] closeInstantReplay:self];
            return;
        } else if (unmodunicode == NSLeftArrowFunctionKey) {
            // Left arrow moves to prev frame
            int n = 1;
            if (modflag & NSShiftKeyMask) {
                n = 15;
            }
            for (int i = 0; i < n; i++) {
                [[_delegate realParentWindow] irPrev:self];
            }
        } else if (unmodunicode == NSRightArrowFunctionKey) {
            // Right arrow moves to next frame
            int n = 1;
            if (modflag & NSShiftKeyMask) {
                n = 15;
            }
            for (int i = 0; i < n; i++) {
                [[_delegate realParentWindow] irNext:self];
            }
        } else {
            NSBeep();
        }
        return;
    }

    unsigned short keycode = [event keyCode];
    DLog(@"event:%@ (%x+%x)[%@][%@]:%x(%c) <%lu>",
         event, modflag, keycode, keystr, unmodkeystr, unicode, unicode,
         (modflag & NSNumericPadKeyMask));

    // Check if we have a custom key mapping for this event
    keyBindingAction = [iTermKeyBindingMgr actionForKeyCode:unmodunicode
                                                  modifiers:modflag
                                                       text:&keyBindingText
                                                keyMappings:[[self profile] objectForKey:KEY_KEYBOARD_MAP]];

    if (keyBindingAction >= 0) {
        DLog(@"PTYSession keyDown action=%d", keyBindingAction);
        // A special action was bound to this key combination.
        NSString* temp;
        int profileAction = [iTermKeyBindingMgr localActionForKeyCode:unmodunicode
                                                            modifiers:modflag
                                                                 text:&temp
                                                          keyMappings:[[self profile] objectForKey:KEY_KEYBOARD_MAP]];
        if (profileAction == keyBindingAction &&  // Don't warn if it's a global mapping
            (keyBindingAction == KEY_ACTION_NEXT_SESSION ||
             keyBindingAction == KEY_ACTION_PREVIOUS_SESSION)) {
                // Warn users about outdated default key bindings.
                int tempMods = modflag & (NSAlternateKeyMask | NSControlKeyMask | NSShiftKeyMask | NSCommandKeyMask);
                int tempKeyCode = unmodunicode;
                if (tempMods == (NSCommandKeyMask | NSAlternateKeyMask) &&
                    (tempKeyCode == 0xf702 || tempKeyCode == 0xf703) &&
                    [[_delegate sessions] count] > 1) {
                    if ([self _askAboutOutdatedKeyMappings]) {
                        int result = NSRunAlertPanel(@"Outdated Key Mapping Found",
                                                     @"It looks like you're trying to switch split panes but you have a key mapping from an old iTerm installation for ⌘⌥← or ⌘⌥→ that switches tabs instead. What would you like to do?",
                                                     @"Remove it",
                                                     @"Remind me later",
                                                     @"Keep it");
                        switch (result) {
                            case NSAlertDefaultReturn:
                                // Remove it
                                [self _removeOutdatedKeyMapping];
                                return;
                                break;
                            case NSAlertAlternateReturn:
                                // Remind me later
                                break;
                            case NSAlertOtherReturn:
                                // Keep it
                                [self _setKeepOutdatedKeyMapping];
                                break;
                            default:
                                break;
                        }
                    }
                }
            }

        BOOL isTmuxGateway = (!_exited && self.tmuxMode == TMUX_GATEWAY);

        switch (keyBindingAction) {
            case KEY_ACTION_MOVE_TAB_LEFT:
                [[_delegate realParentWindow] moveTabLeft:nil];
                break;
            case KEY_ACTION_MOVE_TAB_RIGHT:
                [[_delegate realParentWindow] moveTabRight:nil];
                break;
            case KEY_ACTION_NEXT_MRU_TAB:
                [[[_delegate parentWindow] tabView] cycleKeyDownWithModifiers:[event modifierFlags]
                                                                     forwards:YES];
                break;
            case KEY_ACTION_PREVIOUS_MRU_TAB:
                [[[_delegate parentWindow] tabView] cycleKeyDownWithModifiers:[event modifierFlags]
                                                                     forwards:NO];
                break;
            case KEY_ACTION_NEXT_PANE:
                [_delegate nextSession];
                break;
            case KEY_ACTION_PREVIOUS_PANE:
                [_delegate previousSession];
                break;
            case KEY_ACTION_NEXT_SESSION:
                [[_delegate parentWindow] nextTab:nil];
                break;
            case KEY_ACTION_NEXT_WINDOW:
                [[iTermController sharedInstance] nextTerminal];
                break;
            case KEY_ACTION_PREVIOUS_SESSION:
                [[_delegate parentWindow] previousTab:nil];
                break;
            case KEY_ACTION_PREVIOUS_WINDOW:
                [[iTermController sharedInstance] previousTerminal];
                break;
            case KEY_ACTION_SCROLL_END:
                [_textview scrollEnd];
                [(PTYScrollView *)[_textview enclosingScrollView] detectUserScroll];
                break;
            case KEY_ACTION_SCROLL_HOME:
                [_textview scrollHome];
                [(PTYScrollView *)[_textview enclosingScrollView] detectUserScroll];
                break;
            case KEY_ACTION_SCROLL_LINE_DOWN:
                [_textview scrollLineDown:self];
                [(PTYScrollView *)[_textview enclosingScrollView] detectUserScroll];
                break;
            case KEY_ACTION_SCROLL_LINE_UP:
                [_textview scrollLineUp:self];
                [(PTYScrollView *)[_textview enclosingScrollView] detectUserScroll];
                break;
            case KEY_ACTION_SCROLL_PAGE_DOWN:
                [_textview scrollPageDown:self];
                [(PTYScrollView *)[_textview enclosingScrollView] detectUserScroll];
                break;
            case KEY_ACTION_SCROLL_PAGE_UP:
                [_textview scrollPageUp:self];
                [(PTYScrollView *)[_textview enclosingScrollView] detectUserScroll];
                break;
            case KEY_ACTION_ESCAPE_SEQUENCE:
                if (_exited || isTmuxGateway) {
                    return;
                }
                [self sendEscapeSequence:keyBindingText];
                break;
            case KEY_ACTION_HEX_CODE:
                if (_exited || isTmuxGateway) {
                    return;
                }
                [self sendHexCode:keyBindingText];
                break;
            case KEY_ACTION_TEXT:
                if (_exited || isTmuxGateway) {
                    return;
                }
                [self sendText:keyBindingText];
                break;
            case KEY_ACTION_VIM_TEXT:
                if (_exited || isTmuxGateway) {
                    return;
                }
                [self sendText:[keyBindingText stringByExpandingVimSpecialCharacters]];
                break;
            case KEY_ACTION_RUN_COPROCESS:
                if (_exited || isTmuxGateway) {
                    return;
                }
                [self launchCoprocessWithCommand:keyBindingText];
                break;
            case KEY_ACTION_SELECT_MENU_ITEM:
                [PTYSession selectMenuItem:keyBindingText];
                break;

            case KEY_ACTION_SEND_C_H_BACKSPACE:
                if (_exited || isTmuxGateway) {
                    return;
                }
                [self writeTask:[@"\010" dataUsingEncoding:NSUTF8StringEncoding]];
                break;
            case KEY_ACTION_SEND_C_QM_BACKSPACE:
                if (_exited || isTmuxGateway) {
                    return;
                }
                [self writeTask:[@"\177" dataUsingEncoding:NSUTF8StringEncoding]]; // decimal 127
                break;
            case KEY_ACTION_IGNORE:
                break;
            case KEY_ACTION_IR_FORWARD:
                if (isTmuxGateway) {
                    return;
                }
                [[iTermController sharedInstance] irAdvance:1];
                break;
            case KEY_ACTION_IR_BACKWARD:
                if (isTmuxGateway) {
                    return;
                }
                [[iTermController sharedInstance] irAdvance:-1];
                break;
            case KEY_ACTION_SELECT_PANE_LEFT:
                [[[iTermController sharedInstance] currentTerminal] selectPaneLeft:nil];
                break;
            case KEY_ACTION_SELECT_PANE_RIGHT:
                [[[iTermController sharedInstance] currentTerminal] selectPaneRight:nil];
                break;
            case KEY_ACTION_SELECT_PANE_ABOVE:
                [[[iTermController sharedInstance] currentTerminal] selectPaneUp:nil];
                break;
            case KEY_ACTION_SELECT_PANE_BELOW:
                [[[iTermController sharedInstance] currentTerminal] selectPaneDown:nil];
                break;
            case KEY_ACTION_DO_NOT_REMAP_MODIFIERS:
            case KEY_ACTION_REMAP_LOCALLY:
                break;
            case KEY_ACTION_TOGGLE_FULLSCREEN:
                [[[iTermController sharedInstance] currentTerminal] toggleFullScreenMode:nil];
                break;
            case KEY_ACTION_NEW_WINDOW_WITH_PROFILE:
                [[_delegate realParentWindow] newWindowWithBookmarkGuid:keyBindingText];
                break;
            case KEY_ACTION_NEW_TAB_WITH_PROFILE:
                [[_delegate realParentWindow] newTabWithBookmarkGuid:keyBindingText];
                break;
            case KEY_ACTION_SPLIT_HORIZONTALLY_WITH_PROFILE:
                [[_delegate realParentWindow] splitVertically:NO withBookmarkGuid:keyBindingText];
                break;
            case KEY_ACTION_SPLIT_VERTICALLY_WITH_PROFILE:
                [[_delegate realParentWindow] splitVertically:YES withBookmarkGuid:keyBindingText];
                break;
            case KEY_ACTION_SET_PROFILE: {
                Profile *newProfile = [[ProfileModel sharedInstance] bookmarkWithGuid:keyBindingText];
                if (newProfile) {
                    [self setProfile:newProfile preservingName:YES];
                }
                break;
            }
            case KEY_ACTION_LOAD_COLOR_PRESET: {
                ProfileModel *model = [ProfileModel sharedInstance];
                Profile *profile;
                if (_isDivorced) {
                    profile = [[ProfileModel sharedInstance] bookmarkWithGuid:_profile[KEY_ORIGINAL_GUID]];
                } else {
                    profile = self.profile;
                }
                BOOL ok =
                [ProfilesColorsPreferencesViewController loadColorPresetWithName:keyBindingText
                                                                       inProfile:profile
                                                                           model:model];
                if (!ok) {
                    ELog(@"Color preset %@ not found", keyBindingText);
                    NSBeep();
                }
                break;
            }

            case KEY_ACTION_FIND_REGEX:
                [[_view findViewController] closeViewAndDoTemporarySearchForString:keyBindingText
                                                                      ignoringCase:NO
                                                                             regex:YES];
                break;

            case KEY_ACTION_PASTE_SPECIAL_FROM_SELECTION: {
                NSString *string = [self mostRecentlySelectedText];
                if (string.length) {
                    [_pasteHelper pasteString:string
                                 stringConfig:keyBindingText];
                }
                break;
            }

            case KEY_ACTION_PASTE_SPECIAL: {
                NSString *string = [NSString stringFromPasteboard];
                if (string.length) {
                    [_pasteHelper pasteString:string
                                 stringConfig:keyBindingText];
                }
                break;
            }
                
            case KEY_ACTION_TOGGLE_HOTKEY_WINDOW_PINNING: {
                [iTermPreferences setBool:![iTermPreferences boolForKey:kPreferenceKeyHotkeyAutoHides]
                                   forKey:kPreferenceKeyHotkeyAutoHides];
                break;
            }
            case KEY_ACTION_UNDO:
                [PTYSession selectMenuItemWithSelector:@selector(undo:)];
                break;

            case KEY_ACTION_MOVE_END_OF_SELECTION_LEFT:
                [_textview moveSelectionEndpoint:kPTYTextViewSelectionEndpointEnd
                                     inDirection:kPTYTextViewSelectionExtensionDirectionLeft
                                              by:[keyBindingText integerValue]];
                break;
            case KEY_ACTION_MOVE_END_OF_SELECTION_RIGHT:
                [_textview moveSelectionEndpoint:kPTYTextViewSelectionEndpointEnd
                                     inDirection:kPTYTextViewSelectionExtensionDirectionRight
                                              by:[keyBindingText integerValue]];
                break;
            case KEY_ACTION_MOVE_START_OF_SELECTION_LEFT:
                [_textview moveSelectionEndpoint:kPTYTextViewSelectionEndpointStart
                                     inDirection:kPTYTextViewSelectionExtensionDirectionLeft
                                              by:[keyBindingText integerValue]];
                break;
            case KEY_ACTION_MOVE_START_OF_SELECTION_RIGHT:
                [_textview moveSelectionEndpoint:kPTYTextViewSelectionEndpointStart
                                     inDirection:kPTYTextViewSelectionExtensionDirectionRight
                                              by:[keyBindingText integerValue]];
                break;

            case KEY_ACTION_DECREASE_HEIGHT:
                [[[iTermController sharedInstance] currentTerminal] decreaseHeight:nil];
                break;

            case KEY_ACTION_INCREASE_HEIGHT:
                [[[iTermController sharedInstance] currentTerminal] increaseHeight:nil];
                break;

            case KEY_ACTION_DECREASE_WIDTH:
                [[[iTermController sharedInstance] currentTerminal] decreaseWidth:nil];
                break;

            case KEY_ACTION_INCREASE_WIDTH:
                [[[iTermController sharedInstance] currentTerminal] increaseWidth:nil];
                break;

            default:
                ELog(@"Unknown key action %d", keyBindingAction);
                break;
        }
    } else {
        // Key is not bound to an action.
        if (!_exited && self.tmuxMode == TMUX_GATEWAY) {
            [self handleKeypressInTmuxGateway:unicode];
            return;
        }
        DLog(@"PTYSession keyDown no keybinding action");
        if (_exited) {
            DebugLog(@"Terminal already dead");
            return;
        }

        BOOL rightAltPressed = (modflag & NSRightAlternateKeyMask) == NSRightAlternateKeyMask;
        BOOL leftAltPressed = (modflag & NSAlternateKeyMask) == NSAlternateKeyMask && !rightAltPressed;

        // No special binding for this key combination.
        if (modflag & NSFunctionKeyMask) {
            DLog(@"PTYSession keyDown is a function key");
            // Handle all "special" keys (arrows, etc.)
            NSData *data = nil;

            switch (unicode) {
                case NSUpArrowFunctionKey:
                    data = [_terminal.output keyArrowUp:modflag];
                    break;
                case NSDownArrowFunctionKey:
                    data = [_terminal.output keyArrowDown:modflag];
                    break;
                case NSLeftArrowFunctionKey:
                    data = [_terminal.output keyArrowLeft:modflag];
                    break;
                case NSRightArrowFunctionKey:
                    data = [_terminal.output keyArrowRight:modflag];
                    break;
                case NSInsertFunctionKey:
                    data = [_terminal.output keyInsert];
                    break;
                case NSDeleteFunctionKey:
                    // This is forward delete, not backspace.
                    data = [_terminal.output keyDelete];
                    break;
                case NSHomeFunctionKey:
                    data = [_terminal.output keyHome:modflag screenlikeTerminal:self.isTmuxClient];
                    break;
                case NSEndFunctionKey:
                    data = [_terminal.output keyEnd:modflag screenlikeTerminal:self.isTmuxClient];
                    break;
                case NSPageUpFunctionKey:
                    data = [_terminal.output keyPageUp:modflag];
                    break;
                case NSPageDownFunctionKey:
                    data = [_terminal.output keyPageDown:modflag];
                    break;
                case NSClearLineFunctionKey:
                    data = [@"\e" dataUsingEncoding:NSUTF8StringEncoding];
                    break;
            }

            if (NSF1FunctionKey <= unicode && unicode <= NSF35FunctionKey) {
                data = [_terminal.output keyFunction:unicode - NSF1FunctionKey + 1];
            }

            if (data != nil) {
                send_str = (unsigned char *)[data bytes];
                send_strlen = [data length];
            } else if (keystr != nil) {
                NSData *keydat = ((modflag & NSControlKeyMask) && unicode > 0) ?
                    [keystr dataUsingEncoding:NSUTF8StringEncoding] :
                    [unmodkeystr dataUsingEncoding:NSUTF8StringEncoding];
                send_str = (unsigned char *)[keydat bytes];
                send_strlen = [keydat length];
            }
        } else if ((leftAltPressed && [self optionKey] != OPT_NORMAL) ||
                   (rightAltPressed && [self rightOptionKey] != OPT_NORMAL)) {
            DLog(@"PTYSession keyDown opt + key -> modkey");
            // A key was pressed while holding down option and the option key
            // is not behaving normally. Apply the modified behavior.
            int mode;  // The modified behavior based on which modifier is pressed.
            if (leftAltPressed) {
                mode = [self optionKey];
            } else {
                assert(rightAltPressed);
                mode = [self rightOptionKey];
            }

            NSData *keydat = ((modflag & NSControlKeyMask) && unicode > 0) ?
                [keystr dataUsingEncoding:_terminal.encoding]:
                [unmodkeystr dataUsingEncoding:_terminal.encoding];
            if (keydat != nil) {
                send_str = (unsigned char *)[keydat bytes];
                send_strlen = [keydat length];
            }
            if (mode == OPT_ESC) {
                send_pchr = '\e';
            } else if (mode == OPT_META && send_str != NULL && send_strlen > 0) {
                // I'm pretty sure this is a no-win situation when it comes to any encoding other
                // than ASCII, but see here for some ideas about this mess:
                // http://www.chiark.greenend.org.uk/~sgtatham/putty/wishlist/meta-bit.html
                send_str[0] |= 0x80;
            }
        } else {
            DLog(@"PTYSession keyDown regular path");
            // Regular path for inserting a character from a keypress.
            NSData *data = nil;

            if (keystr.length != 1 || [keystr characterAtIndex:0] > 0x7f) {
                DLog(@"PTYSession keyDown non-ascii");
                data = [keystr dataUsingEncoding:_terminal.encoding];
            } else {
                DLog(@"PTYSession keyDown ascii");
                // Commit a00a9385b2ed722315ff4d43e2857180baeac2b4 in old-iterm suggests this is
                // necessary for some Japanese input sources, but is vague.
                data = [keystr dataUsingEncoding:NSUTF8StringEncoding];
            }

            // Enter key is on numeric keypad, but not marked as such
            if (unicode == NSEnterCharacter && unmodunicode == NSEnterCharacter) {
                modflag |= NSNumericPadKeyMask;
                DLog(@"PTYSession keyDown enter key");
                keystr = @"\015";  // Enter key -> 0x0d
            }
            
            // In issue 4039 we see that in some cases the numeric keypad mask isn't set properly.
            if (keycode == kVK_ANSI_KeypadDecimal ||
                keycode == kVK_ANSI_KeypadMultiply ||
                keycode == kVK_ANSI_KeypadPlus ||
                keycode == kVK_ANSI_KeypadClear ||
                keycode == kVK_ANSI_KeypadDivide ||
                keycode == kVK_ANSI_KeypadEnter ||
                keycode == kVK_ANSI_KeypadMinus ||
                keycode == kVK_ANSI_KeypadEquals ||
                keycode == kVK_ANSI_Keypad0 ||
                keycode == kVK_ANSI_Keypad1 ||
                keycode == kVK_ANSI_Keypad2 ||
                keycode == kVK_ANSI_Keypad3 ||
                keycode == kVK_ANSI_Keypad4 ||
                keycode == kVK_ANSI_Keypad5 ||
                keycode == kVK_ANSI_Keypad6 ||
                keycode == kVK_ANSI_Keypad7 ||
                keycode == kVK_ANSI_Keypad8 ||
                keycode == kVK_ANSI_Keypad9) {
                DLog(@"Key code 0x%x forced to have numeric keypad mask set", (int)keycode);
                modflag |= NSNumericPadKeyMask;
            }

            // Check if we are in keypad mode
            if (modflag & NSNumericPadKeyMask) {
                DLog(@"PTYSession keyDown numeric keypad");
                data = [_terminal.output keypadData:unicode keystr:keystr];
            }

            int indMask = modflag & NSDeviceIndependentModifierFlagsMask;
            if ((indMask & NSCommandKeyMask) &&   // pressing cmd
                ([keystr isEqualToString:@"0"] ||  // pressed 0 key
                 ([keystr intValue] > 0 && [keystr intValue] <= 9) || // or any other digit key
                 [keystr isEqualToString:@"\r"])) {   // or enter
                    // Do not send anything for cmd+number because the user probably
                    // fat-fingered switching of tabs/windows.
                    // Do not send anything for cmd+[shift]+enter if it wasn't
                    // caught by the menu.
                    DLog(@"PTYSession keyDown cmd+0-9 or cmd+enter");
                    data = nil;
                }
            if (data != nil) {
                send_str = (unsigned char *)[data bytes];
                send_strlen = [data length];
                DLog(@"modflag = 0x%x; send_strlen = %zd; send_str[0] = '%c (0x%x)'",
                     modflag, send_strlen, send_str[0], send_str[0]);
            }
            
            if ((modflag & NSControlKeyMask) &&
                send_strlen == 1 &&
                send_str[0] == '|') {
                DLog(@"PTYSession keyDown c-|");
                // Control-| is sent as Control-backslash
                send_str = (unsigned char*)"\034";
                send_strlen = 1;
            } else if ((modflag & NSControlKeyMask) &&
                       (modflag & NSShiftKeyMask) &&
                       send_strlen == 1 &&
                       send_str[0] == '/') {
                DLog(@"PTYSession keyDown c-?");
                // Control-shift-/ is sent as Control-?
                send_str = (unsigned char*)"\177";
                send_strlen = 1;
            } else if ((modflag & NSControlKeyMask) &&
                       send_strlen == 1 &&
                       send_str[0] == '/') {
                DLog(@"PTYSession keyDown c-/");
                // Control-/ is sent as Control-/, but needs some help to do so.
                send_str = (unsigned char*)"\037"; // control-/
                send_strlen = 1;
            } else if ((modflag & NSShiftKeyMask) &&
                       send_strlen == 1 &&
                       send_str[0] == '\031') {
                DLog(@"PTYSession keyDown shift-tab -> esc[Z");
                // Shift-tab is sent as Esc-[Z (or "backtab")
                send_str = (unsigned char*)"\033[Z";
                send_strlen = 3;
            }
            
        }
        
        if (_exited == NO) {
            if (send_pchr >= 0) {
                // Send a prefix character (e.g., esc).
                char c = send_pchr;
                dataPtr = (unsigned char*)&c;
                dataLength = 1;
                [self writeTask:[NSData dataWithBytes:dataPtr length:dataLength]];
            }
            
            if (send_str != NULL) {
                dataPtr = send_str;
                dataLength = send_strlen;
                [self writeTask:[NSData dataWithBytes:dataPtr length:dataLength]];
            }
        }
    }
}

- (NSData *)backspaceData {
    NSString *keyBindingText;
    int keyBindingAction = [iTermKeyBindingMgr actionForKeyCode:0x7f
                                                      modifiers:0
                                                           text:&keyBindingText
                                                    keyMappings:[[self profile] objectForKey:KEY_KEYBOARD_MAP]];
    char del = 0x7f;
    NSData *data = nil;
    switch (keyBindingAction) {
        case KEY_ACTION_HEX_CODE:
            data = [self dataForHexCodes:keyBindingText];
            break;

        case KEY_ACTION_TEXT:
            data = [keyBindingText dataUsingEncoding:self.encoding];
            break;

        case KEY_ACTION_VIM_TEXT:
            data = [[keyBindingText stringByExpandingVimSpecialCharacters] dataUsingEncoding:self.encoding];
            break;

        case KEY_ACTION_ESCAPE_SEQUENCE:
            data = [[@"\e" stringByAppendingString:keyBindingText] dataUsingEncoding:self.encoding];
            break;

        case KEY_ACTION_SEND_C_H_BACKSPACE:
            data = [@"\010" dataUsingEncoding:self.encoding];
            break;

        case KEY_ACTION_SEND_C_QM_BACKSPACE:
            data = [@"\177" dataUsingEncoding:self.encoding];
            break;

        case -1:
            data = [NSData dataWithBytes:&del length:1];
            break;

        default:
            data = nil;
            break;
    }

    return data;
}

- (BOOL)hasActionableKeyMappingForEvent:(NSEvent *)event
{
    int keyBindingAction = [self _keyBindingActionForEvent:event];
    return (keyBindingAction >= 0) && (keyBindingAction != KEY_ACTION_DO_NOT_REMAP_MODIFIERS) && (keyBindingAction != KEY_ACTION_REMAP_LOCALLY);
}

- (int)optionKey
{
    return [[[self profile] objectForKey:KEY_OPTION_KEY_SENDS] intValue];
}

- (int)rightOptionKey
{
    NSNumber* rightOptPref = [[self profile] objectForKey:KEY_RIGHT_OPTION_KEY_SENDS];
    if (rightOptPref == nil) {
        return [self optionKey];
    }
    return [rightOptPref intValue];
}

- (BOOL)applicationKeypadAllowed
{
    return [[[self profile] objectForKey:KEY_APPLICATION_KEYPAD_ALLOWED] boolValue];
}

// Contextual menu
- (void)menuForEvent:(NSEvent *)theEvent menu:(NSMenu *)theMenu
{
    // Ask the parent if it has anything to add
    if ([_delegate realParentWindow] &&
        [[_delegate realParentWindow] respondsToSelector:@selector(menuForEvent:menu:)]) {
        [[_delegate realParentWindow] menuForEvent:theEvent menu:theMenu];
    }
}

// All pastes except "Advanced" go through this method.
- (void)pasteString:(NSString *)theString flags:(PTYSessionPasteFlags)flags {
    if (!theString.length) {
        return;
    }
    DLog(@"pasteString:flags: length=%@ flags=%@", @([theString length]), @(flags));
    iTermTabTransformTags tabTransform = kTabTransformNone;
    int spacesPerTab = -1;
    if (flags & kPTYSessionPasteWithShellEscapedTabs) {
        tabTransform = kTabTransformEscapeWithCtrlV;
    } else if (!_terminal.bracketedPasteMode) {
        spacesPerTab = [_pasteHelper numberOfSpacesToConvertTabsTo:theString];
        if (spacesPerTab >= 0) {
            tabTransform = kTabTransformConvertToSpaces;
        } else if (spacesPerTab == kNumberOfSpacesPerTabCancel) {
            return;
        }
    }

    DLog(@"Calling pasteString:flags: on helper...");
    [_pasteHelper pasteString:theString
                       slowly:!!(flags & kPTYSessionPasteSlowly)
             escapeShellChars:!!(flags & kPTYSessionPasteEscapingSpecialCharacters)
                     commands:NO
                 tabTransform:tabTransform
                 spacesPerTab:spacesPerTab];
}

// Pastes the current string in the clipboard. Uses the sender's tag to get flags.
- (void)paste:(id)sender {
    DLog(@"PTYSession paste:");
    [self pasteString:[PTYSession pasteboardString] flags:[sender tag]];
}

// Show advanced paste window.
- (IBAction)pasteOptions:(id)sender {
    [_pasteHelper showPasteOptionsInWindow:_delegate.realParentWindow.window
                         bracketingEnabled:_terminal.bracketedPasteMode];
}

- (void)textViewFontDidChange
{
    if ([self isTmuxClient]) {
        [self notifyTmuxFontChange];
    }
    [_view updateScrollViewFrame];
}

- (void)textViewSizeDidChange
{
    [_view updateScrollViewFrame];
}

- (BOOL)textViewHasBackgroundImage {
    return _backgroundImage != nil;
}

- (NSImage *)patternedImage {
    // If there is a tiled background image, tesselate _backgroundImage onto
    // _patternedImage, which will be the source for future background image
    // drawing operations.
    if (!_patternedImage || !NSEqualSizes(_patternedImage.size, _view.contentRect.size)) {
        [_patternedImage release];
        _patternedImage = [[NSImage alloc] initWithSize:_view.contentRect.size];
        [_patternedImage lockFocus];
        NSColor *pattern = [NSColor colorWithPatternImage:_backgroundImage];
        [pattern drawSwatchInRect:NSMakeRect(0,
                                             0,
                                             _patternedImage.size.width,
                                             _patternedImage.size.height)];
        [_patternedImage unlockFocus];
    }
    return _patternedImage;
}

// Lots of different views need to draw the background image.
// - Obviously, PTYTextView uses it for the area where text appears.
// - SessionView will draw it for an area below the scroll view when the cell size doesn't evenly
// divide its size.
// - TextViewWrapper will draw it for a few pixels above the scrollview in the VMARGIN.
// This combines drawing into these different views in a consistent way.
// It also draws the dotted border when there is a maximized pane.
//
// view: the view whose -drawRect is currently running and is being drawn into.
// rect: the rectangle in the coordinate system of |view|.
// blendDefaultBackground: If set, the default background color will be blended over the background
// image. If there is no image and this flag is set then the background color is drawn instead. This
// way SessionView and TextViewWrapper don't have to worry about whether a background image is
// present.
- (void)textViewDrawBackgroundImageInView:(NSView *)view
                                 viewRect:(NSRect)rect
                   blendDefaultBackground:(BOOL)blendDefaultBackground {
    const float alpha = _textview.useTransparency ? (1.0 - _textview.transparency) : 1.0;
    if (_backgroundImage) {
        NSRect localRect = [_view convertRect:rect fromView:view];
        NSImage *image;
        if (_backgroundImageTiled) {
            image = [self patternedImage];
        } else {
            image = _backgroundImage;
        }
        double dx = image.size.width / _view.frame.size.width;
        double dy = image.size.height / _view.frame.size.height;

        NSRect sourceRect = NSMakeRect(localRect.origin.x * dx,
                                       localRect.origin.y * dy,
                                       localRect.size.width * dx,
                                       localRect.size.height * dy);
        [image drawInRect:rect
                 fromRect:sourceRect
                operation:NSCompositeCopy
                 fraction:alpha
           respectFlipped:YES
                    hints:nil];

        if (blendDefaultBackground) {
            // Blend default background color over background image.
            [[[self processedBackgroundColor] colorWithAlphaComponent:1 - _textview.blend] set];
            NSRectFillUsingOperation(rect, NSCompositeSourceOver);
        }
    } else if (blendDefaultBackground) {
        // No image, so just draw background color.
        [[[self processedBackgroundColor] colorWithAlphaComponent:alpha] set];
        NSRectFillUsingOperation(rect, NSCompositeCopy);
    }
}

- (NSColor *)processedBackgroundColor {
    NSColor *unprocessedColor = [_colorMap colorForKey:kColorMapBackground];
    return [_colorMap processedBackgroundColorForBackgroundColor:unprocessedColor];
}

- (void)textViewPostTabContentsChangedNotification
{
    [[NSNotificationCenter defaultCenter] postNotificationName:@"iTermTabContentsChanged"
                                                        object:self
                                                      userInfo:nil];
}

- (void)textViewInvalidateRestorableState {
    if ([iTermAdvancedSettingsModel restoreWindowContents]) {
        [_delegate.realParentWindow invalidateRestorableState];
    }
}

- (void)textViewBeginDrag
{
    [[MovePaneController sharedInstance] beginDrag:self];
}

- (void)textViewMovePane {
    [[MovePaneController sharedInstance] movePane:self];
}

- (void)textViewSwapPane {
    [[MovePaneController sharedInstance] swapPane:self];
}

- (NSStringEncoding)textViewEncoding
{
    return [self encoding];
}

- (NSString *)textViewCurrentWorkingDirectory {
    return [_shell getWorkingDirectory];
}

- (BOOL)textViewShouldPlaceCursorAt:(VT100GridCoord)coord verticalOk:(BOOL *)verticalOk {
    if (coord.y < _screen.numberOfLines - _screen.height ||
        coord.x < 0 ||
        coord.x >= _screen.width ||
        coord.y >= _screen.numberOfLines) {
        // Click must be in the live area and not in a margin.
        return NO;
    }
    if (_commandRange.start.x < 0) {
        // Not at a command prompt; no restrictions.
        *verticalOk = YES;
        return YES;
    } else {
        // At the command prompt. Ok to move to any char within current command, but no up or down
        // arrows please.
        NSComparisonResult order = VT100GridCoordOrder(VT100GridCoordRangeMin(_commandRange),
                                                       coord);
        *verticalOk = NO;
        return (order != NSOrderedDescending);
    }
}

- (BOOL)textViewShouldDrawFilledInCursor {
    // If the auto-command history popup is open for this session, the filled-in cursor should be
    // drawn even though the textview isn't in the key window.
    return [self textViewIsActiveSession] && [[_delegate realParentWindow] autoCommandHistoryIsOpenForSession:self];
}

- (void)textViewWillNeedUpdateForBlink {
    self.active = YES;
}

- (void)textViewSplitVertically:(BOOL)vertically withProfileGuid:(NSString *)guid
{
    Profile *profile = [[ProfileModel sharedInstance] defaultBookmark];
    if (guid) {
        profile = [[ProfileModel sharedInstance] bookmarkWithGuid:guid];
    }
    [[_delegate realParentWindow] splitVertically:vertically
                                     withBookmark:profile
                                    targetSession:self];
}

- (void)textViewSelectNextTab
{
    [[_delegate realParentWindow] nextTab:nil];
}

- (void)textViewSelectPreviousTab
{
    [[_delegate realParentWindow] previousTab:nil];
}

- (void)textViewSelectNextWindow {
    [[iTermController sharedInstance] nextTerminal];
}

- (void)textViewSelectPreviousWindow {
    [[iTermController sharedInstance] previousTerminal];
}

- (void)textViewSelectNextPane
{
    [_delegate nextSession];
}

- (void)textViewSelectPreviousPane
{
    [_delegate previousSession];
}

- (void)textViewEditSession {
    [[_delegate realParentWindow] editSession:self makeKey:YES];
}

- (void)textViewToggleBroadcastingInput
{
    [[_delegate realParentWindow] toggleBroadcastingInputToSession:self];
}

- (void)textViewCloseWithConfirmation {
    [[_delegate realParentWindow] closeSessionWithConfirmation:self];
}

- (void)textViewRestartWithConfirmation {
    [[_delegate realParentWindow] restartSessionWithConfirmation:self];
}

- (NSString *)mostRecentlySelectedText {
    PTYSession *session = [[iTermController sharedInstance] sessionWithMostRecentSelection];
    if (session) {
        PTYTextView *textview = [session textview];
        if ([textview isAnyCharSelected]) {
            return [textview selectedText];
        }
    }
    return nil;
}

- (void)textViewPasteFromSessionWithMostRecentSelection:(PTYSessionPasteFlags)flags {
    NSString *string = [self mostRecentlySelectedText];
    if (string) {
        [self pasteString:string flags:flags];
    }
}

- (void)textViewPasteFileWithBase64Encoding {
    NSData *data = [[self class] pasteboardFile];
    if (data) {
        [_pasteHelper pasteString:[data stringWithBase64EncodingWithLineBreak:@"\r"]
                           slowly:NO
                 escapeShellChars:NO
                         commands:NO
                     tabTransform:kTabTransformNone
                     spacesPerTab:0];
    }
}

- (BOOL)textViewCanPasteFile
{
    return [[self class] pasteboardFile] != nil;
}

- (BOOL)textViewWindowUsesTransparency {
    return [[_delegate realParentWindow] useTransparency];
}

- (BOOL)textViewAmbiguousWidthCharsAreDoubleWidth
{
    return [self treatAmbiguousWidthAsDoubleWidth];
}

- (void)textViewCreateWindowWithProfileGuid:(NSString *)guid
{
    [[_delegate realParentWindow] newWindowWithBookmarkGuid:guid];
}

- (void)textViewCreateTabWithProfileGuid:(NSString *)guid
{
    [[_delegate realParentWindow] newTabWithBookmarkGuid:guid];
}

// Called when a key is pressed.
- (BOOL)textViewDelegateHandlesAllKeystrokes
{
    [self resumeOutputIfNeeded];
    return [[_delegate realParentWindow] inInstantReplay];
}

- (BOOL)textViewIsActiveSession {
    return [_delegate sessionIsActiveInTab:self];
}

- (BOOL)textViewSessionIsBroadcastingInput
{
    return [[_delegate realParentWindow] broadcastInputToSession:self];
}

- (BOOL)textViewIsMaximized {
    return [_delegate hasMaximizedPane];
}

- (BOOL)textViewTabHasMaximizedPanel
{
    return [_delegate hasMaximizedPane];
}

- (void)textViewDidBecomeFirstResponder {
    [_delegate setActiveSession:self];
}

- (BOOL)textViewReportMouseEvent:(NSEventType)eventType
                       modifiers:(NSUInteger)modifiers
                          button:(MouseButtonNumber)button
                      coordinate:(VT100GridCoord)coord
                          deltaY:(CGFloat)deltaY {
    DLog(@"Report event type %lu, modifiers=%lu, button=%d, coord=%@",
         (unsigned long)eventType, (unsigned long)modifiers, button,
         VT100GridCoordDescription(coord));

    switch (eventType) {
        case NSLeftMouseDown:
        case NSRightMouseDown:
        case NSOtherMouseDown:
            switch ([_terminal mouseMode]) {
                case MOUSE_REPORTING_NORMAL:
                case MOUSE_REPORTING_BUTTON_MOTION:
                case MOUSE_REPORTING_ALL_MOTION:
                    _reportingMouseDown = YES;
                    _lastReportedCoord = coord;
                    [self writeTask:[_terminal.output mousePress:button
                                                   withModifiers:modifiers
                                                              at:coord]];
                    return YES;

                case MOUSE_REPORTING_NONE:
                case MOUSE_REPORTING_HILITE:
                    break;
            }
            break;

        case NSLeftMouseUp:
        case NSRightMouseUp:
        case NSOtherMouseUp:
            if (_reportingMouseDown) {
                _reportingMouseDown = NO;
                _lastReportedCoord = VT100GridCoordMake(-1, -1);

                switch ([_terminal mouseMode]) {
                    case MOUSE_REPORTING_NORMAL:
                    case MOUSE_REPORTING_BUTTON_MOTION:
                    case MOUSE_REPORTING_ALL_MOTION:
                        _lastReportedCoord = coord;
                        [self writeTask:[_terminal.output mouseRelease:button
                                                         withModifiers:modifiers
                                                                    at:coord]];
                        return YES;

                    case MOUSE_REPORTING_NONE:
                    case MOUSE_REPORTING_HILITE:
                        break;
                }
            }
            break;


        case NSMouseMoved:
            if ([_terminal mouseMode] == MOUSE_REPORTING_ALL_MOTION &&
                !VT100GridCoordEquals(coord, _lastReportedCoord)) {
                _lastReportedCoord = coord;
                [self writeTask:[_terminal.output mouseMotion:MOUSE_BUTTON_NONE
                                                withModifiers:modifiers
                                                           at:coord]];
                return YES;
            }
            break;

        case NSLeftMouseDragged:
        case NSRightMouseDragged:
        case NSOtherMouseDragged:
            if (_reportingMouseDown &&
                !VT100GridCoordEquals(coord, _lastReportedCoord)) {
                _lastReportedCoord = coord;

                switch ([_terminal mouseMode]) {
                    case MOUSE_REPORTING_BUTTON_MOTION:
                    case MOUSE_REPORTING_ALL_MOTION:
                        [self writeTask:[_terminal.output mouseMotion:button
                                                        withModifiers:modifiers
                                                                   at:coord]];
                        // Fall through
                    case MOUSE_REPORTING_NORMAL:
                        // Don't do selection when mouse reporting during a drag, even if the drag
                        // is not reported (the clicks are).
                        return YES;

                    case MOUSE_REPORTING_NONE:
                    case MOUSE_REPORTING_HILITE:
                        break;
                }
            }
            break;

        case NSScrollWheel:
            switch ([_terminal mouseMode]) {
                case MOUSE_REPORTING_NORMAL:
                case MOUSE_REPORTING_BUTTON_MOTION:
                case MOUSE_REPORTING_ALL_MOTION:
                    if (deltaY != 0) {
                        if ([iTermAdvancedSettingsModel doubleReportScrollWheel]) {
                            // This works around what I believe is a bug in tmux or a bug in
                            // how users use tmux. See the thread on tmux-users with subject
                            // "Mouse wheel events and server_client_assume_paste--the perfect storm of bugs?".
                            [self writeTask:[_terminal.output mousePress:button
                                                           withModifiers:modifiers
                                                                      at:coord]];
                        }
                        [self writeTask:[_terminal.output mousePress:button
                                                       withModifiers:modifiers
                                                                  at:coord]];
                    }
                    // If deltaY is 0 we still return YES because the
                    // scrollview moves anyway (likely because our caller is
                    // not using the high-precision wheel API).
                    return YES;

                case MOUSE_REPORTING_NONE:
                case MOUSE_REPORTING_HILITE:
                    break;
            }
            break;

        default:
            assert(NO);
            break;
    }
    return NO;
}

- (VT100GridAbsCoordRange)textViewRangeOfLastCommandOutput {
    DLog(@"Fetching range of last command output...");
    if (![[iTermShellHistoryController sharedInstance] commandHistoryHasEverBeenUsed]) {
        DLog(@"Command history has never been used.");
        [iTermShellHistoryController showInformationalMessage];
        return VT100GridAbsCoordRangeMake(-1, -1, -1, -1);
    } else {
        DLog(@"Returning cached range.");
        return _screen.lastCommandOutputRange;
    }
}

- (BOOL)textViewCanSelectOutputOfLastCommand {
    // Return YES if command history has never been used so we can show the informational message.
    return (![[iTermShellHistoryController sharedInstance] commandHistoryHasEverBeenUsed] ||
            _screen.lastCommandOutputRange.start.x >= 0);

}

- (BOOL)textViewUseHFSPlusMapping {
    return _screen.useHFSPlusMapping;
}

- (NSColor *)textViewCursorGuideColor {
    return _cursorGuideColor;
}

- (NSColor *)textViewBadgeColor {
    return [[iTermProfilePreferences objectForKey:KEY_BADGE_COLOR inProfile:_profile] colorValue];
}

- (NSDictionary *)textViewVariables {
    return _variables;
}

- (BOOL)textViewSuppressingAllOutput {
    return _suppressAllOutput;
}

- (BOOL)textViewIsZoomedIn {
    return _liveSession && !_dvr;
}

- (BOOL)textViewShouldShowMarkIndicators {
    return [iTermProfilePreferences boolForKey:KEY_SHOW_MARK_INDICATORS inProfile:_profile];
}

- (void)textViewThinksUserIsTryingToSendArrowKeysWithScrollWheel:(BOOL)isTrying {
    static NSString *const kIdentifier = @"AskAboutAlternateMouseScroll";
    if (!isTrying) {
        [self dismissAnnouncementWithIdentifier:kIdentifier];
        return;
    }
    static NSString *const kNeverAskAboutAltMouseScroll = @"NoSyncNeverAskAboutSettingAlternateMouseScroll";
    if ([[NSUserDefaults standardUserDefaults] boolForKey:kNeverAskAboutAltMouseScroll]) {
        return;
    }
    iTermAnnouncementViewController *announcement =
        [iTermAnnouncementViewController announcementWithTitle:@"Do you want the scroll wheel to move the cursor in interactive programs like this?"
                                                         style:kiTermAnnouncementViewStyleQuestion
                                                   withActions:@[ @"Yes", @"Don‘t Ask Again" ]
                                                    completion:^(int selection) {
                                                        switch (selection) {
                                                            case -2:  // Dismiss programmatically
                                                                break;
                                                                
                                                            case -1: // No
                                                                break;
                                                                
                                                            case 0: // Yes
                                                                [[NSUserDefaults standardUserDefaults] setBool:YES forKey:@"AlternateMouseScroll"];
                                                                break;
                                                                
                                                            case 1: { // Never
                                                                [[NSUserDefaults standardUserDefaults] setBool:YES forKey:kNeverAskAboutAltMouseScroll];
                                                                break;
                                                            }
                                                        }
                                                    }];
    [self queueAnnouncement:announcement identifier:kIdentifier];
}

- (void)sendEscapeSequence:(NSString *)text
{
    if (_exited) {
        return;
    }
    if ([text length] > 0) {
        NSString *aString = [NSString stringWithFormat:@"\e%@", text];
        [self writeTask:[aString dataUsingEncoding:_terminal.encoding]];
    }
}

- (NSData *)dataForHexCodes:(NSString *)codes {
    NSMutableData *data = [NSMutableData data];
    NSArray* components = [codes componentsSeparatedByString:@" "];
    for (NSString* part in components) {
        const char* utf8 = [part UTF8String];
        char* endPtr;
        unsigned char c = strtol(utf8, &endPtr, 16);
        if (endPtr != utf8) {
            [data appendData:[NSData dataWithBytes:&c length:sizeof(c)]];
        }
    }
    return data;
}

- (void)sendHexCode:(NSString *)codes
{
    if (_exited) {
        return;
    }
    if ([codes length]) {
        [self writeTask:[self dataForHexCodes:codes]];
    }
}

- (void)sendText:(NSString *)text
{
    if (_exited) {
        return;
    }
    if ([text length] > 0) {
        NSString *temp = text;
        temp = [temp stringByReplacingEscapedChar:'n' withString:@"\n"];
        temp = [temp stringByReplacingEscapedChar:'e' withString:@"\e"];
        temp = [temp stringByReplacingEscapedChar:'a' withString:@"\a"];
        temp = [temp stringByReplacingEscapedChar:'t' withString:@"\t"];
        [self writeTask:[temp dataUsingEncoding:_terminal.encoding]];
    }
}

- (void)launchCoprocessWithCommand:(NSString *)command
{
    [self launchCoprocessWithCommand:command mute:NO];
}

- (void)uploadFiles:(NSArray *)localFilenames toPath:(SCPPath *)destinationPath
{
    SCPFile *previous = nil;
    for (NSString *file in localFilenames) {
        SCPFile *scpFile = [[[SCPFile alloc] init] autorelease];
        scpFile.path = [[[SCPPath alloc] init] autorelease];
        scpFile.path.hostname = destinationPath.hostname;
        scpFile.path.username = destinationPath.username;
        NSString *filename = [file lastPathComponent];
        scpFile.path.path = [destinationPath.path stringByAppendingPathComponent:filename];
        scpFile.localPath = file;

        if (previous) {
            previous.successor = scpFile;
        }
        previous = scpFile;
        [scpFile upload];
    }
}

- (void)startDownloadOverSCP:(SCPPath *)path
{
    SCPFile *file = [[[SCPFile alloc] init] autorelease];
    file.path = path;
    [file download];
}

- (NSString*)_getLocale
{
    NSString* theLocale = nil;
    NSString* languageCode = [[NSLocale currentLocale] objectForKey:NSLocaleLanguageCode];
    NSString* countryCode = [[NSLocale currentLocale] objectForKey:NSLocaleCountryCode];
    DLog(@"getLocale: languageCode=%@, countryCode=%@", languageCode, countryCode);
    if (languageCode && countryCode) {
        theLocale = [NSString stringWithFormat:@"%@_%@", languageCode, countryCode];
        DLog(@"Return combined language/country locale %@", theLocale);
    } else {
        NSString *localeId = [[NSLocale currentLocale] localeIdentifier];
        DLog(@"Return local identifier of %@", localeId);
        return localeId;
    }
    return theLocale;
}

- (NSString*)_lang
{
    NSString* theLocale = [self _getLocale];
    NSString* encoding = [self encodingName];
    DLog(@"locale=%@, encoding=%@", theLocale, encoding);
    if (encoding && theLocale) {
        NSString* result = [NSString stringWithFormat:@"%@.%@", theLocale, encoding];
        DLog(@"Tentative locale is %@", result);
        if ([self _localeIsSupported:result]) {
            DLog(@"Locale is supported");
            return result;
        } else {
            DLog(@"Locale is NOT supported");
            return nil;
        }
    } else {
        DLog(@"No locale or encoding, returning nil language");
        return nil;
    }
}

- (void)setDvrFrame {
    screen_char_t* s = (screen_char_t*)[_dvrDecoder decodedFrame];
    int len = [_dvrDecoder length];
    DVRFrameInfo info = [_dvrDecoder info];
    if (info.width != [_screen width] || info.height != [_screen height]) {
        if (![_liveSession isTmuxClient]) {
            [[_delegate realParentWindow] sessionInitiatedResize:self
                                                           width:info.width
                                                          height:info.height];
        }
    }
    [_screen setFromFrame:s len:len info:info];
    [[_delegate realParentWindow] clearTransientTitle];
    [[_delegate realParentWindow] setWindowTitle];
}

- (void)continueTailFind
{
    NSMutableArray *results = [NSMutableArray array];
    BOOL more;
    more = [_screen continueFindAllResults:results
                                 inContext:_tailFindContext];
    for (SearchResult *r in results) {
        [_textview addSearchResult:r];
    }
    if ([results count]) {
        [_textview setNeedsDisplay:YES];
    }
    if (more) {
        _tailFindTimer = [NSTimer scheduledTimerWithTimeInterval:0.01
                                                          target:self
                                                        selector:@selector(continueTailFind)
                                                        userInfo:nil
                                                         repeats:NO];
    } else {
        // Update the saved position to just before the screen.
        [_screen storeLastPositionInLineBufferAsFindContextSavedPosition];
        _tailFindTimer = nil;
    }
}

- (void)beginTailFind
{
    FindContext *findContext = [_textview findContext];
    if (!findContext.substring) {
        return;
    }
    [_screen setFindString:findContext.substring
          forwardDirection:YES
              ignoringCase:!!(findContext.options & FindOptCaseInsensitive)
                     regex:!!(findContext.options & FindOptRegex)
               startingAtX:0
               startingAtY:0
                withOffset:0
                 inContext:_tailFindContext
           multipleResults:YES];

    // Set the starting position to the block & offset that the backward search
    // began at. Do a forward search from that location.
    [_screen restoreSavedPositionToFindContext:_tailFindContext];
    [self continueTailFind];
}

- (void)sessionContentsChanged:(NSNotification *)notification {
    if (!_tailFindTimer &&
        [notification object] == self &&
        [_delegate sessionBelongsToVisibleTab]) {
        [self beginTailFind];
    }
}

- (void)stopTailFind
{
    if (_tailFindTimer) {
        _tailFindContext.substring = nil;
        _tailFindContext.results = nil;
        [_tailFindTimer invalidate];
        _tailFindTimer = nil;
    }
}

- (void)printTmuxMessage:(NSString *)message {
    if (_exited) {
        return;
    }
    screen_char_t savedFgColor = [_terminal foregroundColorCode];
    screen_char_t savedBgColor = [_terminal backgroundColorCode];
    [_terminal setForegroundColor:ALTSEM_DEFAULT
               alternateSemantics:YES];
    [_terminal setBackgroundColor:ALTSEM_DEFAULT
               alternateSemantics:YES];
    [_screen appendStringAtCursor:message];
    [_screen crlf];
    [_terminal setForegroundColor:savedFgColor.foregroundColor
               alternateSemantics:savedFgColor.foregroundColorMode == ColorModeAlternate];
    [_terminal setBackgroundColor:savedBgColor.backgroundColor
               alternateSemantics:savedBgColor.backgroundColorMode == ColorModeAlternate];
}

- (void)printTmuxCommandOutputToScreen:(NSString *)response
{
    for (NSString *aLine in [response componentsSeparatedByString:@"\n"]) {
        aLine = [aLine stringByReplacingOccurrencesOfString:@"\r" withString:@""];
        [self printTmuxMessage:aLine];
    }
}

- (BOOL)_localeIsSupported:(NSString*)theLocale
{
    // Keep a copy of the current locale setting for this process
    char* backupLocale = setlocale(LC_CTYPE, NULL);

    // Try to set it to the proposed locale
    BOOL supported;
    if (setlocale(LC_CTYPE, [theLocale UTF8String])) {
        supported = YES;
    } else {
        supported = NO;
    }

    // Restore locale and return
    setlocale(LC_CTYPE, backupLocale);
    return supported;
}

#pragma mark - VT100ScreenDelegate

- (NSString *)screenSessionGuid {
    return self.guid;
}

- (void)screenScheduleRedrawSoon {
    self.active = YES;
}

- (void)screenNeedsRedraw {
    [self refresh];
    [_textview updateNoteViewFrames];
    [_textview setNeedsDisplay:YES];
}

- (void)screenUpdateDisplay:(BOOL)redraw {
    [self updateDisplay];
    if (redraw) {
        [_textview setNeedsDisplay:YES];
    }
}

- (void)screenSizeDidChange {
    [self updateScroll];
    [_textview updateNoteViewFrames];
    _variables[kVariableKeySessionColumns] = [NSString stringWithFormat:@"%d", _screen.width];
    _variables[kVariableKeySessionRows] = [NSString stringWithFormat:@"%d", _screen.height];
    [_textview setBadgeLabel:[self badgeLabel]];
}

- (void)screenTriggerableChangeDidOccur {
    [self clearTriggerLine];
}

- (void)screenDidReset {
    [self loadInitialColorTable];
    _cursorGuideSettingHasChanged = NO;
    _textview.highlightCursorLine = [iTermProfilePreferences boolForKey:KEY_USE_CURSOR_GUIDE
                                                              inProfile:_profile];
    [_textview setNeedsDisplay:YES];
    _screen.trackCursorLineMovement = NO;
}

- (BOOL)screenShouldSyncTitle {
    if (![iTermPreferences boolForKey:kPreferenceKeyShowProfileName]) {
        return NO;
    }
    return [[[self profile] objectForKey:KEY_SYNC_TITLE] boolValue];
}

- (void)screenDidAppendStringToCurrentLine:(NSString *)string {
    [self appendStringToTriggerLine:string];
}

- (void)screenDidAppendAsciiDataToCurrentLine:(AsciiData *)asciiData {
    if ([_triggers count]) {
        NSString *string = [[[NSString alloc] initWithBytes:asciiData->buffer
                                                     length:asciiData->length
                                                   encoding:NSASCIIStringEncoding] autorelease];
        [self screenDidAppendStringToCurrentLine:string];
    }
}

- (void)screenSetCursorType:(ITermCursorType)type {
    if (type == CURSOR_DEFAULT) {
        type = [iTermProfilePreferences intForKey:KEY_CURSOR_TYPE inProfile:_profile];
    }
    [[self textview] setCursorType:type];
}

- (void)screenSetCursorBlinking:(BOOL)blink {
    [[self textview] setBlinkingCursor:blink];
}

- (BOOL)screenShouldInitiateWindowResize {
    return ![[[self profile] objectForKey:KEY_DISABLE_WINDOW_RESIZING] boolValue];
}

- (void)screenResizeToWidth:(int)width height:(int)height {
    [_delegate sessionInitiatedResize:self width:width height:height];
}

- (void)screenResizeToPixelWidth:(int)width height:(int)height {
    [[_delegate realParentWindow] setFrameSize:NSMakeSize(width, height)];
}

- (BOOL)screenShouldBeginPrinting {
    return ![[[self profile] objectForKey:KEY_DISABLE_PRINTING] boolValue];
}

- (NSString *)screenNameExcludingJob {
    return [self joblessDefaultName];
}

- (void)screenSetWindowTitle:(NSString *)title {
    [self setWindowTitle:title];
}

- (NSString *)screenWindowTitle {
    return [self windowTitle];
}

- (NSString *)screenDefaultName {
    return _defaultName;
}

- (void)screenSetName:(NSString *)theName {
    [self setName:theName];
}

- (BOOL)screenWindowIsFullscreen {
    return [[_delegate parentWindow] anyFullScreen];
}

- (void)screenMoveWindowTopLeftPointTo:(NSPoint)point {
    NSRect screenFrame = [self screenWindowScreenFrame];
    point.x += screenFrame.origin.x;
    point.y = screenFrame.origin.y + screenFrame.size.height - point.y;
    [[_delegate parentWindow] windowSetFrameTopLeftPoint:point];
}

- (NSRect)screenWindowScreenFrame {
    return [[[_delegate parentWindow] windowScreen] visibleFrame];
}

- (NSPoint)screenWindowTopLeftPixelCoordinate {
    NSRect frame = [self screenWindowFrame];
    NSRect screenFrame = [self screenWindowScreenFrame];
    return NSMakePoint(frame.origin.x - screenFrame.origin.x,
                       (screenFrame.origin.y + screenFrame.size.height) - (frame.origin.y + frame.size.height));
}

// If flag is set, miniaturize; otherwise, deminiaturize.
- (void)screenMiniaturizeWindow:(BOOL)flag {
    if (flag) {
        [[_delegate parentWindow] windowPerformMiniaturize:nil];
    } else {
        [[_delegate parentWindow] windowDeminiaturize:nil];
    }
}

// If flag is set, bring to front; if not, move to back.
- (void)screenRaise:(BOOL)flag {
    if (flag) {
        [[_delegate parentWindow] windowOrderFront:nil];
    } else {
        [[_delegate parentWindow] windowOrderBack:nil];
    }
}

- (BOOL)screenWindowIsMiniaturized {
    return [[_delegate parentWindow] windowIsMiniaturized];
}

- (void)screenWriteDataToTask:(NSData *)data {
    [self writeTaskNoBroadcast:data];
}

- (NSRect)screenWindowFrame {
    return [[_delegate parentWindow] windowFrame];
}

- (NSSize)screenSize {
    return [[[[_delegate parentWindow] currentSession] scrollview] documentVisibleRect].size;
}

// If the flag is set, push the window title; otherwise push the icon title.
- (void)screenPushCurrentTitleForWindow:(BOOL)flag {
    if (flag) {
        [self pushWindowTitle];
    } else {
        [self pushIconTitle];
    }
}

// If the flag is set, pop the window title; otherwise pop the icon title.
- (void)screenPopCurrentTitleForWindow:(BOOL)flag {
    if (flag) {
        [self popWindowTitle];
    } else {
        [self popIconTitle];
    }
}

- (NSString *)screenName {
    return [self name];
}

- (int)screenNumber {
    return [_delegate tabNumber];
}

- (int)screenWindowIndex {
    return [[iTermController sharedInstance] indexOfTerminal:(PseudoTerminal *)[_delegate realParentWindow]];
}

- (int)screenTabIndex {
    return [_delegate number];
}

- (int)screenViewIndex {
    return [[self view] viewId];
}

- (void)screenStartTmuxMode {
    [self startTmuxMode];
}

- (void)screenHandleTmuxInput:(VT100Token *)token {
    [_tmuxGateway executeToken:token];
}

- (BOOL)screenInTmuxMode {
    return [self isTmuxClient];
}

- (BOOL)screenShouldTreatAmbiguousCharsAsDoubleWidth {
    return [self treatAmbiguousWidthAsDoubleWidth];
}

- (void)screenDidChangeNumberOfScrollbackLines {
    [_textview updateNoteViewFrames];
}

- (void)screenShowBellIndicator {
    [self setBell:YES];
}

- (void)screenPrintString:(NSString *)string {
    [[self textview] printContent:string];
}

- (void)screenPrintVisibleArea {
    [[self textview] print:nil];
}

- (BOOL)screenShouldSendContentsChangedNotification {
    return [self wantsContentChangedNotification];
}

- (void)screenRemoveSelection {
    [_textview deselect];
}

- (iTermSelection *)screenSelection {
    return _textview.selection;
}

- (NSSize)screenCellSize {
    return NSMakeSize([_textview charWidth], [_textview lineHeight]);
}

- (void)screenClearHighlights {
    [_textview clearHighlights];
}

- (void)screenMouseModeDidChange {
    [_textview updateCursor:nil];
    [_textview updateTrackingAreas];
}

- (void)screenFlashImage:(NSString *)identifier {
    [_textview beginFlash:identifier];
}

- (void)screenIncrementBadge {
    [[_delegate realParentWindow] incrementBadge];
}

- (NSString *)screenCurrentWorkingDirectory {
    return [_shell getWorkingDirectory];
}

- (void)screenSetCursorVisible:(BOOL)visible {
    _textview.cursorVisible = visible;
}

- (void)screenCursorDidMoveToLine:(int)line {
    if (_textview.cursorVisible) {
        [_textview setNeedsDisplayOnLine:line];
    }
}

- (void)screenSetHighlightCursorLine:(BOOL)highlight {
    _cursorGuideSettingHasChanged = YES;
    self.highlightCursorLine = highlight;
}

- (void)setHighlightCursorLine:(BOOL)highlight {
    _cursorGuideSettingHasChanged = YES;
    _textview.highlightCursorLine = highlight;
    [_textview setNeedsDisplay:YES];
    _screen.trackCursorLineMovement = highlight;
}

- (BOOL)highlightCursorLine {
  return _textview.highlightCursorLine;
}

- (BOOL)screenHasView {
    return _textview != nil;
}

- (void)reveal {
    NSWindowController<iTermWindowController> *terminal = [_delegate realParentWindow];
    iTermController *controller = [iTermController sharedInstance];
    if ([terminal isHotKeyWindow]) {
        [[HotkeyWindowController sharedInstance] showHotKeyWindow];
    } else {
        [controller setCurrentTerminal:(PseudoTerminal *)terminal];
        [[terminal window] makeKeyAndOrderFront:self];
        [_delegate sessionSelectContainingTab];
    }
    [[NSApplication sharedApplication] activateIgnoringOtherApps:YES];

    [_delegate setActiveSession:self];
}

- (id)markAddedAtLine:(int)line ofClass:(Class)markClass {
    [_textview refresh];  // In case text was appended
    if ([_lastMark isKindOfClass:[VT100ScreenMark class]]) {
        VT100ScreenMark *screenMark = (VT100ScreenMark *)_lastMark;
        if (screenMark.command && !screenMark.endDate) {
            screenMark.endDate = [NSDate date];
        }
    }
    [_lastMark release];
    _lastMark = [[_screen addMarkStartingAtAbsoluteLine:[_screen totalScrollbackOverflow] + line
                                                oneLine:YES
                                                ofClass:markClass] retain];
    self.currentMarkOrNotePosition = _lastMark.entry.interval;
    if (self.alertOnNextMark) {
        NSString *action = iTermApplication.sharedApplication.delegate.markAlertAction;
        if ([action isEqualToString:kMarkAlertActionPostNotification]) {
            [[iTermGrowlDelegate sharedInstance] growlNotify:@"Mark Set"
                                             withDescription:[NSString stringWithFormat:@"Session %@ #%d had a mark set.",
                                                              [self name],
                                                              [_delegate tabNumber]]
                                             andNotification:@"Mark Set"
                                                 windowIndex:[self screenWindowIndex]
                                                    tabIndex:[self screenTabIndex]
                                                   viewIndex:[self screenViewIndex]
                                                      sticky:YES];
        } else {
            if (NSRunAlertPanel(@"Alert",
                                @"Mark set in session “%@.”",
                                @"Reveal",
                                @"OK",
                                nil,
                                [self name]) == NSAlertDefaultReturn) {
                [self reveal];
            }
        }
        self.alertOnNextMark = NO;
    }
    return _lastMark;
}

- (void)screenPromptDidStartAtLine:(int)line {
    _lastPromptLine = (long long)line + [_screen totalScrollbackOverflow];
    DLog(@"FinalTerm: prompt started on line %d. Add a mark there. Save it as lastPromptLine.", line);
    [[self screenAddMarkOnLine:line] setIsPrompt:YES];
    [_pasteHelper unblock];
}

- (VT100ScreenMark *)screenAddMarkOnLine:(int)line {
    return (VT100ScreenMark *)[self markAddedAtLine:line ofClass:[VT100ScreenMark class]];
}

// Save the current scroll position
- (void)screenSaveScrollPosition
{
    [_textview refresh];  // In case text was appended
    [_lastMark release];
    _lastMark = [[_screen addMarkStartingAtAbsoluteLine:[_textview absoluteScrollPosition]
                                                oneLine:NO
                                                ofClass:[VT100ScreenMark class]] retain];
    self.currentMarkOrNotePosition = _lastMark.entry.interval;
}

- (VT100ScreenMark *)markAddedAtCursorOfClass:(Class)theClass {
    return [self markAddedAtLine:[_screen numberOfScrollbackLines] + _screen.cursorY - 1
                         ofClass:theClass];
}

- (void)screenActivateWindow {
    [NSApp activateIgnoringOtherApps:YES];
}

- (void)screenSetProfileToProfileNamed:(NSString *)value {
    Profile *newProfile;
    if ([value length]) {
        newProfile = [[ProfileModel sharedInstance] bookmarkWithName:value];
    } else {
        newProfile = [[ProfileModel sharedInstance] defaultBookmark];
    }
    if (newProfile) {
        [self setProfile:newProfile preservingName:YES];
    }
}

- (void)setProfile:(NSDictionary *)newProfile preservingName:(BOOL)preserveName {
    BOOL defaultNameMatchesProfileName = [_defaultName isEqualToString:_profile[KEY_NAME]];
    BOOL nameMatchesProfileName = [_name isEqualToString:_profile[KEY_NAME]];
    NSString *theName = [[self profile] objectForKey:KEY_NAME];
    NSMutableDictionary *dict = [NSMutableDictionary dictionaryWithDictionary:newProfile];
    if (preserveName) {
        [dict setObject:theName forKey:KEY_NAME];
    }
    [self setProfile:dict];
    [self setPreferencesFromAddressBookEntry:dict];
    [_originalProfile autorelease];
    _originalProfile = [newProfile copy];
    [self remarry];
    if (!preserveName && defaultNameMatchesProfileName) {
        [self setDefaultName:newProfile[KEY_NAME]];
    }
    if (!preserveName && nameMatchesProfileName) {
        [self setName:newProfile[KEY_NAME]];
    }
}

- (void)screenSetPasteboard:(NSString *)value {
    if ([iTermPreferences boolForKey:kPreferenceKeyAllowClipboardAccessFromTerminal]) {
        if ([value isEqualToString:@"ruler"]) {
            [self setPasteboard:NSGeneralPboard];
        } else if ([value isEqualToString:@"find"]) {
            [self setPasteboard:NSFindPboard];
        } else if ([value isEqualToString:@"font"]) {
            [self setPasteboard:NSFontPboard];
        } else {
            [self setPasteboard:NSGeneralPboard];
        }
    } else {
        ELog(@"Clipboard access denied for CopyToClipboard");
    }
}

- (void)screenDidAddNote:(PTYNoteViewController *)note {
    [_textview addViewForNote:note];
    [_textview setNeedsDisplay:YES];
}

- (void)screenDidEndEditingNote {
    [_textview.window makeFirstResponder:_textview];
}

// Stop pasting (despited the name)
- (void)screenCopyBufferToPasteboard {
    if ([iTermPreferences boolForKey:kPreferenceKeyAllowClipboardAccessFromTerminal]) {
        [self setPasteboard:nil];
    } else {
        [_pasteboard release];
        _pasteboard = nil;
        [_pbtext release];
        _pbtext = nil;
    }
}

- (BOOL)screenIsAppendingToPasteboard {
    return _pasteboard != nil;
}

- (void)screenAppendDataToPasteboard:(NSData *)data {
    // Don't allow more than 100MB to be added to the pasteboard queue in case someone
    // forgets to send the EndCopy command.
    const int kMaxPasteboardBytes = 100 * 1024 * 1024;
    if ([_pbtext length] + data.length > kMaxPasteboardBytes) {
        [self setPasteboard:nil];
    }

    [_pbtext appendData:data];
}

- (void)screenWillReceiveFileNamed:(NSString *)filename ofSize:(int)size {
    [self.download stop];
    [self.download endOfData];
    self.download = [[[TerminalFile alloc] initWithName:filename size:size] autorelease];
    [self.download download];
}

- (void)screenDidFinishReceivingFile {
    [self.download endOfData];
    self.download = nil;
}

- (void)screenDidReceiveBase64FileData:(NSString *)data {
    [self.download appendData:data];
}

- (void)screenFileReceiptEndedUnexpectedly {
    [self.download stop];
    [self.download endOfData];
    self.download = nil;
}

- (void)setAlertOnNextMark:(BOOL)alertOnNextMark {
    _alertOnNextMark = alertOnNextMark;
    [_textview setNeedsDisplay:YES];
}

- (void)screenRequestAttention:(BOOL)request isCritical:(BOOL)isCritical {
    if (request) {
        _requestAttentionId =
            [NSApp requestUserAttention:isCritical ? NSCriticalRequest : NSInformationalRequest];
    } else {
        [NSApp cancelUserAttentionRequest:_requestAttentionId];
    }
}

- (void)screenSetBackgroundImageFile:(NSString *)filename {
    filename = [filename stringByBase64DecodingStringWithEncoding:NSUTF8StringEncoding];
    if (!filename || ![[NSFileManager defaultManager] fileExistsAtPath:filename]) {
        return;
    }
    NSUserDefaults *userDefaults = [NSUserDefaults standardUserDefaults];
    static NSString *kIdentifier = @"SetBackgroundImageFile";
    static NSString *kAllowedFilesKey = @"AlwaysAllowBackgroundImage";
    static NSString *kDeniedFilesKey = @"AlwaysDenyBackgroundImage";
    NSArray *allowedFiles = [userDefaults objectForKey:kAllowedFilesKey];
    NSArray *deniedFiles = [userDefaults objectForKey:kDeniedFilesKey];
    if ([deniedFiles containsObject:filename]) {
        return;
    }
    if ([allowedFiles containsObject:filename]) {
        [self setSessionSpecificProfileValues:@{ KEY_BACKGROUND_IMAGE_LOCATION: filename }];
        return;
    }


    NSString *title = [NSString stringWithFormat:@"Set background image to “%@”?", filename];
    iTermAnnouncementViewController *announcement =
        [iTermAnnouncementViewController announcementWithTitle:title
                                                         style:kiTermAnnouncementViewStyleQuestion
                                                   withActions:@[ @"Yes", @"Always", @"Never" ]
                                                    completion:^(int selection) {
            switch (selection) {
                case -2:  // Dismiss programmatically
                    break;

                case -1: // No
                    break;

                case 0: // Yes
                    [self setSessionSpecificProfileValues:@{ KEY_BACKGROUND_IMAGE_LOCATION: filename }];
                    break;

                case 1: { // Always
                    NSArray *allowed = [userDefaults objectForKey:kAllowedFilesKey];
                    if (!allowed) {
                        allowed = @[];
                    }
                    allowed = [allowed arrayByAddingObject:filename];
                    [userDefaults setObject:allowed forKey:kAllowedFilesKey];
                    [self setSessionSpecificProfileValues:@{ KEY_BACKGROUND_IMAGE_LOCATION: filename }];
                    break;
                }
                case 2: {  // Never
                    NSArray *denied = [userDefaults objectForKey:kDeniedFilesKey];
                    if (!denied) {
                        denied = @[];
                    }
                    denied = [denied arrayByAddingObject:filename];
                    [userDefaults setObject:denied forKey:kDeniedFilesKey];
                    break;
                }
            }
        }];
    [self queueAnnouncement:announcement identifier:kIdentifier];
}

- (void)screenSetBadgeFormat:(NSString *)base64Format {
    NSString *theFormat = [base64Format stringByBase64DecodingStringWithEncoding:self.encoding];
    if (theFormat) {
        [self setSessionSpecificProfileValues:@{ KEY_BADGE_FORMAT: theFormat }];
        _textview.badgeLabel = [self badgeLabel];
    } else {
        ELog(@"Badge is not properly base64 encoded: %@", base64Format);
    }
}

- (void)screenSetUserVar:(NSString *)kvpString {
    NSArray *kvp = [kvpString keyValuePair];
    if (kvp) {
        NSString *key = [NSString stringWithFormat:@"user.%@", kvp[0]];
        if (![kvp[1] length]) {
            [_variables removeObjectForKey:key];
        } else {
            _variables[key] = [kvp[1] stringByBase64DecodingStringWithEncoding:NSUTF8StringEncoding];
        }
    }
    [_textview setBadgeLabel:[self badgeLabel]];
}

- (iTermColorMap *)screenColorMap {
    return _colorMap;
}

- (void)screenSetColor:(NSColor *)color forKey:(int)key {
    NSString *profileKey = [_colorMap profileKeyForColorMapKey:key];
    if (profileKey) {
        [self setSessionSpecificProfileValues:@{ profileKey: [color dictionaryValue] }];
    } else {
        [_colorMap setColor:color forKey:key];
    }
}

- (void)screenSetCurrentTabColor:(NSColor *)color {
    [self setTabColor:color];
    id<WindowControllerInterface> term = [_delegate parentWindow];
    [term updateTabColors];
}

- (NSColor *)tabColor {
    if ([_profile[KEY_USE_TAB_COLOR] boolValue]) {
        NSDictionary *colorDict = _profile[KEY_TAB_COLOR];
        if (colorDict) {
            return [ITAddressBookMgr decodeColor:colorDict];
        } else {
            return nil;
        }
    } else {
        return nil;
    }
}

- (void)setTabColor:(NSColor *)color {
    NSDictionary *dict;
    if (color) {
        dict = @{ KEY_USE_TAB_COLOR: @YES,
                  KEY_TAB_COLOR: [ITAddressBookMgr encodeColor:color] };
    } else {
        dict = @{ KEY_USE_TAB_COLOR: @NO };
    }

    [self setSessionSpecificProfileValues:dict];
}

- (void)screenSetTabColorRedComponentTo:(CGFloat)color {
    NSColor *curColor = [self tabColor];
    [self setTabColor:[NSColor colorWithCalibratedRed:color
                                                green:[curColor greenComponent]
                                                 blue:[curColor blueComponent]
                                                alpha:1]];
    [[_delegate parentWindow] updateTabColors];
}

- (void)screenSetTabColorGreenComponentTo:(CGFloat)color {
    NSColor *curColor = [self tabColor];
    [self setTabColor:[NSColor colorWithCalibratedRed:[curColor redComponent]
                                                green:color
                                                 blue:[curColor blueComponent]
                                                alpha:1]];
    [[_delegate parentWindow] updateTabColors];
}

- (void)screenSetTabColorBlueComponentTo:(CGFloat)color {
    NSColor *curColor = [self tabColor];
    [self setTabColor:[NSColor colorWithCalibratedRed:[curColor redComponent]
                                                green:[curColor greenComponent]
                                                 blue:color
                                                alpha:1]];
    [[_delegate parentWindow] updateTabColors];
}

- (void)screenCurrentHostDidChange:(VT100RemoteHost *)host {
    if (host.hostname) {
        _variables[kVariableKeySessionHostname] = host.hostname;
    } else {
        [_variables removeObjectForKey:kVariableKeySessionHostname];
    }
    if (host.username) {
        _variables[kVariableKeySessionUsername] = host.username;
    } else {
        [_variables removeObjectForKey:kVariableKeySessionUsername];
    }
    [self dismissAnnouncementWithIdentifier:kShellIntegrationOutOfDateAnnouncementIdentifier];

    [[_delegate realParentWindow] sessionHostDidChange:self to:host];

    int line = [_screen numberOfScrollbackLines] + _screen.cursorY;
    NSString *path = [_screen workingDirectoryOnLine:line];
    [self tryAutoProfileSwitchWithHostname:host.hostname username:host.username path:path];

    if (_xtermMouseReporting && self.terminal.mouseMode != MOUSE_REPORTING_NONE) {
        NSNumber *number = [[NSUserDefaults standardUserDefaults] objectForKey:kTurnOffMouseReportingOnHostChangeUserDefaultsKey];
        if ([number boolValue]) {
            self.terminal.mouseMode = MOUSE_REPORTING_NONE;
        } else if (!number) {
            [self offerToTurnOffMouseReportingOnHostChange];
        }
    }
}

- (NSArray<iTermCommandHistoryCommandUseMO *> *)commandUses {
    return [[iTermShellHistoryController sharedInstance] commandUsesForHost:self.currentHost];
}

- (iTermQuickLookController *)quickLookController {
    return _textview.quickLookController;
}

- (void)offerToTurnOffMouseReportingOnHostChange {
    NSString *title =
        @"Looks like mouse reporting was left on when an ssh session ended unexpectedly or an app misbehaved. Turn it off?";
    iTermAnnouncementViewController *announcement =
        [iTermAnnouncementViewController announcementWithTitle:title
                                                         style:kiTermAnnouncementViewStyleQuestion
                                                   withActions:@[ @"Yes", @"Always", @"Never" ]
                                                    completion:^(int selection) {
            switch (selection) {
                case -2:  // Dismiss programmatically
                    break;

                case -1: // No
                    break;

                case 0: // Yes
                    self.terminal.mouseMode = MOUSE_REPORTING_NONE;
                    break;

                case 1: // Always
                    [[NSUserDefaults standardUserDefaults] setBool:YES
                                                            forKey:kTurnOffMouseReportingOnHostChangeUserDefaultsKey];
                    self.terminal.mouseMode = MOUSE_REPORTING_NONE;
                    break;

                case 2: // Never
                    [[NSUserDefaults standardUserDefaults] setBool:NO
                                                            forKey:kTurnOffMouseReportingOnHostChangeUserDefaultsKey];
            }
        }];
    [self queueAnnouncement:announcement identifier:kTurnOffMouseReportingOnHostChangeAnnouncementIdentifier];
}

- (void)tryAutoProfileSwitchWithHostname:(NSString *)hostname
                                username:(NSString *)username
                                    path:(NSString *)path {
    [_automaticProfileSwitcher setHostname:hostname username:username path:path];
}

- (void)screenCurrentDirectoryDidChangeTo:(NSString *)newPath {
    if (newPath) {
        _variables[kVariableKeySessionPath] = newPath;
    } else {
        [_variables removeObjectForKey:kVariableKeySessionPath];
    }

    int line = [_screen numberOfScrollbackLines] + _screen.cursorY;
    VT100RemoteHost *remoteHost = [_screen remoteHostOnLine:line];
    [self tryAutoProfileSwitchWithHostname:remoteHost.hostname
                                  username:remoteHost.username
                                      path:newPath];
    [_textview setBadgeLabel:[self badgeLabel]];
}

- (BOOL)screenShouldSendReport {
    return (_shell != nil) && (![self isTmuxClient]);
}

// FinalTerm
- (NSString *)commandInRange:(VT100GridCoordRange)range {
    if (range.start.x == -1) {
        return nil;
    }
    // If semantic history goes nuts and the end-of-command code isn't received (which seems to be a
    // common problem, probably because of buggy old versions of SH scripts) , the command can grow
    // without bound. We'll limit the length of a command to avoid performance problems.
    const int kMaxLines = 50;
    if (range.end.y - range.start.y > kMaxLines) {
        range.end.y = range.start.y + kMaxLines;
    }
    iTermTextExtractor *extractor = [iTermTextExtractor textExtractorWithDataSource:_screen];
    NSString *command = [extractor contentInRange:VT100GridWindowedRangeMake(range, 0, 0)
                                attributeProvider:nil
                                       nullPolicy:kiTermTextExtractorNullPolicyFromStartToFirst
                                              pad:NO
                               includeLastNewline:NO
                           trimTrailingWhitespace:NO
                                     cappedAtSize:-1
                                continuationChars:nil
                                           coords:nil];
    NSRange newline = [command rangeOfString:@"\n"];
    if (newline.location != NSNotFound) {
        command = [command substringToIndex:newline.location];
    }

    return [command stringByTrimmingLeadingWhitespace];
}

- (NSString *)currentCommand {
    if (_commandRange.start.x < 0) {
        return nil;
    } else {
        return [self commandInRange:_commandRange];
    }
}

- (NSArray *)autocompleteSuggestionsForCurrentCommand {
    NSString *command;
    if (_commandRange.start.x < 0) {
        return nil;
    } else {
        command = [self commandInRange:_commandRange];
    }
    VT100RemoteHost *host = [_screen remoteHostOnLine:[_screen numberOfLines]];
    NSString *trimmedCommand =
        [command stringByTrimmingCharactersInSet:[NSCharacterSet whitespaceCharacterSet]];
    return [[iTermShellHistoryController sharedInstance] commandHistoryEntriesWithPrefix:trimmedCommand
                                                                     onHost:host];
}

- (void)screenCommandDidChangeWithRange:(VT100GridCoordRange)range {
    DLog(@"FinalTerm: command changed. New range is %@", VT100GridCoordRangeDescription(range));
    _shellIntegrationEverUsed = YES;
    BOOL hadCommand = _commandRange.start.x >= 0 && [[self commandInRange:_commandRange] length] > 0;
    _commandRange = range;
    BOOL haveCommand = _commandRange.start.x >= 0 && [[self commandInRange:_commandRange] length] > 0;
    if (!haveCommand && hadCommand) {
        DLog(@"Hide because don't have a command, but just had one");
        [[_delegate realParentWindow] hideAutoCommandHistoryForSession:self];
    } else {
        if (!hadCommand && range.start.x >= 0) {
            DLog(@"Show because I have a range but didn't have a command");
            [[_delegate realParentWindow] showAutoCommandHistoryForSession:self];
        }
        NSString *command = haveCommand ? [self commandInRange:_commandRange] : @"";
        DLog(@"Update command to %@, have=%d, range.start.x=%d", command, (int)haveCommand, range.start.x);
        if (haveCommand) {
            [[_delegate realParentWindow] updateAutoCommandHistoryForPrefix:command
                                                                   inSession:self];
        }
    }
}

- (void)screenCommandDidEndWithRange:(VT100GridCoordRange)range {
    _shellIntegrationEverUsed = YES;
    NSString *command = [self commandInRange:range];
    DLog(@"FinalTerm: Command <<%@>> ended with range %@",
         command, VT100GridCoordRangeDescription(range));
    if (command) {
        NSString *trimmedCommand =
            [command stringByTrimmingCharactersInSet:[NSCharacterSet whitespaceCharacterSet]];
        if (trimmedCommand.length) {
            VT100ScreenMark *mark = [_screen markOnLine:_lastPromptLine - [_screen totalScrollbackOverflow]];
            DLog(@"FinalTerm:  Make the mark on lastPromptLine %lld (%@) a command mark for command %@",
                 _lastPromptLine - [_screen totalScrollbackOverflow], mark, command);
            mark.command = command;
            [[iTermShellHistoryController sharedInstance] addCommand:trimmedCommand
                                                 onHost:[_screen remoteHostOnLine:range.end.y]
                                            inDirectory:[_screen workingDirectoryOnLine:range.end.y]
                                               withMark:mark];
            [_commands addObject:trimmedCommand];
        }
    }
    self.lastCommand = command;
    [self updateVariables];
    _commandRange = VT100GridCoordRangeMake(-1, -1, -1, -1);
    DLog(@"Hide ACH because command ended");
    [[_delegate realParentWindow] hideAutoCommandHistoryForSession:self];
}

- (BOOL)screenShouldPlacePromptAtFirstColumn {
    return [iTermProfilePreferences boolForKey:KEY_PLACE_PROMPT_AT_FIRST_COLUMN
                                     inProfile:_profile];
}

- (BOOL)screenShouldPostTerminalGeneratedAlert {
    return [iTermProfilePreferences boolForKey:KEY_SEND_TERMINAL_GENERATED_ALERT
                                     inProfile:_profile];
}

- (void)resumeOutputIfNeeded {
    if (_suppressAllOutput) {
        // If all output was being suppressed and you hit a key, stop it but ignore bells for a few
        // seconds until we can process any that are in the pipeline.
        _suppressAllOutput = NO;
        _ignoreBellUntil = [NSDate timeIntervalSinceReferenceDate] + 5;
    }
}

- (BOOL)screenShouldIgnoreBellWhichIsAudible:(BOOL)audible visible:(BOOL)visible {
    NSTimeInterval now = [NSDate timeIntervalSinceReferenceDate];
    if (now < _ignoreBellUntil) {
        return YES;
    }
    if (now < _lastBell + 1) {
        // Don't sample bells more than once per second
        return NO;
    }
    _lastBell = now;

    // If the bell rings more often than once every 4 seconds, you will eventually get an offer to
    // silence it.
    static const NSTimeInterval kThresholdForBellMovingAverageToInferAnnoyance = 4;

    // Initial value that will require a reasonable amount of bell-ringing to overcome. This value
    // was chosen so that one bell per second will cause the moving average's value to fall below 4
    // after 3 seconds.
    const NSTimeInterval kMaxDuration = 48;

    if (!_bellRate) {
        _bellRate = [[MovingAverage alloc] init];
    }
    // Keep a moving average of the time between bells
    [_bellRate addValue:MIN(kMaxDuration, [_bellRate timeSinceTimerStarted])];
    [_bellRate startTimer];

    // If you decline the offer to silence the bell, we'll stop asking for this many seconds.
    static const NSTimeInterval kTimeToWaitAfterDecline = 10;
    NSString *const identifier = @"Annoying Bell Announcement Identifier";
    iTermAnnouncementViewController *existingAnnouncement = _announcements[identifier];
    if (existingAnnouncement) {
        // Reset the auto-dismiss time each time the bell rings.
        existingAnnouncement.timeout = 10;
    }
    if ([_bellRate value] < kThresholdForBellMovingAverageToInferAnnoyance &&
        [[NSUserDefaults standardUserDefaults] boolForKey:kSilenceAnnoyingBellAutomatically]) {
        // Silence automatically
        _ignoreBellUntil = now + 60;
        return YES;
    }

    if ([_bellRate value] < kThresholdForBellMovingAverageToInferAnnoyance &&
        !existingAnnouncement &&
        (now - _annoyingBellOfferDeclinedAt > kTimeToWaitAfterDecline) &&
        ![[NSUserDefaults standardUserDefaults] boolForKey:kSuppressAnnoyingBellOffer]) {
        iTermAnnouncementViewController *announcement = nil;
        if (audible || visible) {
            announcement =
                [iTermAnnouncementViewController announcementWithTitle:@"The bell is ringing a lot. Silence it?"
                                                                 style:kiTermAnnouncementViewStyleQuestion
                                                           withActions:@[ @"Silence Bell Temporarily",
                                                                          @"Suppress All Output",
                                                                          @"Don't Offer Again",
                                                                          @"Silence Automatically" ]
                                                            completion:^(int selection) {
                        // Release the moving average so the count will restart after the announcement goes away.
                        [_bellRate release];
                        _bellRate = nil;
                        switch (selection) {
                            case -2:  // Dismiss programmatically
                                break;

                            case -1: // No
                                _annoyingBellOfferDeclinedAt = [NSDate timeIntervalSinceReferenceDate];
                                break;

                            case 0: // Suppress bell temporarily
                                _ignoreBellUntil = now + 60;
                                break;

                            case 1: // Suppress all output
                                _suppressAllOutput = YES;
                                break;

                            case 2: // Never offer again
                                [[NSUserDefaults standardUserDefaults] setBool:YES
                                                                        forKey:kSuppressAnnoyingBellOffer];
                                break;

                            case 3:  // Silence automatically
                                [[NSUserDefaults standardUserDefaults] setBool:YES
                                                                        forKey:kSilenceAnnoyingBellAutomatically];
                                break;
                        }
                    }];
        } else {
            // Neither audible nor visible.
            announcement =
                [iTermAnnouncementViewController announcementWithTitle:@"The bell is ringing a lot. Want to suppress all output until things calm down?"
                                                                 style:kiTermAnnouncementViewStyleQuestion
                                                           withActions:@[ @"Suppress All Output",
                                                                          @"Don't Offer Again" ]
                                                            completion:^(int selection) {
                        // Release the moving average so the count will restart after the announcement goes away.
                        [_bellRate release];
                        _bellRate = nil;
                        switch (selection) {
                            case -2:  // Dismiss programmatically
                                break;

                            case -1: // No
                                _annoyingBellOfferDeclinedAt = [NSDate timeIntervalSinceReferenceDate];
                                break;

                            case 0: // Suppress all output
                                _suppressAllOutput = YES;
                                break;

                            case 2: // Never offer again
                                [[NSUserDefaults standardUserDefaults] setBool:YES
                                                                        forKey:kSuppressAnnoyingBellOffer];
                                break;
                        }
                    }];
        }

        // Set the auto-dismiss timeout.
        announcement.timeout = 10;
        [self queueAnnouncement:announcement identifier:identifier];
    }
    return NO;
}

- (NSString *)screenProfileName {
    return _profile[KEY_NAME];
}

- (void)setLastDirectory:(NSString *)lastDirectory {
    DLog(@"Set last directory to %@", lastDirectory);
    if (lastDirectory) {
        [_directories addObject:lastDirectory];
    }
    [_lastDirectory autorelease];
    _lastDirectory = [lastDirectory copy];
}

- (NSString *)currentLocalWorkingDirectory {
    // Ask the kernel what the child's process's working directory is.
    NSString *localDirectoryWithResolvedSymlinks = [_shell getWorkingDirectory];

    if (_lastDirectory) {
        // See if the last directory from shell integration matches what the kernel reports.
        // Normally, _lastDirectory will contain unfollowed symlinks, which we'd prefer to use
        // (since it's what the user sees).  But there's no way to tell if _lastDirectory refers to
        // local path or one on a remote host. If it resolves to the same location as
        // localDirectoryWithResolvedSymlinks then it's very likely ok.
        NSString *resolvedLastDirectory = [_lastDirectory stringByResolvingSymlinksInPath];
        if ([resolvedLastDirectory isEqualToString:localDirectoryWithResolvedSymlinks]) {
            return _lastDirectory;
        }
    }

    return localDirectoryWithResolvedSymlinks;
}

- (void)setLastRemoteHost:(VT100RemoteHost *)lastRemoteHost {
    if (lastRemoteHost) {
        [_hosts addObject:lastRemoteHost];
    }
    [_lastRemoteHost autorelease];
    _lastRemoteHost = [lastRemoteHost retain];
}

- (void)screenLogWorkingDirectoryAtLine:(int)line withDirectory:(NSString *)directory {
    VT100RemoteHost *remoteHost = [_screen remoteHostOnLine:line];
    BOOL isSame = ([directory isEqualToString:_lastDirectory] &&
                   [remoteHost isEqualToRemoteHost:_lastRemoteHost]);
    [[iTermShellHistoryController sharedInstance] recordUseOfPath:directory
                                                           onHost:[_screen remoteHostOnLine:line]
                                                         isChange:!isSame];
    self.lastDirectory = directory;
    self.lastRemoteHost = remoteHost;
}

- (BOOL)screenAllowTitleSetting {
    NSNumber *n = _profile[KEY_ALLOW_TITLE_SETTING];
    if (!n) {
        return YES;
    } else {
        return [n boolValue];
    }
}

- (NSString *)shellIntegrationUpgradeUserDefaultsKeyForHost:(VT100RemoteHost *)host {
    return [NSString stringWithFormat:@"SuppressShellIntegrationUpgradeAnnouncementForHost_%@@%@",
            host.username, host.hostname];
}

- (void)tryToRunShellIntegrationInstaller {
    if (_exited) {
        return;
    }
    NSString *currentCommand = [self currentCommand];
    if (currentCommand != nil) {
        [_textview installShellIntegration:nil];
    } else {
        iTermWarningSelection selection =
            [iTermWarning showWarningWithTitle:@"It looks like you're not at a command prompt."
                                       actions:@[ @"Run Installer Anyway", @"Cancel" ]
                                    identifier:nil
                                   silenceable:kiTermWarningTypePersistent];
        switch (selection) {
            case kiTermWarningSelection0:
                [_textview installShellIntegration:nil];
                break;

            default:
                break;
        }
    }
}

- (void)screenSuggestShellIntegrationUpgrade {
    VT100RemoteHost *currentRemoteHost = [self currentHost];

    NSString *theKey = [self shellIntegrationUpgradeUserDefaultsKeyForHost:currentRemoteHost];
    NSUserDefaults *userDefaults = [NSUserDefaults standardUserDefaults];
    if ([userDefaults boolForKey:theKey]) {
        return;
    }
    iTermAnnouncementViewController *announcement =
        [iTermAnnouncementViewController announcementWithTitle:@"This account's Shell Integration scripts are out of date."
                                                         style:kiTermAnnouncementViewStyleWarning
                                                   withActions:@[ @"Upgrade", @"Silence Warning" ]
                                                    completion:^(int selection) {
                switch (selection) {
                    case -2:  // Dismiss programmatically
                        break;

                    case -1: // No
                        break;

                    case 0: // Yes
                        [self tryToRunShellIntegrationInstaller];
                        break;

                    case 1: // Never for this account
                        [userDefaults setBool:YES forKey:theKey];
                        break;
                }
            }];
    [self queueAnnouncement:announcement identifier:kShellIntegrationOutOfDateAnnouncementIdentifier];
}

- (BOOL)screenShouldReduceFlicker {
    return [iTermProfilePreferences boolForKey:KEY_REDUCE_FLICKER inProfile:self.profile];
}

#pragma mark - Announcements

- (void)dismissAnnouncementWithIdentifier:(NSString *)identifier {
    iTermAnnouncementViewController *announcement = _announcements[identifier];
    [announcement dismiss];
}

- (void)queueAnnouncement:(iTermAnnouncementViewController *)announcement
               identifier:(NSString *)identifier {
    [self dismissAnnouncementWithIdentifier:identifier];

    _announcements[identifier] = announcement;

    void (^originalCompletion)(int) = [announcement.completion copy];
    NSString *identifierCopy = [identifier copy];
    announcement.completion = ^(int selection) {
        originalCompletion(selection);
        if (selection == -2) {
            [_announcements removeObjectForKey:identifierCopy];
            [identifierCopy release];
            [originalCompletion release];
        }
    };
    [_view addAnnouncement:announcement];
}

#pragma mark - PopupDelegate

- (void)popupIsSearching:(BOOL)searching {
    _textview.showSearchingCursor = searching;
    [_textview setNeedsDisplayInRect:_textview.cursorFrame];
}

- (void)popupWillClose:(iTermPopupWindowController *)popup {
    [[_delegate realParentWindow] popupWillClose:popup];
}

- (NSWindowController *)popupWindowController {
    return [_delegate realParentWindow];
}

- (BOOL)popupWindowIsInHotkeyWindow {
    return _delegate.realParentWindow.isHotKeyWindow;
}

- (VT100Screen *)popupVT100Screen {
    return _screen;
}

- (PTYTextView *)popupVT100TextView {
    return _textview;
}

- (void)popupInsertText:(NSString *)string {
    [self insertText:string];
}

- (BOOL)popupHandleSelector:(SEL)selector
                     string:(NSString *)string
               currentValue:(NSString *)currentValue {
    if (![[_delegate realParentWindow] autoCommandHistoryIsOpenForSession:self]) {
        return NO;
    }
    if (selector == @selector(cancel:)) {
        [[_delegate realParentWindow] hideAutoCommandHistoryForSession:self];
        return YES;
    }
    if (selector == @selector(insertNewline:)) {
        if ([currentValue isEqualToString:[self currentCommand]]) {
            // Send the enter key on.
            [self insertText:@"\n"];
            return YES;
        } else {
            return NO;  // select the row
        }
    }
    if (selector == @selector(deleteBackward:)) {
        [_textview keyDown:[NSEvent keyEventWithType:NSKeyDown
                                            location:NSZeroPoint
                                       modifierFlags:[NSEvent modifierFlags]
                                           timestamp:0
                                        windowNumber:_textview.window.windowNumber
                                             context:nil
                                          characters:@"\x7f"
                         charactersIgnoringModifiers:@"\x7f"
                                           isARepeat:NO
                                             keyCode:51]];  // 51 is the keycode for delete; not in any header file :(
        return YES;
    }
    if (selector == @selector(insertText:)) {
        [self insertText:string];
        return YES;
    }
    return NO;
}

#pragma mark - iTermPasteHelperDelegate

- (void)pasteHelperWriteData:(NSData *)data {
    [self writeTask:data];
}

- (void)pasteHelperKeyDown:(NSEvent *)event {
    [_textview keyDown:event];
}

- (BOOL)pasteHelperShouldBracket {
    return [_terminal bracketedPasteMode];
}

- (NSStringEncoding)pasteHelperEncoding {
    return [_terminal encoding];
}

- (NSView *)pasteHelperViewForIndicator {
    return _view;
}

- (BOOL)pasteHelperIsAtShellPrompt {
    return !_shellIntegrationEverUsed || [self currentCommand] != nil;
}

- (BOOL)pasteHelperCanWaitForPrompt {
    return _shellIntegrationEverUsed;
}

#pragma mark - iTermAutomaticProfileSwitcherDelegate

- (iTermSavedProfile *)automaticProfileSwitcherCurrentSavedProfile {
    iTermSavedProfile *savedProfile = [[[iTermSavedProfile alloc] init] autorelease];
    savedProfile.profile = _profile;
    savedProfile.originalProfile = _originalProfile;
    savedProfile.isDivorced = _isDivorced;
    savedProfile.overriddenFields = _overriddenFields;
    return savedProfile;
}

- (NSDictionary *)automaticProfileSwitcherCurrentProfile {
    return _originalProfile;
}

- (void)automaticProfileSwitcherLoadProfile:(iTermSavedProfile *)savedProfile {
    [self setProfile:savedProfile.originalProfile preservingName:NO];
    if (savedProfile.isDivorced) {
        NSMutableDictionary *overrides = [NSMutableDictionary dictionary];
        for (NSString *key in savedProfile.overriddenFields) {
            if ([key isEqualToString:KEY_GUID] || [key isEqualToString:KEY_ORIGINAL_GUID]) {
                continue;
            }
            overrides[key] = savedProfile.profile[key];
        }
        [self setSessionSpecificProfileValues:overrides];
    }
    [self sanityCheck];
}

- (NSArray<NSDictionary *> *)automaticProfileSwitcherAllProfiles {
    return [[ProfileModel sharedInstance] bookmarks];
}

@end<|MERGE_RESOLUTION|>--- conflicted
+++ resolved
@@ -1799,19 +1799,7 @@
 
     // Make sure the screen gets redrawn soonish
     _updateDisplayUntil = [NSDate timeIntervalSinceReferenceDate] + 10;
-<<<<<<< HEAD
-    if ([_delegate sessionBelongsToVisibleTab]) {
-        if (length < 1024) {
-            [self scheduleUpdateIn:kFastTimerIntervalSec];
-        } else {
-            [self scheduleUpdateIn:kSlowTimerIntervalSec];
-        }
-    } else {
-        [self scheduleUpdateIn:kBackgroundSessionIntervalSec];
-    }
-=======
     self.active = YES;
->>>>>>> 7901b036
     [[ProcessCache sharedInstance] notifyNewOutput];
 }
 
@@ -3394,11 +3382,7 @@
 
     // Set attributes of tab to indicate idle, processing, etc.
     if (![self isTmuxGateway]) {
-<<<<<<< HEAD
-        anotherUpdateNeeded |= [_delegate updateLabelAttributes];
-=======
         [_delegate updateLabelAttributes];
->>>>>>> 7901b036
     }
 
     static const NSTimeInterval kUpdateTitlePeriod = 0.7;
@@ -3417,32 +3401,11 @@
         [self.view setTitle:self.name];
     }
 
-<<<<<<< HEAD
-    anotherUpdateNeeded |= [_textview refresh];
-    anotherUpdateNeeded |= _delegate.realParentWindow.isShowingTransientTitle;
-    BOOL animating = _textview.getAndResetDrawingAnimatedImageFlag;
-    anotherUpdateNeeded |= animating;
-
-    if (anotherUpdateNeeded) {
-        if (animating) {
-            // A cell of animated GIF has been drawn since the last call to updateDisplay.
-            [self scheduleUpdateIn:kFastTimerIntervalSec];
-        } else if ([_delegate sessionBelongsToVisibleTab]) {
-            [self scheduleUpdateIn:[iTermAdvancedSettingsModel timeBetweenBlinks]];
-        } else {
-            [self scheduleUpdateIn:kBackgroundSessionIntervalSec];
-        }
-    } else {
-        [_updateTimer invalidate];
-        _updateTimer = nil;
-    }
-=======
     const BOOL somethingIsBlinking = [_textview refresh];
     const BOOL transientTitle = _delegate.realParentWindow.isShowingTransientTitle;
     const BOOL animationPlaying = _textview.getAndResetDrawingAnimatedImageFlag;
 
     self.active = (somethingIsBlinking || transientTitle || animationPlaying);
->>>>>>> 7901b036
 
     if (_tailFindTimer && [[[_view findViewController] view] isHidden]) {
         [self stopTailFind];
@@ -3461,11 +3424,7 @@
         [_delegate nameOfSession:self didChangeTo:[self name]];
         [self.view setTitle:self.name];
     }
-<<<<<<< HEAD
-    
-=======
-
->>>>>>> 7901b036
+
     if ([_delegate sessionBelongsToVisibleTab]) {
         // Revert to the permanent tab title.
         [[_delegate parentWindow] setWindowTitle];
