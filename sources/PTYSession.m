#import "PTYSession.h"

#import "CommandHistory.h"
#import "CommandUse.h"
#import "Coprocess.h"
#import "CVector.h"
#import "FakeWindow.h"
#import "FileTransferManager.h"
#import "HotkeyWindowController.h"
#import "ITAddressBookMgr.h"
#import "iTerm.h"
#import "iTermAdvancedSettingsModel.h"
#import "iTermAnnouncementViewController.h"
#import "iTermApplication.h"
#import "iTermApplicationDelegate.h"
#import "iTermColorMap.h"
#import "iTermController.h"
#import "iTermDirectoriesModel.h"
#import "iTermGrowlDelegate.h"
#import "iTermKeyBindingMgr.h"
#import "iTermMouseCursor.h"
#import "iTermPasteHelper.h"
#import "iTermPreferences.h"
#import "iTermProfilePreferences.h"
#import "iTermRestorableSession.h"
#import "iTermRule.h"
#import "iTermSelection.h"
#import "iTermSemanticHistoryController.h"
#import "iTermTextExtractor.h"
#import "iTermWarning.h"
#import "MovePaneController.h"
#import "MovingAverage.h"
#import "NSArray+iTerm.h"
#import "NSColor+iTerm.h"
#import "NSData+iTerm.h"
#import "NSDictionary+iTerm.h"
#import "NSStringITerm.h"
#import "NSView+iTerm.h"
#import "NSView+RecursiveDescription.h"
#import "NSWindow+PSM.h"
#import "PasteContext.h"
#import "PasteEvent.h"
#import "PreferencePanel.h"
#import "ProcessCache.h"
#import "ProfilePreferencesViewController.h"
#import "ProfilesColorsPreferencesViewController.h"
#import "PTYScrollView.h"
#import "PTYTab.h"
#import "PTYTask.h"
#import "PTYTextView.h"
#import "SCPFile.h"
#import "SCPPath.h"
#import "SearchResult.h"
#import "SessionView.h"
#import "TerminalFile.h"
#import "TmuxController.h"
#import "TmuxControllerRegistry.h"
#import "TmuxGateway.h"
#import "TmuxLayoutParser.h"
#import "TmuxStateParser.h"
#import "TmuxWindowOpener.h"
#import "Trigger.h"
#import "VT100RemoteHost.h"
#import "VT100Screen.h"
#import "VT100ScreenMark.h"
#import "VT100Terminal.h"
#import "VT100Token.h"
#import "WindowControllerInterface.h"
#import <apr-1/apr_base64.h>
#include <stdlib.h>
#include <sys/time.h>
#include <sys/wait.h>
#include <unistd.h>

// The format for a user defaults key that recalls if the user has already been pestered about
// outdated key mappings for a give profile. The %@ is replaced with the profile's GUID.
static NSString *const kAskAboutOutdatedKeyMappingKeyFormat = @"AskAboutOutdatedKeyMappingForGuid%@";

NSString *const kPTYSessionTmuxFontDidChange = @"kPTYSessionTmuxFontDidChange";
NSString *const kPTYSessionCapturedOutputDidChange = @"kPTYSessionCapturedOutputDidChange";
static NSString *const kSuppressAnnoyingBellOffer = @"NoSyncSuppressAnnyoingBellOffer";
static NSString *const kSilenceAnnoyingBellAutomatically = @"NoSyncSilenceAnnoyingBellAutomatically";
static NSString *const kReopenSessionWarningIdentifier = @"ReopenSessionAfterBrokenPipe";

static NSString *const kShellIntegrationOutOfDateAnnouncementIdentifier =
    @"kShellIntegrationOutOfDateAnnouncementIdentifier";
static NSString *const kAccessibilitySlownessAnnouncementIdentifier =
    @"kAccessibilitySlownessAnnouncementIdentifier";

static NSString *TERM_ENVNAME = @"TERM";
static NSString *COLORFGBG_ENVNAME = @"COLORFGBG";
static NSString *PWD_ENVNAME = @"PWD";
static NSString *PWD_ENVVALUE = @"~";

// Constants for saved window arrangement keys.
static NSString *const SESSION_ARRANGEMENT_COLUMNS = @"Columns";
static NSString *const SESSION_ARRANGEMENT_ROWS = @"Rows";
static NSString *const SESSION_ARRANGEMENT_BOOKMARK = @"Bookmark";
static NSString *const SESSION_ARRANGEMENT_BOOKMARK_NAME = @"Bookmark Name";
static NSString *const SESSION_ARRANGEMENT_WORKING_DIRECTORY = @"Working Directory";
static NSString *const SESSION_ARRANGEMENT_CONTENTS = @"Contents";
static NSString *const SESSION_ARRANGEMENT_TMUX_PANE = @"Tmux Pane";
static NSString *const SESSION_ARRANGEMENT_TMUX_HISTORY = @"Tmux History";
static NSString *const SESSION_ARRANGEMENT_TMUX_ALT_HISTORY = @"Tmux AltHistory";
static NSString *const SESSION_ARRANGEMENT_TMUX_STATE = @"Tmux State";
static NSString *const SESSION_ARRANGEMENT_IS_TMUX_GATEWAY = @"Is Tmux Gateway";
static NSString *const SESSION_ARRANGEMENT_TMUX_GATEWAY_SESSION_NAME = @"Tmux Gateway Session Name";
static NSString *const SESSION_ARRANGEMENT_TMUX_GATEWAY_SESSION_ID = @"Tmux Gateway Session ID";
static NSString *const SESSION_ARRANGEMENT_DEFAULT_NAME = @"Session Default Name";  // manually set name
static NSString *const SESSION_ARRANGEMENT_WINDOW_TITLE = @"Session Window Title";  // server-set window name
static NSString *const SESSION_ARRANGEMENT_NAME = @"Session Name";  // server-set "icon" (tab) name
static NSString *const SESSION_ARRANGEMENT_GUID = @"Session GUID";  // A truly unique ID.
static NSString *const SESSION_ARRANGEMENT_LIVE_SESSION = @"Live Session";  // If zoomed, this gives the "live" session's arrangement.
static NSString *const SESSION_ARRANGEMENT_SUBSTITUTIONS = @"Substitutions";  // Dictionary for $$VAR$$ substitutions
static NSString *const SESSION_UNIQUE_ID = @"Session Unique ID";  // DEPRECATED. A string used for restoring soft-terminated sessions for arrangements that predate the introduction of the GUID.
static NSString *const SESSION_ARRANGEMENT_SERVER_PID = @"Server PID";  // PID for server process for restoration
static NSString *const SESSION_ARRANGEMENT_VARIABLES = @"Variables";  // _variables
static NSString *const SESSION_ARRANGEMENT_COMMAND_RANGE = @"Command Range";  // VT100GridCoordRange
static NSString *const SESSION_ARRANGEMENT_SHELL_INTEGRATION_EVER_USED = @"Shell Integration Ever Used";  // BOOL
static NSString *const SESSION_ARRANGEMENT_ALERT_ON_NEXT_MARK = @"Alert on Next Mark";  // BOOL
static NSString *const SESSION_ARRANGEMENT_COMMANDS = @"Commands";  // Array of strings
static NSString *const SESSION_ARRANGEMENT_DIRECTORIES = @"Directories";  // Array of strings
static NSString *const SESSION_ARRANGEMENT_HOSTS = @"Hosts";  // Array of VT100RemoteHost
static NSString *const SESSION_ARRANGEMENT_CURSOR_GUIDE = @"Cursor Guide";  // BOOL
static NSString *const SESSION_ARRANGEMENT_LAST_DIRECTORY = @"Last Directory";  // NSString
static NSString *const SESSION_ARRANGEMENT_SELECTION = @"Selection";  // Dictionary for iTermSelection.

static NSString *const SESSION_ARRANGEMENT_PROGRAM = @"Program";  // Dictionary. See kProgram constants below.
static NSString *const SESSION_ARRANGEMENT_ENVIRONMENT = @"Environment";  // Dictionary of environment vars program was run in
static NSString *const SESSION_ARRANGEMENT_IS_UTF_8 = @"Is UTF-8";  // TTY is in utf-8 mode

// Keys for dictionary in SESSION_ARRANGEMENT_PROGRAM
static NSString *const kProgramType = @"Type";  // Value will be one of the kProgramTypeXxx constants.
static NSString *const kProgramCommand = @"Command";  // For kProgramTypeCommand: value is command to run.

// Values for kProgramType
static NSString *const kProgramTypeShellLauncher = @"Shell Launcher";  // Use iTerm2 --launch_shell
static NSString *const kProgramTypeCommand = @"Command";  // Use command in kProgramCommand

static NSString *kTmuxFontChanged = @"kTmuxFontChanged";

// Keys into _variables.
static NSString *const kVariableKeySessionName = @"session.name";
static NSString *const kVariableKeySessionColumns = @"session.columns";
static NSString *const kVariableKeySessionRows = @"session.rows";
static NSString *const kVariableKeySessionHostname = @"session.hostname";
static NSString *const kVariableKeySessionUsername = @"session.username";
static NSString *const kVariableKeySessionPath = @"session.path";
static NSString *const kVariableKeySessionLastCommand = @"session.lastCommand";
static NSString *const kVariableKeySessionTTY = @"session.tty";

// Maps Session GUID to saved contents. Only live between window restoration
// and the end of startup activities.
static NSMutableDictionary *gRegisteredSessionContents;

// Rate limit for checking instant (partial-line) triggers, in seconds.
static NSTimeInterval kMinimumPartialLineTriggerCheckInterval = 0.5;

@interface PTYSession () <iTermPasteHelperDelegate>
@property(nonatomic, retain) Interval *currentMarkOrNotePosition;
@property(nonatomic, retain) TerminalFile *download;
@property(nonatomic, readwrite) NSTimeInterval lastOutput;
@property(nonatomic, readwrite) BOOL isDivorced;
@property(atomic, assign) PTYSessionTmuxMode tmuxMode;
@property(nonatomic, copy) NSString *lastDirectory;
@property(nonatomic, retain) VT100RemoteHost *lastRemoteHost;  // last remote host at time of setting current directory
@property(nonatomic, retain) NSColor *cursorGuideColor;
@property(nonatomic, copy) NSString *badgeFormat;
@property(nonatomic, retain) NSMutableDictionary *variables;

// Info about what happens when the program is run so it can be restarted after
// a broken pipe if the user so chooses.
@property(nonatomic, copy) NSString *program;
@property(nonatomic, copy) NSDictionary *environment;
@property(nonatomic, assign) BOOL isUTF8;
@property(nonatomic, copy) NSDictionary *substitutions;
@property(nonatomic, copy) NSString *guid;
@property(nonatomic, retain) iTermPasteHelper *pasteHelper;
@property(nonatomic, copy) NSString *lastCommand;
@end

@implementation PTYSession {
    // PTYTask has started a job, and a call to -taskWasDeregistered will be
    // made when it dies. All access should be synchronized.
    BOOL _registered;

    // name can be changed by the host.
    NSString *_name;

    // defaultName cannot be changed by the host.
    NSString *_defaultName;

    NSString *_windowTitle;

    // The window title stack
    NSMutableArray *_windowTitleStack;

    // The icon title stack
    NSMutableArray *_iconTitleStack;

    // Terminal processes vt100 codes.
    VT100Terminal *_terminal;

    NSString *_termVariable;

    // Has the underlying connection been closed?
    BOOL _exited;

    // A view that wraps the textview. It is the scrollview's document. This exists to provide a
    // top margin above the textview.
    TextViewWrapper *_wrapper;

    // This timer fires periodically to redraw textview, update the scroll position, tab appearance,
    // etc.
    NSTimer *_updateTimer;

    // Anti-idle timer that sends a character every so often to the host.
    NSTimer *_antiIdleTimer;

    // The code to send in the anti idle timer.
    char _antiIdleCode;

    // The bookmark the session was originally created with so those settings can be restored if
    // needed.
    Profile *_originalProfile;

    // Time since reference date when last keypress was received.
    NSTimeInterval _lastInput;

    // Time since reference date when the tab label was last updated.
    NSTimeInterval _lastUpdate;

    // This is used for divorced sessions. It contains the keys in profile
    // that have been customized. Changes in the original profile will be copied over
    // to profile except for these keys.
    NSMutableSet *_overriddenFields;

    // A digital video recorder for this session that implements the instant replay feature. These
    // are non-null while showing instant replay.
    DVR *_dvr;
    DVRDecoder *_dvrDecoder;

    // Set only if this is not a live session (we are showing instant replay). Is a pointer to the
    // hidden live session while looking at the past.
    PTYSession *_liveSession;

    // Is the update timer's callback currently running?
    BOOL _timerRunning;

    // The name of the foreground job at the moment as best we can tell.
    NSString *_jobName;

    // Time session was created
    NSDate *_creationDate;

    // After receiving new output, we keep running the updateDisplay timer for a few seconds to catch
    // changes in job name.
    NSTimeInterval _updateDisplayUntil;

    // If not nil, we're aggregating text to append to a pasteboard. The pasteboard will be
    // updated when this is set to nil.
    NSString *_pasteboard;
    NSMutableData *_pbtext;

    // The absolute line number of the next line to apply triggers to.
    long long _triggerLineNumber;

    // The current triggers.
    NSMutableArray *_triggers;

    // Does the terminal think this session is focused?
    BOOL _focused;

    FindContext *_tailFindContext;
    NSTimer *_tailFindTimer;

    TmuxGateway *_tmuxGateway;
    int _tmuxPane;
    BOOL _tmuxSecureLogging;
    // The tmux rename-window command is only sent when the name field resigns first responder.
    // This tracks if a tmux client's name has changed but the tmux server has not been informed yet.
    BOOL _tmuxTitleOutOfSync;

    NSInteger _requestAttentionId;  // Last request-attention identifier
    VT100ScreenMark *_lastMark;

    VT100GridCoordRange _commandRange;
    long long _lastPromptLine;  // Line where last prompt began

    NSTimeInterval _timeOfLastScheduling;

    dispatch_semaphore_t _executionSemaphore;

    // Previous updateDisplay timer's timeout period (not the actual duration,
    // but the kXXXTimerIntervalSec value).
    NSTimeInterval _lastTimeout;

    // In order to correctly draw a tiled background image, we must first draw
    // it into an image the size of the session view, and then blit from it
    // onto the background of whichever view needs a background. This ensures
    // the tesselation is consistent.
    NSImage *_patternedImage;

    // Mouse reporting state
    VT100GridCoord _lastReportedCoord;
    BOOL _reportingMouseDown;

    // Has a shell integration code ever been seen? A rough guess as to whether we can assume
    // shell integration is currently being used.
    BOOL _shellIntegrationEverUsed;

    // Has the user or an escape code change the cursor guide setting?
    // If so, then the profile setting will be disregarded.
    BOOL _cursorGuideSettingHasChanged;

    // Number of bytes received since an echo probe was sent.
    int _bytesReceivedSinceSendingEchoProbe;

    // The last time at which a partial-line trigger check occurred. This keeps us from wasting CPU
    // checking long lines over and over.
    NSTimeInterval _lastPartialLineTriggerCheck;

    // Maps announcement identifiers to view controllers.
    NSMutableDictionary *_announcements;

    // Tokens get queued when a shell enters the paused state. If it gets unpaused, then these are
    // executed before any others.
    NSMutableArray *_queuedTokens;

    // Moving average of time between bell rings
    MovingAverage *_bellRate;
    NSTimeInterval _lastBell;
    NSTimeInterval _ignoreBellUntil;
    NSTimeInterval _annoyingBellOfferDeclinedAt;
    BOOL _suppressAllOutput;

    // Session should auto-restart after the pipe breaks.
    BOOL _shouldRestart;

    // Synthetic sessions are used for "zoom in" and DVR, and their closing cannot be undone.
    BOOL _synthetic;
}

+ (void)registerSessionInArrangement:(NSDictionary *)arrangement {
    static dispatch_once_t onceToken;
    dispatch_once(&onceToken, ^{
        gRegisteredSessionContents = [[NSMutableDictionary alloc] init];
    });
    NSString *guid = arrangement[SESSION_ARRANGEMENT_GUID];
    NSDictionary *contents = arrangement[SESSION_ARRANGEMENT_CONTENTS];
    if (guid && contents) {
        DLog(@"Register arrangement for %@", arrangement[SESSION_ARRANGEMENT_GUID]);
        gRegisteredSessionContents[guid] = contents;
    }
}

+ (void)removeAllRegisteredSessions {
    DLog(@"Remove all registered sessions");
    [gRegisteredSessionContents removeAllObjects];
}

- (id)init {
    self = [super init];
    if (self) {
        _triggerLineNumber = -1;
        // The new session won't have the move-pane overlay, so just exit move pane
        // mode.
        [[MovePaneController sharedInstance] exitMovePaneMode];
        _lastInput = [NSDate timeIntervalSinceReferenceDate];

        // Experimentally, this is enough to keep the queue primed but not overwhelmed.
        // TODO: How do slower machines fare?
        static const int kMaxOutstandingExecuteCalls = 4;
        _executionSemaphore = dispatch_semaphore_create(kMaxOutstandingExecuteCalls);

        _lastOutput = _lastInput;
        _lastUpdate = _lastInput;
        _pasteHelper = [[iTermPasteHelper alloc] init];
        _pasteHelper.delegate = self;
        _colorMap = [[iTermColorMap alloc] init];
        // Allocate screen, shell, and terminal objects
        _shell = [[PTYTask alloc] init];
        _terminal = [[VT100Terminal alloc] init];
        _terminal.output.optionIsMetaForSpecialKeys =
            [iTermAdvancedSettingsModel optionIsMetaForSpecialChars];
        _screen = [[VT100Screen alloc] initWithTerminal:_terminal];
        NSParameterAssert(_shell != nil && _terminal != nil && _screen != nil);

        _overriddenFields = [[NSMutableSet alloc] init];
        _creationDate = [[NSDate date] retain];
        _tmuxSecureLogging = NO;
        _tailFindContext = [[FindContext alloc] init];
        _commandRange = VT100GridCoordRangeMake(-1, -1, -1, -1);
        _activityCounter = [@0 retain];
        _announcements = [[NSMutableDictionary alloc] init];
        _queuedTokens = [[NSMutableArray alloc] init];
        _variables = [[NSMutableDictionary alloc] init];
        _commands = [[NSMutableArray alloc] init];
        _directories = [[NSMutableArray alloc] init];
        _hosts = [[NSMutableArray alloc] init];
        // Allocate a guid. If we end up restoring from a session during startup this will be replaced.
        _guid = [[NSString uuid] retain];
        [[NSNotificationCenter defaultCenter] addObserver:self
                                                 selector:@selector(windowResized)
                                                     name:@"iTermWindowDidResize"
                                                   object:nil];
        [[NSNotificationCenter defaultCenter] addObserver:self
                                                 selector:@selector(coprocessChanged)
                                                     name:@"kCoprocessStatusChangeNotification"
                                                   object:nil];
        [[NSNotificationCenter defaultCenter] addObserver:self
                                                 selector:@selector(sessionContentsChanged:)
                                                     name:@"iTermTabContentsChanged"
                                                   object:nil];
        [[NSNotificationCenter defaultCenter] addObserver:self
                                                 selector:@selector(synchronizeTmuxFonts:)
                                                     name:kTmuxFontChanged
                                                   object:nil];
        [[NSNotificationCenter defaultCenter] addObserver:self
                                                 selector:@selector(terminalFileShouldStop:)
                                                     name:kTerminalFileShouldStopNotification
                                                   object:nil];
        [[NSNotificationCenter defaultCenter] addObserver:self
                                                 selector:@selector(profileSessionNameDidEndEditing:)
                                                     name:kProfileSessionNameDidEndEditing
                                                   object:nil];
        [self updateVariables];
    }
    return self;
}

- (void)dealloc {
    [self stopTailFind];  // This frees the substring in the tail find context, if needed.
    _shell.delegate = nil;
    dispatch_release(_executionSemaphore);
    [_colorMap release];
    [_triggers release];
    [_pasteboard release];
    [_pbtext release];
    [_creationDate release];
    [_activityCounter release];
    [_bookmarkName release];
    [_termVariable release];
    [_colorFgBgVariable release];
    [_name release];
    [_windowTitle release];
    [_windowTitleStack release];
    [_iconTitleStack release];
    [_profile release];
    [_overriddenFields release];
    _pasteHelper.delegate = nil;
    [_pasteHelper release];
    [_backgroundImagePath release];
    [_backgroundImage release];
    [_antiIdleTimer invalidate];
    [_antiIdleTimer release];
    [_updateTimer invalidate];
    [_updateTimer release];
    [_originalProfile release];
    [_liveSession release];
    [_tmuxGateway release];
    [_tmuxController release];
    [_download stop];
    [_download endOfData];
    [_download release];
    [_shell release];
    [_screen release];
    [_terminal release];
    [_tailFindContext release];
    _currentMarkOrNotePosition = nil;
    [_lastMark release];
    [_patternedImage release];
    [_announcements release];
    [_queuedTokens release];
    [_badgeFormat release];
    [_variables release];
    [_program release];
    [_environment release];
    [_commands release];
    [_directories release];
    [_hosts release];
    [_bellRate release];
    [_guid release];
    [_lastCommand release];
    [_substitutions release];
    [[NSNotificationCenter defaultCenter] removeObserver:self];

    if (_dvrDecoder) {
        [_dvr releaseDecoder:_dvrDecoder];
        [_dvr release];
    }

    [super dealloc];
}

- (NSString *)description
{
    return [NSString stringWithFormat:@"<%@: %p %dx%d>",
               [self class], self, [_screen width], [_screen height]];
}

- (void)cancelTimers {
    [_updateTimer invalidate];
    [_antiIdleTimer invalidate];
}

- (void)setLiveSession:(PTYSession *)liveSession {
    assert(liveSession != self);
    if (liveSession) {
        assert(!_liveSession);
        _synthetic = YES;
    }
    _liveSession = liveSession;
    [_liveSession retain];
}

- (void)setDvr:(DVR*)dvr liveSession:(PTYSession*)liveSession {
    _screen.dvr = nil;
    _dvr = dvr;
    [_dvr retain];
    _dvrDecoder = [dvr getDecoder];
    long long t = [_dvr lastTimeStamp];
    if (t) {
        [_dvrDecoder seek:t];
        [self setDvrFrame];
    }
}

- (void)irAdvance:(int)dir
{
    if (!_dvr) {
        if (dir < 0) {
            [[[self tab] realParentWindow] replaySession:self];
            PTYSession* irSession = [[[self tab] realParentWindow] currentSession];
             if (irSession != self) {
                 // Failed to enter replay mode (perhaps nothing to replay?)
                [irSession irAdvance:dir];
             }
            return;
        } else {
            NSBeep();
            return;
        }

    }
    if (dir > 0) {
        if (![_dvrDecoder next]) {
            NSBeep();
        }
    } else {
        if (![_dvrDecoder prev]) {
            NSBeep();
        }
    }
    [self setDvrFrame];
}

- (long long)irSeekToAtLeast:(long long)timestamp
{
    assert(_dvr);
    if (![_dvrDecoder seek:timestamp]) {
        [_dvrDecoder seek:[_dvr firstTimeStamp]];
    }
    [self setDvrFrame];
    return [_dvrDecoder timestamp];
}

- (void)appendLinesInRange:(NSRange)rangeOfLines fromSession:(PTYSession *)source {
    int width = source.screen.width;
    for (NSUInteger i = 0; i < rangeOfLines.length; i++) {
        int row = rangeOfLines.location + i;
        screen_char_t *theLine = [source.screen getLineAtIndex:row];
        [_screen appendScreenChars:theLine length:width continuation:theLine[width]];
    }
}

- (void)updateVariables {
    if (_name) {
        _variables[kVariableKeySessionName] = [[_name copy] autorelease];
    } else {
        [_variables removeObjectForKey:kVariableKeySessionName];
    }

    _variables[kVariableKeySessionColumns] = [NSString stringWithFormat:@"%d", _screen.width];
    _variables[kVariableKeySessionRows] = [NSString stringWithFormat:@"%d", _screen.height];
    VT100RemoteHost *remoteHost = [self currentHost];
    if (remoteHost.hostname) {
        _variables[kVariableKeySessionHostname] = remoteHost.hostname;
    } else {
        [_variables removeObjectForKey:kVariableKeySessionHostname];
    }
    if (remoteHost.username) {
        _variables[kVariableKeySessionUsername] = remoteHost.username;
    } else {
        [_variables removeObjectForKey:kVariableKeySessionUsername];
    }
    NSString *path = [_screen workingDirectoryOnLine:_screen.numberOfScrollbackLines + _screen.cursorY - 1];
    if (path) {
        _variables[kVariableKeySessionPath] = path;
    } else {
        [_variables removeObjectForKey:kVariableKeySessionPath];
    }
    if (_lastCommand) {
        _variables[kVariableKeySessionLastCommand] = _lastCommand;
    } else {
        [_variables removeObjectForKey:kVariableKeySessionLastCommand];
    }
    NSString *tty = [self tty];
    if (tty) {
        _variables[kVariableKeySessionTTY] = tty;
    } else {
        [_variables removeObjectForKey:kVariableKeySessionTTY];
    }
    [_textview setBadgeLabel:[self badgeLabel]];
}

- (void)coprocessChanged
{
    [_textview setNeedsDisplay:YES];
}

- (void)windowResized
{
    // When the window is resized the title is temporarily changed and it's our
    // timer that resets it.
    if (!_exited) {
        [self scheduleUpdateIn:kBackgroundSessionIntervalSec];
    }
}

+ (void)drawArrangementPreview:(NSDictionary *)arrangement frame:(NSRect)frame
{
    Profile* theBookmark =
        [[ProfileModel sharedInstance] bookmarkWithGuid:[[arrangement objectForKey:SESSION_ARRANGEMENT_BOOKMARK]
                                                             objectForKey:KEY_GUID]];
    if (!theBookmark) {
        theBookmark = [arrangement objectForKey:SESSION_ARRANGEMENT_BOOKMARK];
    }
    //    [self setForegroundColor:[ITAddressBookMgr decodeColor:[aDict objectForKey:KEY_FOREGROUND_COLOR]]];
    [[ITAddressBookMgr decodeColor:[theBookmark objectForKey:KEY_BACKGROUND_COLOR]] set];
    NSRectFill(frame);
}

- (void)setSizeFromArrangement:(NSDictionary*)arrangement
{
    [self setWidth:[[arrangement objectForKey:SESSION_ARRANGEMENT_COLUMNS] intValue]
            height:[[arrangement objectForKey:SESSION_ARRANGEMENT_ROWS] intValue]];
}

+ (PTYSession*)sessionFromArrangement:(NSDictionary *)arrangement
                               inView:(SessionView *)sessionView
                                inTab:(PTYTab *)theTab
                        forObjectType:(iTermObjectType)objectType {
    DLog(@"Restoring session from arrangement");
    PTYSession* aSession = [[[PTYSession alloc] init] autorelease];
    aSession.view = sessionView;
    [sessionView setSession:aSession];

    [[sessionView findViewController] setDelegate:aSession];
    Profile* theBookmark =
        [[ProfileModel sharedInstance] bookmarkWithGuid:[[arrangement objectForKey:SESSION_ARRANGEMENT_BOOKMARK]
                                                            objectForKey:KEY_GUID]];
    BOOL needDivorce = NO;
    if (!theBookmark) {
        NSMutableDictionary *temp = [NSMutableDictionary dictionaryWithDictionary:[arrangement objectForKey:SESSION_ARRANGEMENT_BOOKMARK]];
        // Keep it from stepping on an existing sesion with the same guid.
        temp[KEY_GUID] = [ProfileModel freshGuid];
        theBookmark = temp;
        needDivorce = YES;
    }
    [[aSession screen] setUnlimitedScrollback:[[theBookmark objectForKey:KEY_UNLIMITED_SCROLLBACK] boolValue]];
    [[aSession screen] setMaxScrollbackLines:[[theBookmark objectForKey:KEY_SCROLLBACK_LINES] intValue]];

     // set our preferences
    [aSession setProfile:theBookmark];

    [aSession setScreenSize:[sessionView frame] parent:[theTab realParentWindow]];
    NSDictionary *state = [arrangement objectForKey:SESSION_ARRANGEMENT_TMUX_STATE];
    if (state) {
        // For tmux tabs, get the size from the arrangement instead of the containing view because
        // it helps things to line up correctly.
        [aSession setSizeFromArrangement:arrangement];
    }
    [aSession setPreferencesFromAddressBookEntry:theBookmark];
    [aSession loadInitialColorTable];
    [aSession setName:[theBookmark objectForKey:KEY_NAME]];
    NSString *arrangementBookmarkName = arrangement[SESSION_ARRANGEMENT_BOOKMARK_NAME];
    if (arrangementBookmarkName) {
        [aSession setBookmarkName:arrangementBookmarkName];
    } else {
        [aSession setBookmarkName:[theBookmark objectForKey:KEY_NAME]];
    }
    if ([[[[theTab realParentWindow] window] title] compare:@"Window"] == NSOrderedSame) {
        [[theTab realParentWindow] setWindowTitle];
    }
    [aSession setTab:theTab];

    BOOL haveSavedProgramData = YES;
    if ([arrangement[SESSION_ARRANGEMENT_PROGRAM] isKindOfClass:[NSDictionary class]]) {
        NSDictionary *dict = arrangement[SESSION_ARRANGEMENT_PROGRAM];
        if ([dict[kProgramType] isEqualToString:kProgramTypeShellLauncher]) {
            aSession.program = [ITAddressBookMgr shellLauncherCommand];
        } else if ([dict[kProgramType] isEqualToString:kProgramTypeCommand]) {
            aSession.program = dict[kProgramCommand];
        } else {
            haveSavedProgramData = NO;
        }
    } else {
        haveSavedProgramData = NO;
    }
    if (arrangement[SESSION_ARRANGEMENT_ENVIRONMENT]) {
        aSession.environment = arrangement[SESSION_ARRANGEMENT_ENVIRONMENT];
    } else {
        haveSavedProgramData = NO;
    }

    if (arrangement[SESSION_ARRANGEMENT_IS_UTF_8]) {
        aSession.isUTF8 = [arrangement[SESSION_ARRANGEMENT_IS_UTF_8] boolValue];
    } else {
        haveSavedProgramData = NO;
    }

    if (arrangement[SESSION_ARRANGEMENT_SUBSTITUTIONS]) {
        aSession.substitutions = arrangement[SESSION_ARRANGEMENT_SUBSTITUTIONS];
    } else {
        haveSavedProgramData = NO;
    }


    NSNumber *n = [arrangement objectForKey:SESSION_ARRANGEMENT_TMUX_PANE];
    BOOL shouldEnterTmuxMode = NO;
    BOOL didRestoreContents = NO;
    BOOL attachedToServer = NO;
    if (!n) {
        DLog(@"No tmux pane ID during session restoration");
        // |contents| will be non-nil when using system window restoration.
        NSDictionary *contents = arrangement[SESSION_ARRANGEMENT_CONTENTS];
        BOOL runCommand = YES;
        if ([iTermAdvancedSettingsModel runJobsInServers]) {
            DLog(@"Configured to run jobs in servers");
            // iTerm2 is currently configured to run jobs in servers, but we
            // have to check if the arrangement was saved with that setting on.
            if (arrangement[SESSION_ARRANGEMENT_SERVER_PID]) {
                DLog(@"Have a server PID in the arrangement");
                // The arrangement was save with a process ID so the server may still exist.
                if ([arrangement[SESSION_ARRANGEMENT_IS_TMUX_GATEWAY] boolValue]) {
                    DLog(@"Was a tmux gateway. Start recovery mode in parser.");
                    // Before attaching to the server we can put the parser into "tmux recovery mode".
                    [aSession.terminal.parser startTmuxRecoveryMode];
                }
                pid_t serverPid = [arrangement[SESSION_ARRANGEMENT_SERVER_PID] intValue];
                DLog(@"Try to attach to pid %d", (int)serverPid);
                if ([aSession tryToAttachToServerWithProcessId:serverPid]) {
                    DLog(@"Success!");
                    runCommand = NO;
                    attachedToServer = YES;
                    shouldEnterTmuxMode = ([arrangement[SESSION_ARRANGEMENT_IS_TMUX_GATEWAY] boolValue] &&
                                           arrangement[SESSION_ARRANGEMENT_TMUX_GATEWAY_SESSION_NAME] != nil &&
                                           arrangement[SESSION_ARRANGEMENT_TMUX_GATEWAY_SESSION_ID] != nil);
                }
            }
        }

        if (runCommand) {
            // This path is NOT taken when attaching to a running server.
            //
            // When restoring a window arrangement with contents and a nonempty saved directory, always
            // use the saved working directory, even if that contravenes the default setting for the
            // profile.
            NSString *oldCWD = arrangement[SESSION_ARRANGEMENT_WORKING_DIRECTORY];
            DLog(@"Running command...");
            if (haveSavedProgramData) {
                [aSession startProgram:aSession.program
                           environment:aSession.environment
                                isUTF8:aSession.isUTF8
                         substitutions:aSession.substitutions];
            } else {
                [aSession runCommandWithOldCwd:oldCWD
                                 forObjectType:objectType
                                forceUseOldCWD:contents != nil && oldCWD.length
                                 substitutions:arrangement[SESSION_ARRANGEMENT_SUBSTITUTIONS]];
            }
        }

        // GUID will be set for new saved arrangements since late 2014.
        // Older versions won't be able to associate saved state with windows from a saved arrangement.
        if (arrangement[SESSION_ARRANGEMENT_GUID]) {
            DLog(@"The session arrangement has a GUID");
            NSString *guid = arrangement[SESSION_ARRANGEMENT_GUID];
            if (guid && gRegisteredSessionContents[guid]) {
                DLog(@"The GUID is registered");
                // There was a registered session with this guid. This session was created by
                // restoring a saved arrangement and there is saved content registered.
                contents = gRegisteredSessionContents[guid];
                aSession.guid = guid;
                DLog(@"Assign guid %@ to session %@ which will have its contents restored from registered contents",
                     guid, aSession);
            } else if ([[iTermController sharedInstance] startingUp] ||
                       arrangement[SESSION_ARRANGEMENT_CONTENTS]) {
                // If startingUp is set, then the session is being restored from the default
                // arrangement, per user preference.
                // If contents are present, then system window restoration is bringing back a
                // session.
                aSession.guid = guid;
                DLog(@"iTerm2 is starting up or has contents. Assign guid %@ to session %@ (session is loaded from saved arrangement. No content registered.)", guid, aSession);
            }
        }
        DLog(@"Have contents=%@", @(contents != nil));
        DLog(@"Restore window contents=%@", @([iTermAdvancedSettingsModel restoreWindowContents]));
        if (contents && [iTermAdvancedSettingsModel restoreWindowContents]) {
            DLog(@"Loading content from line buffer dictionary");
            [aSession setContentsFromLineBufferDictionary:contents
                                 includeRestorationBanner:runCommand
                                               reattached:attachedToServer];
            didRestoreContents = YES;
        }
    } else {
        NSString *title = [state objectForKey:@"title"];
        if (title) {
            [aSession setName:title];
            [aSession setWindowTitle:title];
        }
    }
    if (needDivorce) {
        [aSession divorceAddressBookEntryFromPreferences];
        [aSession sessionProfileDidChange];
    }

    if (n) {
        [aSession setTmuxPane:[n intValue]];
    }
    NSArray *history = [arrangement objectForKey:SESSION_ARRANGEMENT_TMUX_HISTORY];
    if (history) {
        [[aSession screen] setHistory:history];
    }
    history = [arrangement objectForKey:SESSION_ARRANGEMENT_TMUX_ALT_HISTORY];
    if (history) {
        [[aSession screen] setAltScreen:history];
    }
    if (arrangement[SESSION_ARRANGEMENT_NAME]) {
        [aSession setName:arrangement[SESSION_ARRANGEMENT_NAME]];
    }
    if (arrangement[SESSION_ARRANGEMENT_DEFAULT_NAME]) {
        [aSession setDefaultName:arrangement[SESSION_ARRANGEMENT_DEFAULT_NAME]];
    }
    if (arrangement[SESSION_ARRANGEMENT_WINDOW_TITLE]) {
        [aSession setWindowTitle:arrangement[SESSION_ARRANGEMENT_WINDOW_TITLE]];
    }
    if (arrangement[SESSION_ARRANGEMENT_VARIABLES]) {
        NSDictionary *variables = arrangement[SESSION_ARRANGEMENT_VARIABLES];
        for (id key in variables) {
            aSession.variables[key] = variables[key];
        }
        aSession.textview.badgeLabel = aSession.badgeLabel;
    }
    if (arrangement[SESSION_ARRANGEMENT_SHELL_INTEGRATION_EVER_USED]) {
        aSession->_shellIntegrationEverUsed = [arrangement[SESSION_ARRANGEMENT_SHELL_INTEGRATION_EVER_USED] boolValue];
    }
    if (arrangement[SESSION_ARRANGEMENT_COMMANDS]) {
        [aSession.commands addObjectsFromArray:arrangement[SESSION_ARRANGEMENT_COMMANDS]];
    }
    if (arrangement[SESSION_ARRANGEMENT_DIRECTORIES]) {
        [aSession.directories addObjectsFromArray:arrangement[SESSION_ARRANGEMENT_DIRECTORIES]];
    }
    if (arrangement[SESSION_ARRANGEMENT_HOSTS]) {
        for (NSDictionary *host in arrangement[SESSION_ARRANGEMENT_HOSTS]) {
            VT100RemoteHost *remoteHost = [[[VT100RemoteHost alloc] initWithDictionary:host] autorelease];
            if (remoteHost) {
                [aSession.hosts addObject:remoteHost];
            }
        }
    }

    if (arrangement[SESSION_ARRANGEMENT_SELECTION]) {
        [aSession.textview.selection setFromDictionaryValue:arrangement[SESSION_ARRANGEMENT_SELECTION]];
    }
    if (didRestoreContents && attachedToServer) {
        Interval *interval = aSession.screen.lastPromptMark.entry.interval;
        if (interval) {
            VT100GridRange gridRange = [aSession.screen lineNumberRangeOfInterval:interval];
            aSession->_lastPromptLine = gridRange.location + aSession.screen.totalScrollbackOverflow;
        }

        if (arrangement[SESSION_ARRANGEMENT_COMMAND_RANGE]) {
            aSession->_commandRange = [arrangement[SESSION_ARRANGEMENT_COMMAND_RANGE] gridCoordRange];
        }
        if (arrangement[SESSION_ARRANGEMENT_ALERT_ON_NEXT_MARK]) {
            aSession->_alertOnNextMark = [arrangement[SESSION_ARRANGEMENT_ALERT_ON_NEXT_MARK] boolValue];
        }
        if (arrangement[SESSION_ARRANGEMENT_CURSOR_GUIDE]) {
            aSession.textview.highlightCursorLine = [arrangement[SESSION_ARRANGEMENT_CURSOR_GUIDE] boolValue];
        }
        aSession->_lastMark = [aSession.screen.lastMark retain];
        aSession.lastRemoteHost = [aSession.screen.lastRemoteHost retain];
        if (arrangement[SESSION_ARRANGEMENT_LAST_DIRECTORY]) {
            [aSession->_lastDirectory autorelease];
            aSession->_lastDirectory = [arrangement[SESSION_ARRANGEMENT_LAST_DIRECTORY] copy];
        }
    }

    if (state) {
        [[aSession screen] setTmuxState:state];
        NSData *pendingOutput = [state objectForKey:kTmuxWindowOpenerStatePendingOutput];
        if (pendingOutput && [pendingOutput length]) {
            [aSession.terminal.parser putStreamData:pendingOutput.bytes
                                             length:pendingOutput.length];
        }
        [[aSession terminal] setInsertMode:[[state objectForKey:kStateDictInsertMode] boolValue]];
        [[aSession terminal] setCursorMode:[[state objectForKey:kStateDictKCursorMode] boolValue]];
        [[aSession terminal] setKeypadMode:[[state objectForKey:kStateDictKKeypadMode] boolValue]];
        if ([[state objectForKey:kStateDictMouseStandardMode] boolValue]) {
            [[aSession terminal] setMouseMode:MOUSE_REPORTING_NORMAL];
        } else if ([[state objectForKey:kStateDictMouseButtonMode] boolValue]) {
            [[aSession terminal] setMouseMode:MOUSE_REPORTING_BUTTON_MOTION];
        } else if ([[state objectForKey:kStateDictMouseAnyMode] boolValue]) {
            [[aSession terminal] setMouseMode:MOUSE_REPORTING_ALL_MOTION];
        } else {
            [[aSession terminal] setMouseMode:MOUSE_REPORTING_NONE];
        }
        [[aSession terminal] setMouseFormat:[[state objectForKey:kStateDictMouseUTF8Mode] boolValue] ? MOUSE_FORMAT_XTERM_EXT : MOUSE_FORMAT_XTERM];
    }
    NSDictionary *liveArrangement = arrangement[SESSION_ARRANGEMENT_LIVE_SESSION];
    if (liveArrangement) {
        SessionView *liveView = [[[SessionView alloc] initWithFrame:sessionView.frame] autorelease];
        [theTab addHiddenLiveView:liveView];
        aSession.liveSession = [self sessionFromArrangement:liveArrangement
                                                     inView:liveView
                                                      inTab:theTab
                                              forObjectType:objectType];
    }
    if (shouldEnterTmuxMode) {
        // Restored a tmux gateway session.
        [aSession startTmuxMode];
        [aSession.tmuxController sessionChangedTo:arrangement[SESSION_ARRANGEMENT_TMUX_GATEWAY_SESSION_NAME]
                                        sessionId:[arrangement[SESSION_ARRANGEMENT_TMUX_GATEWAY_SESSION_ID] intValue]];
    }
    return aSession;
}

- (void)setContentsFromLineBufferDictionary:(NSDictionary *)dict
                   includeRestorationBanner:(BOOL)includeRestorationBanner
                                 reattached:(BOOL)reattached {
    [_screen restoreFromDictionary:dict
          includeRestorationBanner:includeRestorationBanner
                     knownTriggers:_triggers
                        reattached:reattached];
}

- (void)showOrphanAnnouncement {
    NSString *notice = @"This already-running session was restored but its contents were not saved.";
    iTermAnnouncementViewController *announcement =
        [iTermAnnouncementViewController announcemenWithTitle:notice
                                                        style:kiTermAnnouncementViewStyleQuestion
                                                  withActions:@[ @"Why?" ]
                                                   completion:^(int selection) {
                                                       if (selection == 0) {
                                                           // Why?
                                                           NSURL *whyUrl = [NSURL URLWithString:@"https://iterm2.com/why_no_content.html"];
                                                           [[NSWorkspace sharedWorkspace] openURL:whyUrl];
                                                       }
                                                   }];
    [self queueAnnouncement:announcement identifier:kReopenSessionWarningIdentifier];
}

// Session specific methods
- (BOOL)setScreenSize:(NSRect)aRect parent:(id<WindowControllerInterface>)parent
{
    _screen.delegate = self;

    // Allocate a container to hold the scrollview
    if (!_view) {
        self.view = [[[SessionView alloc] initWithFrame:NSMakeRect(0, 0, aRect.size.width, aRect.size.height)
                                                session:self] autorelease];
        [[_view findViewController] setDelegate:self];
    }

    // Allocate a scrollview
    _scrollview = [[[PTYScrollView alloc] initWithFrame:NSMakeRect(0,
                                                                   0,
                                                                   aRect.size.width,
                                                                   aRect.size.height)
                                    hasVerticalScroller:[parent scrollbarShouldBeVisible]] autorelease];
    NSParameterAssert(_scrollview != nil);
    [_scrollview setAutoresizingMask: NSViewWidthSizable|NSViewHeightSizable];

    // assign the main view
    [_view addSubview:_scrollview];
    if (![self isTmuxClient]) {
        [_view setAutoresizesSubviews:YES];
    }
    // TODO(georgen): I disabled setCopiesOnScroll because there is a vertical margin in the PTYTextView and
    // we would not want that copied. This is obviously bad for performance when scrolling, but it's unclear
    // whether the difference will ever be noticable. I believe it could be worked around (painfully) by
    // subclassing NSClipView and overriding viewBoundsChanged: and viewFrameChanged: so that it coipes on
    // scroll but it doesn't include the vertical marigns when doing so.
    // The vertical margins are indespensable because different PTYTextViews may use different fonts/font
    // sizes, but the window size does not change as you move from tab to tab. If the margin is outside the
    // NSScrollView's contentView it looks funny.
    [[_scrollview contentView] setCopiesOnScroll:NO];

    // Allocate a text view
    NSSize aSize = [_scrollview contentSize];
    _wrapper = [[TextViewWrapper alloc] initWithFrame:NSMakeRect(0, 0, aSize.width, aSize.height)];

    // In commit f6dabc53024d13ec1bd7be92bf505f72f87ea779, the max-y margin was
    // made flexible. The commit description there explains why. But then I
    // found that it was causing unsatisfiable constraints that were more
    // reproducible when maximizing a tmux window. It had a constraint like
    // this:
    //     "<NSAutoresizingMaskLayoutConstraint:0x60000068a230 h=-&- v=-&& TextViewWrapper:0x60800012b900.height == 3.0687*NSClipView:0x1009d6920.height - 6.1374>",
    // Which is obviously wrong. This is a less-wrong answer, but still pretty
    // obviously broken. Maybe I shouldn't use autoresizing masks for the
    // wrapper at all. This is a big complicated mess that I need to
    // disentangle.
    [_wrapper setAutoresizingMask:NSViewWidthSizable | NSViewHeightSizable];

    _textview = [[PTYTextView alloc] initWithFrame: NSMakeRect(0, VMARGIN, aSize.width, aSize.height)
                                          colorMap:_colorMap];
    _colorMap.dimOnlyText = [iTermPreferences boolForKey:kPreferenceKeyDimOnlyText];
    [_textview setAutoresizingMask: NSViewWidthSizable | NSViewHeightSizable];
    [_textview setFont:[ITAddressBookMgr fontWithDesc:[_profile objectForKey:KEY_NORMAL_FONT]]
          nonAsciiFont:[ITAddressBookMgr fontWithDesc:[_profile objectForKey:KEY_NON_ASCII_FONT]]
     horizontalSpacing:[[_profile objectForKey:KEY_HORIZONTAL_SPACING] floatValue]
       verticalSpacing:[[_profile objectForKey:KEY_VERTICAL_SPACING] floatValue]];
    [self setTransparency:[[_profile objectForKey:KEY_TRANSPARENCY] floatValue]];
    const float theBlend =
        [_profile objectForKey:KEY_BLEND] ? [[_profile objectForKey:KEY_BLEND] floatValue] : 0.5;
    [self setBlend:theBlend];

    [_wrapper addSubview:_textview];
    [_textview setFrame:NSMakeRect(0, VMARGIN, aSize.width, aSize.height - VMARGIN)];
    [_textview release];

    // assign terminal and task objects
    _terminal.delegate = _screen;
    [_shell setDelegate:self];

    // initialize the screen
    int width = (aSize.width - MARGIN*2) / [_textview charWidth];
    int height = (aSize.height - VMARGIN*2) / [_textview lineHeight];
    // NB: In the bad old days, this returned whether setup succeeded because it would allocate an
    // enormous amount of memory. That's no longer an issue.
    [_screen destructivelySetScreenWidth:width height:height];
    [self setName:@"Shell"];
    [self setDefaultName:@"Shell"];

    [_textview setDataSource:_screen];
    [_textview setDelegate:self];
    [_scrollview setDocumentView:_wrapper];
    [_wrapper release];
    [_scrollview setDocumentCursor:[iTermMouseCursor mouseCursorOfType:iTermMouseCursorTypeIBeam]];
    [_scrollview setLineScroll:[_textview lineHeight]];
    [_scrollview setPageScroll:2 * [_textview lineHeight]];
    [_scrollview setHasVerticalScroller:[parent scrollbarShouldBeVisible]];

    _antiIdleCode = 0;
    [_antiIdleTimer release];
    _antiIdleTimer = nil;
    _newOutput = NO;
    [_view updateScrollViewFrame];

    return YES;
}

- (BOOL)tryToAttachToServerWithProcessId:(pid_t)serverPid {
    if (![iTermAdvancedSettingsModel runJobsInServers]) {
        DLog(@"Failing to attach because run jobs in servers is off");
        return NO;
    }
    DLog(@"Try to attach...");
    if ([_shell tryToAttachToServerWithProcessId:serverPid]) {
        @synchronized(self) {
            _registered = YES;
        }
        DLog(@"Success, attached.");
        return YES;
    } else {
        DLog(@"Failed to attach");
        return NO;
    }
}

- (void)attachToServer:(iTermFileDescriptorServerConnection)serverConnection {
    if ([iTermAdvancedSettingsModel runJobsInServers]) {
        DLog(@"Attaching to a server...");
        [_shell attachToServer:serverConnection];
        [_shell setWidth:_screen.width height:_screen.height];
        @synchronized(self) {
            _registered = YES;
        }
    } else {
        DLog(@"Can't attach to a server when runJobsInServers is off.");
    }
}

- (void)runCommandWithOldCwd:(NSString*)oldCWD
               forObjectType:(iTermObjectType)objectType
              forceUseOldCWD:(BOOL)forceUseOldCWD
               substitutions:(NSDictionary *)substitutions {
    NSString *pwd;
    BOOL isUTF8;

    // Grab the addressbook command
    Profile* profile = [self profile];
    Profile *profileForComputingCommand = profile;
    if (forceUseOldCWD) {
        NSMutableDictionary *temp = [[profile mutableCopy] autorelease];
        temp[KEY_CUSTOM_DIRECTORY] = kProfilePreferenceInitialDirectoryCustomValue;
        profileForComputingCommand = temp;
    }
    NSString *cmd = [ITAddressBookMgr bookmarkCommand:profileForComputingCommand
                                        forObjectType:objectType];
    NSString *theName = [profile[KEY_NAME] stringByPerformingSubstitutions:substitutions];

    if (forceUseOldCWD) {
        pwd = oldCWD;
    } else {
        pwd = [ITAddressBookMgr bookmarkWorkingDirectory:profile
                                           forObjectType:objectType];
    }
    if ([pwd length] == 0) {
        if (oldCWD) {
            pwd = oldCWD;
        } else {
            pwd = NSHomeDirectory();
        }
    }
    isUTF8 = ([profile[KEY_CHARACTER_ENCODING] unsignedIntValue] == NSUTF8StringEncoding);

    [[[self tab] realParentWindow] setName:theName forSession:self];

    // Start the command
    [self startProgram:cmd
           environment:@{ @"PWD": pwd }
                isUTF8:isUTF8
         substitutions:substitutions];
}

- (void)setWidth:(int)width height:(int)height
{
    DLog(@"Set session %@ to %dx%d", self, width, height);
    [_screen resizeWidth:width height:height];
    [_shell setWidth:width height:height];
    [_textview clearHighlights];
    [[_tab realParentWindow] invalidateRestorableState];
}

- (void)setSplitSelectionMode:(SplitSelectionMode)mode move:(BOOL)move {
    [[self view] setSplitSelectionMode:mode move:move];
}

- (int)overUnder:(int)proposedSize inVerticalDimension:(BOOL)vertically
{
    int x = proposedSize;
    if (vertically) {
        if ([_view showTitle]) {
            x -= [SessionView titleHeight];
        }
        x -= VMARGIN * 2;
        int iLineHeight = [_textview lineHeight];
        if (iLineHeight == 0) {
            return 0;
        }
        x %= iLineHeight;
        if (x > iLineHeight / 2) {
            x -= iLineHeight;
        }
        return x;
    } else {
        x -= MARGIN * 2;
        int iCharWidth = [_textview charWidth];
        if (iCharWidth == 0) {
            return 0;
        }
        x %= iCharWidth;
        if (x > iCharWidth / 2) {
            x -= iCharWidth;
        }
    }
    return x;
}

- (NSArray *)childJobNames
{
    int skip = 0;
    pid_t thePid = [_shell pid];
    if ([[[ProcessCache sharedInstance] getNameOfPid:thePid isForeground:nil] isEqualToString:@"login"]) {
        skip = 1;
    }
    NSMutableArray *names = [NSMutableArray array];
    for (NSNumber *n in [[ProcessCache sharedInstance] childrenOfPid:thePid levelsToSkip:skip]) {
        pid_t pid = [n intValue];
        NSDictionary *info = [[ProcessCache sharedInstance] dictionaryOfTaskInfoForPid:pid];
        [names addObject:[info objectForKey:PID_INFO_NAME]];
    }
    return names;
}

- (BOOL)promptOnClose
{
    if (_exited) {
        return NO;
    }
    switch ([[_profile objectForKey:KEY_PROMPT_CLOSE] intValue]) {
        case PROMPT_ALWAYS:
            return YES;

        case PROMPT_NEVER:
            return NO;

        case PROMPT_EX_JOBS: {
            NSArray *jobsThatDontRequirePrompting = [_profile objectForKey:KEY_JOBS];
            for (NSString *childName in [self childJobNames]) {
                if ([jobsThatDontRequirePrompting indexOfObject:childName] == NSNotFound) {
                    // This job is not in the ignore list.
                    return YES;
                }
            }
            // All jobs were in the ignore list.
            return NO;
        }
    }

    return YES;
}

- (NSString *)_autoLogFilenameForTermId:(NSString *)termid
{
    // $(LOGDIR)/YYYYMMDD_HHMMSS.$(NAME).wNtNpN.$(PID).$(RANDOM).log
    return [NSString stringWithFormat:@"%@/%@.%@.%@.%d.%0x.log",
            [_profile objectForKey:KEY_LOGDIR],
            [[NSDate date] descriptionWithCalendarFormat:@"%Y%m%d_%H%M%S"
                                                timeZone:nil
                                                  locale:nil],
            [_profile objectForKey:KEY_NAME],
            termid,
            (int)getpid(),
            (int)arc4random()];
}

- (BOOL)shouldSetCtype {
    return ![iTermAdvancedSettingsModel doNotSetCtype];
}

- (void)startProgram:(NSString *)command
         environment:(NSDictionary *)environment
              isUTF8:(BOOL)isUTF8
       substitutions:(NSDictionary *)substitutions {
    self.program = command;
    self.environment = environment ?: @{};
    self.isUTF8 = isUTF8;
    self.substitutions = substitutions ?: @{};

    NSString *program = [command stringByPerformingSubstitutions:substitutions];
    NSArray *components = [program componentsInShellCommand];
    NSArray *arguments;
    if (components.count > 0) {
        program = components[0];
        arguments = [components subarrayWithRange:NSMakeRange(1, components.count - 1)];
    } else {
        arguments = @[];
    }

    NSMutableDictionary *env = [NSMutableDictionary dictionaryWithDictionary:environment];

    if (env[TERM_ENVNAME] == nil) {
        env[TERM_ENVNAME] = _termVariable;
    }
    if (env[COLORFGBG_ENVNAME] == nil && _colorFgBgVariable != nil) {
        env[COLORFGBG_ENVNAME] = _colorFgBgVariable;
    }

    DLog(@"Begin locale logic");
    if (!_profile[KEY_SET_LOCALE_VARS] ||
        [_profile[KEY_SET_LOCALE_VARS] boolValue]) {
        DLog(@"Setting locale vars...");
        NSString *lang = [self _lang];
        if (lang) {
            DLog(@"set LANG=%@", lang);
            env[@"LANG"] = lang;
        } else if ([self shouldSetCtype]){
            DLog(@"should set ctype...");
            // Try just the encoding by itself, which might work.
            NSString *encName = [self encodingName];
            DLog(@"See if encoding %@ is supported...", encName);
            if (encName && [self _localeIsSupported:encName]) {
                DLog(@"Set LC_CTYPE=%@", encName);
                env[@"LC_CTYPE"] = encName;
            }
        }
    }

    if (env[PWD_ENVNAME] == nil) {
        // Set "PWD"
        env[PWD_ENVNAME] = [PWD_ENVVALUE stringByExpandingTildeInPath];
    }

    NSWindowController<iTermWindowController> *pty = [_tab realParentWindow];
    NSString *itermId = [NSString stringWithFormat:@"w%dt%dp%lu",
                         [pty number],
                         _tab.tabNumberForItermSessionId,
                         (unsigned long)_tab.sessions.count];
    env[@"ITERM_SESSION_ID"] = itermId;
    if (_profile[KEY_NAME]) {
        env[@"ITERM_PROFILE"] = [_profile[KEY_NAME] stringByPerformingSubstitutions:substitutions];
    }
    if ([_profile[KEY_AUTOLOG] boolValue]) {
        [_shell loggingStartWithPath:[self _autoLogFilenameForTermId:itermId]];
    }
    @synchronized(self) {
      _registered = YES;
    }
    [_shell launchWithPath:program
                 arguments:arguments
               environment:env
                     width:[_screen width]
                    height:[_screen height]
                    isUTF8:isUTF8];
    NSString *initialText = _profile[KEY_INITIAL_TEXT];
    if ([initialText length]) {
        [_shell writeTask:[initialText dataUsingEncoding:[self encoding]]];
        [_shell writeTask:[@"\n" dataUsingEncoding:[self encoding]]];
    }
}

- (void)launchProfileInCurrentTerminal:(Profile *)profile
                               withURL:(NSString *)url
{
    PseudoTerminal *term = [[iTermController sharedInstance] currentTerminal];
    [[iTermController sharedInstance] launchBookmark:profile
                                          inTerminal:term
                                             withURL:url
                                            isHotkey:NO
                                             makeKey:NO
                                             command:nil
                                               block:nil];
}

- (void)selectPaneLeftInCurrentTerminal
{
    [[[iTermController sharedInstance] currentTerminal] selectPaneLeft:nil];
}

- (void)selectPaneRightInCurrentTerminal
{
    [[[iTermController sharedInstance] currentTerminal] selectPaneRight:nil];
}

- (void)selectPaneAboveInCurrentTerminal
{
    [[[iTermController sharedInstance] currentTerminal] selectPaneUp:nil];
}

- (void)selectPaneBelowInCurrentTerminal
{
    [[[iTermController sharedInstance] currentTerminal] selectPaneDown:nil];
}

- (void)_maybeWarnAboutShortLivedSessions
{
    if ([(iTermApplicationDelegate *)[NSApp delegate] isApplescriptTestApp]) {
        // The applescript test driver doesn't care about short-lived sessions.
        return;
    }
    if ([[NSDate date] timeIntervalSinceDate:_creationDate] < 3) {
        NSString* theName = [_profile objectForKey:KEY_NAME];
        NSString *guid = _profile[KEY_GUID];
        if (_originalProfile && [_originalProfile[KEY_GUID] length]) {
            // Divorced sessions should use the original session's GUID to determine
            // if a warning is appropriate.
            guid = _originalProfile[KEY_GUID];
        }
        NSString* theKey = [NSString stringWithFormat:@"NeverWarnAboutShortLivedSessions_%@", guid];
        NSString *theTitle = [NSString stringWithFormat:
                              @"A session ended very soon after starting. Check that the command "
                              @"in profile \"%@\" is correct.",
                              theName];
        [iTermWarning showWarningWithTitle:theTitle
                                   actions:@[ @"OK" ]
                                identifier:theKey
                               silenceable:kiTermWarningTypePermanentlySilenceable];
    }
}

- (iTermRestorableSession *)restorableSession {
    iTermRestorableSession *restorableSession = [[[iTermRestorableSession alloc] init] autorelease];
    restorableSession.sessions = @[ self ];
    restorableSession.terminalGuid = self.tab.realParentWindow.terminalGuid;
    restorableSession.tabUniqueId = self.tab.uniqueId;
    restorableSession.arrangement = self.tab.arrangement;
    restorableSession.group = kiTermRestorableSessionGroupSession;

    return restorableSession;
}

- (void)restartSession {
    assert(self.isRestartable);
    [self dismissAnnouncementWithIdentifier:kReopenSessionWarningIdentifier];
    if (_exited) {
        [self replaceTerminatedShellWithNewInstance];
    } else {
        _shouldRestart = YES;
        [_shell sendSignal:SIGKILL];
    }
}

// Terminate a replay session but not the live session
- (void)softTerminate {
    _liveSession = nil;
    [self terminate];
}

- (void)terminate {
    if ([[self textview] isFindingCursor]) {
        [[self textview] endFindCursor];
    }
    if (_exited) {
        [self _maybeWarnAboutShortLivedSessions];
    }
    if (self.tmuxMode == TMUX_CLIENT) {
        assert([_tab tmuxWindow] >= 0);
        [_tmuxController deregisterWindow:[_tab tmuxWindow]
                               windowPane:_tmuxPane
                                  session:self];
        // This call to fitLayoutToWindows is necessary to handle the case where
        // a small window closes and leaves behind a larger (e.g., fullscreen)
        // window. We want to set the client size to that of the smallest
        // remaining window.
        int n = [[_tab sessions] count];
        if ([[_tab sessions] indexOfObjectIdenticalTo:self] != NSNotFound) {
            n--;
        }
        if (n == 0) {
            // The last session in this tab closed so check if the client has
            // changed size
            [_tmuxController fitLayoutToWindows];
        }
    } else if (self.tmuxMode == TMUX_GATEWAY) {
        [_tmuxController detach];
        [_tmuxGateway release];
        _tmuxGateway = nil;
    }
    BOOL undoable = (![self isTmuxClient] &&
                     !_shouldRestart &&
                     !_synthetic &&
                     ![[iTermController sharedInstance] applicationIsQuitting]);
    [_terminal.parser forceUnhookDCS];
    self.tmuxMode = TMUX_NONE;
    [_tmuxController release];
    _tmuxController = nil;

    // The source pane may have just exited. Dogs and cats living together!
    // Mass hysteria!
    [[MovePaneController sharedInstance] exitMovePaneMode];

    // deregister from the notification center
    [[NSNotificationCenter defaultCenter] removeObserver:self];

    if (_liveSession) {
        [_liveSession terminate];
    }

    _exited = YES;
    [_view retain];  // hardstop and revive will release this.
    if (undoable) {
        // TODO: executeTokens:bytesHandled: should queue up tokens to avoid a race condition.
        [self makeTerminationUndoable];
    } else {
        [self hardStop];
    }

    // final update of display
    [self updateDisplay];

    [_tab removeSession:self];

    _colorMap.delegate = nil;

    _screen.delegate = nil;
    [_screen setTerminal:nil];
    _terminal.delegate = nil;
    if ([[_view findViewController] delegate] == self) {
        [[_view findViewController] setDelegate:nil];
    }

    [_updateTimer invalidate];
    [_updateTimer release];
    _updateTimer = nil;

    [_pasteHelper abort];

    [[_tab realParentWindow] sessionDidTerminate:self];

    _tab = nil;
}

- (void)makeTerminationUndoable {
    _shell.paused = YES;
    [_textview setDataSource:nil];
    [_textview setDelegate:nil];
    [self performSelector:@selector(hardStop)
               withObject:nil
               afterDelay:[iTermProfilePreferences intForKey:KEY_UNDO_TIMEOUT
                                                   inProfile:_profile]];
    // The analyzer complains that _view is leaked here, but the delayed perform to -hardStop above
    // releases it. If it is canceled by -revive, then -revive autoreleases the view.
    [[iTermController sharedInstance] addRestorableSession:[self restorableSession]];
}

- (void)hardStop {
    [[iTermController sharedInstance] removeSessionFromRestorableSessions:self];
    [_view release];  // This balances a retain in -terminate.
    // -taskWasDeregistered or the autorelease below will balance this retain.
    [self retain];
    // If _registered, -stop will cause -taskWasDeregistered to be called on a background thread,
    // which will release this object. Otherwise we autorelease now.
    @synchronized(self) {
      if (!_registered) {
          [self autorelease];
      }
    }
    [_shell stop];
    [_textview setDataSource:nil];
    [_textview setDelegate:nil];
    [_textview removeFromSuperview];
    // Free refs to VT100ScreenMarks for this session in CommandUse objects.
    [[NSNotificationCenter defaultCenter] postNotificationName:kCommandUseReleaseMarksInSession
                                                        object:self.guid];
    _textview = nil;
}

- (BOOL)revive {
    if (_shell.paused) {
        [NSObject cancelPreviousPerformRequestsWithTarget:self
                                                 selector:@selector(hardStop)
                                                   object:nil];
        if (!_shell.hasBrokenPipe) {
            _exited = NO;
        }
        _textview.dataSource = _screen;
        _textview.delegate = self;
        _colorMap.delegate = _textview;
        _screen.delegate = self;
        _screen.terminal = _terminal;
        _terminal.delegate = _screen;
        _shell.paused = NO;
        [_view autorelease];  // This balances a retain in -terminate prior to calling -makeTerminationUndoable
        return YES;
    } else {
        return NO;
    }
}

- (void)writeTaskImpl:(NSData *)data canBroadcast:(BOOL)canBroadcast {
    if (gDebugLogging) {
        NSArray *stack = [NSThread callStackSymbols];
        DLog(@"writeTaskImpl<%p> canBroadcast=%@: called from %@", self, @(canBroadcast), stack);
        const char *bytes = [data bytes];
        for (int i = 0; i < [data length]; i++) {
            DLog(@"writeTask keydown %d: %d (%c)", i, (int)bytes[i], bytes[i]);
        }
    }

    // check if we want to send this input to all the sessions
    if (canBroadcast && [[[self tab] realParentWindow] broadcastInputToSession:self]) {
        // Ask the parent window to write directly to the PTYTask of all
        // sessions being broadcasted to.
        [[[self tab] realParentWindow] sendInputToAllSessions:data];
    } else if (!_exited) {
        // Send to only this session
        if (canBroadcast) {
            // It happens that canBroadcast coincides with explicit user input. This is less than
            // beautiful here, but in that case we want to turn off the bell and scroll to the
            // bottom.
            [self setBell:NO];
            PTYScroller* ptys = (PTYScroller*)[_scrollview verticalScroller];
            [ptys setUserScroll:NO];
        }
        [_shell writeTask:data];
    }
}

- (void)writeTaskNoBroadcast:(NSData *)data
{
    if (self.tmuxMode == TMUX_CLIENT) {
        [[_tmuxController gateway] sendKeys:data
                               toWindowPane:_tmuxPane];
        return;
    }
    [self writeTaskImpl:data canBroadcast:NO];
}

- (void)handleKeypressInTmuxGateway:(unichar)unicode
{
    if (unicode == 27) {
        [self tmuxDetach];
    } else if (unicode == 'L') {
        _tmuxGateway.tmuxLogging = !_tmuxGateway.tmuxLogging;
        [self printTmuxMessage:[NSString stringWithFormat:@"tmux logging %@", (_tmuxGateway.tmuxLogging ? @"on" : @"off")]];
    } else if (unicode == 'C') {
        NSAlert *alert = [NSAlert alertWithMessageText:@"Enter command to send tmux:"
                                         defaultButton:@"OK"
                                       alternateButton:@"Cancel"
                                           otherButton:nil
                             informativeTextWithFormat:@""];
        NSTextField *tmuxCommand = [[[NSTextField alloc] initWithFrame:NSMakeRect(0, 0, 200, 24)] autorelease];
        [tmuxCommand setEditable:YES];
        [tmuxCommand setSelectable:YES];
        [alert setAccessoryView:tmuxCommand];
        if ([alert runModal] == NSAlertDefaultReturn && [[tmuxCommand stringValue] length]) {
            [self printTmuxMessage:[NSString stringWithFormat:@"Run command \"%@\"", [tmuxCommand stringValue]]];
            [_tmuxGateway sendCommand:[tmuxCommand stringValue]
                       responseTarget:self
                     responseSelector:@selector(printTmuxCommandOutputToScreen:)];
        }
    } else if (unicode == 'X') {
        [self printTmuxMessage:@"Exiting tmux mode, but tmux client may still be running."];
        [self tmuxHostDisconnected];
    }
}

- (void)writeTask:(NSData*)data
{
    if (self.tmuxMode == TMUX_CLIENT) {
        [self setBell:NO];
        if ([[_tab realParentWindow] broadcastInputToSession:self]) {
            [[_tab realParentWindow] sendInputToAllSessions:data];
        } else {
            [[_tmuxController gateway] sendKeys:data
                                   toWindowPane:_tmuxPane];
        }
        PTYScroller* ptys = (PTYScroller*)[_scrollview verticalScroller];
        [ptys setUserScroll:NO];
        return;
    } else if (self.tmuxMode == TMUX_GATEWAY) {
        // Use keypresses for tmux gateway commands for development and debugging.
        NSString *s = [[[NSString alloc] initWithData:data encoding:NSUTF8StringEncoding] autorelease];
        for (int i = 0; i < s.length; i++) {
            unichar unicode = [s characterAtIndex:i];
            [self handleKeypressInTmuxGateway:unicode];
        }
        return;
    }
    self.currentMarkOrNotePosition = nil;
    [self writeTaskImpl:data canBroadcast:YES];
}

- (void)taskWasDeregistered {
    DLog(@"taskWasDeregistered");
    @synchronized(self) {
      _registered = NO;
    }
    // This is called on the background thread. After this is called, we won't get any more calls
    // on the background thread and it is safe for us to be dealloc'ed. This pairs with the retain
    // in -hardStop. For sanity's sake, ensure dealloc gets called on the main thread.
    [self performSelectorOnMainThread:@selector(release) withObject:nil waitUntilDone:NO];
}

// This is run in PTYTask's thread. It parses the input here and then queues an async task to run
// in the main thread to execute the parsed tokens.
- (void)threadedReadTask:(char *)buffer length:(int)length {
    OSAtomicAdd32(length, &_bytesReceivedSinceSendingEchoProbe);

    // Pass the input stream to the parser.
    [_terminal.parser putStreamData:buffer length:length];

    // Parse the input stream into an array of tokens.
    CVector vector;
    CVectorCreate(&vector, 100);
    [_terminal.parser addParsedTokensToVector:&vector];

    if (CVectorCount(&vector) == 0) {
        CVectorDestroy(&vector);
        return;
    }

    // This limits the number of outstanding execution blocks to prevent the main thread from
    // getting bogged down.
    dispatch_semaphore_wait(_executionSemaphore, DISPATCH_TIME_FOREVER);

    [self retain];
    dispatch_retain(_executionSemaphore);
    dispatch_async(dispatch_get_main_queue(), ^{
        [self executeTokens:&vector bytesHandled:length];

        // Unblock the background thread; if it's ready, it can send the main thread more tokens
        // now.
        dispatch_semaphore_signal(_executionSemaphore);
        dispatch_release(_executionSemaphore);
        [self release];
    });
}

- (void)synchronousReadTask:(NSString *)string {
    NSData *data = [string dataUsingEncoding:self.encoding];
    [_terminal.parser putStreamData:data.bytes length:data.length];
    CVector vector;
    CVectorCreate(&vector, 100);
    [_terminal.parser addParsedTokensToVector:&vector];
    if (CVectorCount(&vector) == 0) {
        CVectorDestroy(&vector);
        return;
    }
    [self executeTokens:&vector bytesHandled:data.length];
}

- (BOOL)shouldExecuteToken {
    return (!_exited &&
            _terminal &&
            (self.tmuxMode == TMUX_GATEWAY || ![_shell hasMuteCoprocess]) &&
            !_suppressAllOutput);
}

- (void)executeTokens:(const CVector *)vector bytesHandled:(int)length {
    STOPWATCH_START(executing);
    int n = CVectorCount(vector);

    if (_shell.paused) {
        // Session was closed. The close may be undone, so queue up tokens.
        for (int i = 0; i < n; i++) {
            [_queuedTokens addObject:CVectorGetObject(vector, i)];
        }
        CVectorDestroy(vector);
        return;
    } else if (_queuedTokens.count) {
        // A closed session was just un-closed. Execute queued up tokens.
        for (VT100Token *token in _queuedTokens) {
            if (![self shouldExecuteToken]) {
                break;
            }
            [_terminal executeToken:token];
        }
        [_queuedTokens removeAllObjects];
    }

    for (int i = 0; i < n; i++) {
        if (![self shouldExecuteToken]) {
            break;
        }

        VT100Token *token = CVectorGetObject(vector, i);
        DLog(@"Execute token %@ cursor=(%d, %d)", token, _screen.cursorX - 1, _screen.cursorY - 1);
        [_terminal executeToken:token];
    }

    [self finishedHandlingNewOutputOfLength:length];

    // When busy, we spend a lot of time performing recycleObject, so farm it
    // off to a background thread.
    CVector temp = *vector;
    dispatch_async(dispatch_get_global_queue(DISPATCH_QUEUE_PRIORITY_BACKGROUND, 0), ^{
        for (int i = 0; i < n; i++) {
            VT100Token *token = CVectorGetObject(&temp, i);
            [token recycleObject];
        }
        CVectorDestroy(&temp);
    })
    STOPWATCH_LAP(executing);
}

- (void)finishedHandlingNewOutputOfLength:(int)length {
    _lastOutput = [NSDate timeIntervalSinceReferenceDate];
    _newOutput = YES;

    // Make sure the screen gets redrawn soonish
    _updateDisplayUntil = [NSDate timeIntervalSinceReferenceDate] + 10;
    if ([[[self tab] parentWindow] currentTab] == [self tab]) {
        if (length < 1024) {
            [self scheduleUpdateIn:kFastTimerIntervalSec];
        } else {
            [self scheduleUpdateIn:kSlowTimerIntervalSec];
        }
    } else {
        [self scheduleUpdateIn:kBackgroundSessionIntervalSec];
    }
    [[ProcessCache sharedInstance] notifyNewOutput];
}

- (void)checkTriggers {
    if (_triggerLineNumber == -1) {
        return;
    }
    long long startAbsLineNumber;
    iTermStringLine *stringLine = [_screen stringLineAsStringAtAbsoluteLineNumber:_triggerLineNumber
                                                                         startPtr:&startAbsLineNumber];
    for (Trigger *trigger in _triggers) {
        BOOL stop = [trigger tryString:stringLine
                             inSession:self
                           partialLine:NO
                            lineNumber:startAbsLineNumber];
        if (stop) {
            break;
        }
    }
}

- (void)checkPartialLineTriggers {
    if (_triggerLineNumber == -1) {
        return;
    }
    NSTimeInterval now = [NSDate timeIntervalSinceReferenceDate];
    if (now - _lastPartialLineTriggerCheck < kMinimumPartialLineTriggerCheckInterval) {
        return;
    }
    _lastPartialLineTriggerCheck = now;
    long long startAbsLineNumber;
    iTermStringLine *stringLine = [_screen stringLineAsStringAtAbsoluteLineNumber:_triggerLineNumber
                                                                         startPtr:&startAbsLineNumber];
    for (Trigger *trigger in _triggers) {
        BOOL stop = [trigger tryString:stringLine
                             inSession:self
                           partialLine:YES
                            lineNumber:startAbsLineNumber];
        if (stop) {
            break;
        }
    }
}

- (void)appendStringToTriggerLine:(NSString *)s {
    if (_triggerLineNumber == -1) {
        _triggerLineNumber = _screen.numberOfScrollbackLines + _screen.cursorY - 1 + _screen.totalScrollbackOverflow;
    }
}

- (void)clearTriggerLine {
    if ([_triggers count]) {
        [self checkTriggers];
        _triggerLineNumber = -1;
    }
}

- (void)appendBrokenPipeMessage:(NSString *)message {
    if (_screen.cursorX != 1) {
        [_screen crlf];
    }
    screen_char_t savedFgColor = [_terminal foregroundColorCode];
    screen_char_t savedBgColor = [_terminal backgroundColorCode];
    // This color matches the color used in BrokenPipeDivider.png.
    [_terminal setForeground24BitColor:[NSColor colorWithCalibratedRed:248.0/255.0
                                                                 green:79.0/255.0
                                                                  blue:27.0/255.0
                                                                 alpha:1]];
    [_terminal setBackgroundColor:ALTSEM_DEFAULT
               alternateSemantics:YES];
    int width = (_screen.width - message.length) / 2;
    if (width > 0) {
        [_screen appendImageAtCursorWithName:@"BrokenPipeDivider"
                                       width:width
                                       units:kVT100TerminalUnitsCells
                                      height:1
                                       units:kVT100TerminalUnitsCells
                         preserveAspectRatio:NO
                                       image:[NSImage imageNamed:@"BrokenPipeDivider"]
                                        data:nil];
    }
    [_screen appendStringAtCursor:message];
    [_screen appendStringAtCursor:@" "];
    if (width > 0) {
        [_screen appendImageAtCursorWithName:@"BrokenPipeDivider"
                                       width:(_screen.width - _screen.cursorX + 1)
                                       units:kVT100TerminalUnitsCells
                                      height:1
                                       units:kVT100TerminalUnitsCells
                         preserveAspectRatio:NO
                                       image:[NSImage imageNamed:@"BrokenPipeDivider"]
                                        data:nil];
    }
    [_screen crlf];
    [_terminal setForegroundColor:savedFgColor.foregroundColor
               alternateSemantics:savedFgColor.foregroundColorMode == ColorModeAlternate];
    [_terminal setBackgroundColor:savedBgColor.backgroundColor
               alternateSemantics:savedBgColor.backgroundColorMode == ColorModeAlternate];
}

// This is called in the main thread when coprocesses write to a tmux client.
- (void)writeForCoprocessOnlyTask:(NSData *)data {
    // The if statement is just a sanity check.
    if (self.tmuxMode == TMUX_CLIENT) {
        [self writeTask:data];
    }
}

- (void)threadedTaskBrokenPipe
{
    // Put the call to brokenPipe in the same queue as executeTokens:bytesHandled: to avoid a race.
    dispatch_async(dispatch_get_main_queue(), ^{
        [self brokenPipe];
    });
}

- (void)brokenPipe {
    if (_exited) {
        return;
    }
    [_shell killServerIfRunning];
    if ([self shouldPostGrowlNotification] &&
        [iTermProfilePreferences boolForKey:KEY_SEND_SESSION_ENDED_ALERT inProfile:self.profile]) {
        [[iTermGrowlDelegate sharedInstance] growlNotify:@"Session Ended"
                                         withDescription:[NSString stringWithFormat:@"Session \"%@\" in tab #%d just terminated.",
                                                          [self name],
                                                          [[self tab] realObjectCount]]
                                         andNotification:@"Broken Pipes"];
    }

    _exited = YES;
    [[NSNotificationCenter defaultCenter] postNotificationName:kCurrentSessionDidChange object:nil];
    [[self tab] updateLabelAttributes];

    if (_shouldRestart) {
        [_terminal resetPreservingPrompt:NO];
        [self appendBrokenPipeMessage:@"Session Restarted"];
        [self replaceTerminatedShellWithNewInstance];
    } else if ([self autoClose]) {
        [[self tab] closeSession:self];
    } else {
        // Offer to restart the session by rerunning its program.
        [self appendBrokenPipeMessage:@"Broken Pipe"];
<<<<<<< HEAD
        iTermAnnouncementViewController *announcement =
            [iTermAnnouncementViewController announcementWithTitle:@"Session ended (broken pipe). Restart it?"
                                                             style:kiTermAnnouncementViewStyleQuestion
                                                       withActions:@[ @"Restart" ]
                                                        completion:^(int selection) {
                                                            switch (selection) {
                                                                case -2:  // Dismiss programmatically
                                                                    break;

                                                                case -1: // No
                                                                    break;

                                                                case 0: // Yes
                                                                    [self replaceTerminatedShellWithNewInstance];
                                                                    break;
                                                            }
                                                        }];
        [self queueAnnouncement:announcement identifier:kReopenSessionWarningIdentifier];
=======
        if ([self isRestartable]) {
            iTermAnnouncementViewController *announcement =
                [iTermAnnouncementViewController announcemenWithTitle:@"Session ended (broken pipe). Restart it?"
                                                                style:kiTermAnnouncementViewStyleQuestion
                                                          withActions:@[ @"Restart" ]
                                                           completion:^(int selection) {
                                                               switch (selection) {
                                                                   case -2:  // Dismiss programmatically
                                                                       break;

                                                                   case -1: // No
                                                                       break;

                                                                   case 0: // Yes
                                                                       [self replaceTerminatedShellWithNewInstance];
                                                                       break;
                                                               }
                                                           }];
            [self queueAnnouncement:announcement identifier:kReopenSessionWarningIdentifier];
        }
>>>>>>> 4a106363
        [self updateDisplay];
    }
}

- (BOOL)isRestartable {
    return _program != nil;
}

- (void)replaceTerminatedShellWithNewInstance {
    assert(self.isRestartable);
    assert(_exited);
    _shouldRestart = NO;
    _exited = NO;
    [_shell release];
    _shell = [[PTYTask alloc] init];
    [_shell setDelegate:self];
    [_shell setWidth:_screen.width
              height:_screen.height];
    [self startProgram:_program
           environment:_environment
                isUTF8:_isUTF8
         substitutions:_substitutions];
}

- (NSSize)idealScrollViewSizeWithStyle:(NSScrollerStyle)scrollerStyle
{
    NSSize innerSize = NSMakeSize([_screen width] * [_textview charWidth] + MARGIN * 2,
                                  [_screen height] * [_textview lineHeight] + VMARGIN * 2);
    BOOL hasScrollbar = [[_tab realParentWindow] scrollbarShouldBeVisible];
    NSSize outerSize =
        [PTYScrollView frameSizeForContentSize:innerSize
                       horizontalScrollerClass:nil
                         verticalScrollerClass:hasScrollbar ? [PTYScroller class] : nil
                                    borderType:NSNoBorder
                                   controlSize:NSRegularControlSize
                                 scrollerStyle:scrollerStyle];
        return outerSize;
}

- (int)_keyBindingActionForEvent:(NSEvent*)event
{
    unsigned int modflag;
    NSString *unmodkeystr;
    unichar unmodunicode;
    int keyBindingAction;
    NSString *keyBindingText;

    modflag = [event modifierFlags];
    unmodkeystr = [event charactersIgnoringModifiers];
    unmodunicode = [unmodkeystr length]>0?[unmodkeystr characterAtIndex:0]:0;

    /*
    unsigned short keycode = [event keyCode];
    NSString *keystr = [event characters];
    unichar unicode = [keystr length] > 0 ? [keystr characterAtIndex:0] : 0;
    NSLog(@"event:%@ (%x+%x)[%@][%@]:%x(%c) <%d>", event,modflag,keycode,keystr,unmodkeystr,unicode,unicode,(modflag & NSNumericPadKeyMask));
    */

    // Check if we have a custom key mapping for this event
    keyBindingAction = [iTermKeyBindingMgr actionForKeyCode:unmodunicode
                                                  modifiers:modflag
                                                       text:&keyBindingText
                                                keyMappings:[[self profile] objectForKey:KEY_KEYBOARD_MAP]];
    return keyBindingAction;
}

- (BOOL)hasTextSendingKeyMappingForEvent:(NSEvent*)event
{
    int keyBindingAction = [self _keyBindingActionForEvent:event];
    switch (keyBindingAction) {
        case KEY_ACTION_ESCAPE_SEQUENCE:
        case KEY_ACTION_HEX_CODE:
        case KEY_ACTION_TEXT:
        case KEY_ACTION_VIM_TEXT:
        case KEY_ACTION_RUN_COPROCESS:
        case KEY_ACTION_IGNORE:
        case KEY_ACTION_SEND_C_H_BACKSPACE:
        case KEY_ACTION_SEND_C_QM_BACKSPACE:
            return YES;
    }
    return NO;
}

- (BOOL)_askAboutOutdatedKeyMappings
{
    NSNumber* n = [_profile objectForKey:KEY_ASK_ABOUT_OUTDATED_KEYMAPS];
    if (!n) {
        n = [[NSUserDefaults standardUserDefaults] objectForKey:[NSString stringWithFormat:kAskAboutOutdatedKeyMappingKeyFormat,
                                                                 [_profile objectForKey:KEY_GUID]]];
        if (!n && [_profile objectForKey:KEY_ORIGINAL_GUID]) {
            n = [[NSUserDefaults standardUserDefaults] objectForKey:[NSString stringWithFormat:kAskAboutOutdatedKeyMappingKeyFormat,
                                                                     [_profile objectForKey:KEY_ORIGINAL_GUID]]];
        }
    }
    return n ? [n boolValue] : YES;
}

- (void)_removeOutdatedKeyMapping
{
    NSMutableDictionary* temp = [NSMutableDictionary dictionaryWithDictionary:_profile];
    [iTermKeyBindingMgr removeMappingWithCode:NSLeftArrowFunctionKey
                                    modifiers:NSCommandKeyMask | NSAlternateKeyMask | NSNumericPadKeyMask
                                   inBookmark:temp];
    [iTermKeyBindingMgr removeMappingWithCode:NSRightArrowFunctionKey
                                    modifiers:NSCommandKeyMask | NSAlternateKeyMask | NSNumericPadKeyMask
                                   inBookmark:temp];

    ProfileModel* model;
    if (_isDivorced) {
        model = [ProfileModel sessionsInstance];
    } else {
        model = [ProfileModel sharedInstance];
    }
    [model setBookmark:temp withGuid:[temp objectForKey:KEY_GUID]];
    [[NSNotificationCenter defaultCenter] postNotificationName:kKeyBindingsChangedNotification
                                                        object:nil
                                                      userInfo:nil];
    [[iTermController sharedInstance] reloadAllBookmarks];
}

- (void)_setKeepOutdatedKeyMapping
{
    ProfileModel* model;
    if (_isDivorced) {
        model = [ProfileModel sessionsInstance];
    } else {
        model = [ProfileModel sharedInstance];
    }
    [model setObject:[NSNumber numberWithBool:NO]
                                       forKey:KEY_ASK_ABOUT_OUTDATED_KEYMAPS
                                   inBookmark:_profile];
    [[NSUserDefaults standardUserDefaults] setObject:[NSNumber numberWithBool:NO]
                                              forKey:[NSString stringWithFormat:kAskAboutOutdatedKeyMappingKeyFormat,
                                                      [_profile objectForKey:KEY_GUID]]];
    if ([_profile objectForKey:KEY_ORIGINAL_GUID]) {
        [[NSUserDefaults standardUserDefaults] setObject:[NSNumber numberWithBool:NO]
                                                  forKey:[NSString stringWithFormat:kAskAboutOutdatedKeyMappingKeyFormat,
                                                          [_profile objectForKey:KEY_ORIGINAL_GUID]]];
    }
    [[iTermController sharedInstance] reloadAllBookmarks];
}

+ (BOOL)_recursiveSelectMenuItem:(NSString*)theName inMenu:(NSMenu*)menu
{
    for (NSMenuItem* item in [menu itemArray]) {
        if (![item isEnabled] || [item isHidden]) {
            continue;
        }
        if ([item hasSubmenu]) {
            if ([PTYSession _recursiveSelectMenuItem:theName inMenu:[item submenu]]) {
                return YES;
            }
        } else if ([theName isEqualToString:[item title]]) {
            [NSApp sendAction:[item action]
                           to:[item target]
                         from:item];
            return YES;
        }
    }
    return NO;
}

+ (BOOL)handleShortcutWithoutTerminal:(NSEvent*)event
{
    unsigned int modflag;
    NSString *unmodkeystr;
    unichar unmodunicode;
    int keyBindingAction;
    NSString *keyBindingText;

    modflag = [event modifierFlags];
    unmodkeystr = [event charactersIgnoringModifiers];
    unmodunicode = [unmodkeystr length]>0?[unmodkeystr characterAtIndex:0]:0;

    // Check if we have a custom key mapping for this event
    keyBindingAction = [iTermKeyBindingMgr actionForKeyCode:unmodunicode
                                                  modifiers:modflag
                                                       text:&keyBindingText
                                                keyMappings:[iTermKeyBindingMgr globalKeyMap]];


    if (keyBindingAction == KEY_ACTION_SELECT_MENU_ITEM) {
        [PTYSession selectMenuItem:keyBindingText];
        return YES;
    } else {
        return NO;
    }
}


+ (void)selectMenuItem:(NSString*)theName
{
    if (![self _recursiveSelectMenuItem:theName inMenu:[NSApp mainMenu]]) {
        NSBeep();
    }
}

- (BOOL)willHandleEvent:(NSEvent *) theEvent
{
    return NO;
}

- (void)handleEvent:(NSEvent *)theEvent
{
}

- (void)insertNewline:(id)sender
{
    [self insertText:@"\n"];
}

- (void)insertTab:(id)sender
{
    [self insertText:@"\t"];
}

- (void)moveUp:(id)sender
{
    [self writeTask:[_terminal.output keyArrowUp:0]];
}

- (void)moveDown:(id)sender
{
    [self writeTask:[_terminal.output keyArrowDown:0]];
}

- (void)moveLeft:(id)sender
{
    [self writeTask:[_terminal.output keyArrowLeft:0]];
}

- (void)moveRight:(id)sender
{
    [self writeTask:[_terminal.output keyArrowRight:0]];
}

- (void)pageUp:(id)sender
{
    [self writeTask:[_terminal.output keyPageUp:0]];
}

- (void)pageDown:(id)sender
{
    [self writeTask:[_terminal.output keyPageDown:0]];
}

+ (NSData *)pasteboardFile
{
    NSPasteboard *board;

    board = [NSPasteboard generalPasteboard];
    assert(board != nil);

    NSArray *supportedTypes = [NSArray arrayWithObjects:NSFilenamesPboardType, nil];
    NSString *bestType = [board availableTypeFromArray:supportedTypes];

    if ([bestType isEqualToString:NSFilenamesPboardType]) {
        NSArray *filenames = [board propertyListForType:NSFilenamesPboardType];
        if (filenames.count > 0) {
            NSString *filename = filenames[0];
            return [NSData dataWithContentsOfFile:filename];
        }
    }
    return nil;
}

+ (NSString*)pasteboardString {
    return [NSString stringFromPasteboard];
}

- (void)insertText:(NSString *)string
{
    NSData *data;
    NSMutableString *mstring;
    int i;
    int max;

    if (_exited) {
        return;
    }

    //    NSLog(@"insertText:%@",string);
    mstring = [NSMutableString stringWithString:string];
    max = [string length];
    for (i = 0; i < max; i++) {
        // From http://lists.apple.com/archives/cocoa-dev/2001/Jul/msg00114.html
        // in MacJapanese, the backslash char (ASCII 0xdC) is mapped to Unicode 0xA5.
        // The following line gives you NSString containing an Unicode character Yen sign (0xA5) in Japanese localization.
        // string = [NSString stringWithCString:"\"];
        // TODO: Check the locale before doing this.
        if ([mstring characterAtIndex:i] == 0xa5) {
            [mstring replaceCharactersInRange:NSMakeRange(i, 1) withString:@"\\"];
        }
    }

    data = [mstring dataUsingEncoding:[_terminal encoding]
                 allowLossyConversion:YES];

    if (data != nil) {
        if (gDebugLogging) {
            DebugLog([NSString stringWithFormat:@"writeTask:%@", data]);
        }
        [self writeTask:data];
    }
}

- (NSData *)dataByRemovingControlCodes:(NSData *)data {
    NSMutableData *output = [NSMutableData dataWithCapacity:[data length]];
    const unsigned char *p = data.bytes;
    int start = 0;
    int i = 0;
    for (i = 0; i < data.length; i++) {
        if (p[i] < ' ' && p[i] != '\n' && p[i] != '\r' && p[i] != '\t' && p[i] != 12) {
            if (i > start) {
                [output appendBytes:p + start length:i - start];
            }
            start = i + 1;
        }
    }
    if (i > start) {
        [output appendBytes:p + start length:i - start];
    }
    return output;
}

- (void)pasteString:(NSString *)aString
{
    [self pasteString:aString flags:0];
}

- (void)deleteBackward:(id)sender
{
    unsigned char p = 0x08; // Ctrl+H

    [self writeTask:[NSData dataWithBytes:&p length:1]];
}

- (void)deleteForward:(id)sender
{
    unsigned char p = 0x7F; // DEL

    [self writeTask:[NSData dataWithBytes:&p length:1]];
}

- (PTYScroller *)textViewVerticalScroller
{
    return (PTYScroller *)[_scrollview verticalScroller];
}

- (BOOL)textViewHasCoprocess {
    return [_shell hasCoprocess];
}

- (BOOL)shouldPostGrowlNotification {
    if (!_screen.postGrowlNotifications) {
        return NO;
    }
    if (![[self tab] isForegroundTab]) {
        return YES;
    }
    BOOL windowIsObscured =
        ([[iTermController sharedInstance] terminalIsObscured:self.tab.realParentWindow]);
    return (windowIsObscured);
}

- (BOOL)hasSelection {
    return [_textview.selection hasSelection];
}

- (void)openSelection {
    iTermSemanticHistoryController *semanticHistoryController = _textview.semanticHistoryController;
    int lineNumber;
    NSArray *subSelections = _textview.selection.allSubSelections;
    if ([subSelections count]) {
        iTermSubSelection *firstSub = subSelections[0];
        lineNumber = firstSub.range.coordRange.start.y;
    } else {
        lineNumber = _textview.selection.liveRange.coordRange.start.y;
    }

    // TODO: Figure out if this is a remote host and download/open if that's the case.
    NSString *workingDirectory = [_screen workingDirectoryOnLine:lineNumber];
    NSString *selection = [_textview selectedText];
    if (!selection.length) {
        NSBeep();
        return;
    }

    int charsTakenFromPrefix;
    NSString *filename =
        [semanticHistoryController pathOfExistingFileFoundWithPrefix:selection
                                                              suffix:@""
                                                    workingDirectory:workingDirectory
                                                charsTakenFromPrefix:&charsTakenFromPrefix];
    if (filename &&
        ![[filename stringByReplacingOccurrencesOfString:@"//" withString:@"/"] isEqualToString:@"/"]) {
        if ([_textview openSemanticHistoryPath:filename
                              workingDirectory:workingDirectory
                                        prefix:selection
                                        suffix:@""]) {
            return;
        }
    }

    // Try to open it as a URL.
    NSURL *url =
          [NSURL URLWithString:[selection stringByTrimmingCharactersInSet:[NSCharacterSet whitespaceAndNewlineCharacterSet]]];
    if (url) {
        [[NSWorkspace sharedWorkspace] openURL:url];
        return;
    }

    NSBeep();
}

- (void)setBell:(BOOL)flag
{
    if (flag != _bell) {
        _bell = flag;
        [[self tab] setBell:flag];
        if (_bell) {
            if ([_textview keyIsARepeat] == NO &&
                [self shouldPostGrowlNotification] &&
                [iTermProfilePreferences boolForKey:KEY_SEND_BELL_ALERT inProfile:self.profile]) {
                [[iTermGrowlDelegate sharedInstance] growlNotify:@"Bell"
                                                 withDescription:[NSString stringWithFormat:@"Session %@ #%d just rang a bell!",
                                                                  [self name],
                                                                  [[self tab] realObjectCount]]
                                                 andNotification:@"Bells"
                                                     windowIndex:[self screenWindowIndex]
                                                        tabIndex:[self screenTabIndex]
                                                       viewIndex:[self screenViewIndex]];
            }
        }
    }
}

- (NSString *)ansiColorsMatchingForeground:(NSDictionary *)fg
                             andBackground:(NSDictionary *)bg
                                inBookmark:(Profile *)aDict
{
    NSColor *fgColor;
    NSColor *bgColor;
    fgColor = [ITAddressBookMgr decodeColor:fg];
    bgColor = [ITAddressBookMgr decodeColor:bg];

    int bgNum = -1;
    int fgNum = -1;
    for(int i = 0; i < 16; ++i) {
        NSString* key = [NSString stringWithFormat:KEYTEMPLATE_ANSI_X_COLOR, i];
        if ([fgColor isEqual:[ITAddressBookMgr decodeColor:[aDict objectForKey:key]]]) {
            fgNum = i;
        }
        if ([bgColor isEqual:[ITAddressBookMgr decodeColor:[aDict objectForKey:key]]]) {
            bgNum = i;
        }
    }

    if (bgNum < 0 || fgNum < 0) {
        return nil;
    }

    return ([[NSString alloc] initWithFormat:@"%d;%d", fgNum, bgNum]);
}

- (void)loadInitialColorTable
{
    int i;
    for (i = 16; i < 256; i++) {
        NSColor *theColor = [NSColor colorForAnsi256ColorIndex:i];
        [_colorMap setColor:theColor forKey:kColorMap8bitBase + i];
    }
    _textview.highlightCursorLine = [iTermProfilePreferences boolForKey:KEY_USE_CURSOR_GUIDE
                                                              inProfile:_profile];
}

- (NSColor *)tabColorInProfile:(NSDictionary *)profile
{
    NSColor *tabColor = nil;
    if ([profile[KEY_USE_TAB_COLOR] boolValue]) {
        tabColor = [ITAddressBookMgr decodeColor:profile[KEY_TAB_COLOR]];
    }
    return tabColor;
}

- (void)sharedProfileDidChange
{
    NSDictionary *updatedProfile = [[ProfileModel sharedInstance] bookmarkWithGuid:_originalProfile[KEY_GUID]];
    if (!updatedProfile) {
        return;
    }
    if (!_isDivorced) {
        [self setPreferencesFromAddressBookEntry:updatedProfile];
        [self setProfile:updatedProfile];
        return;
    }

    // Copy non-overridden fields over.
    NSMutableDictionary *temp = [NSMutableDictionary dictionaryWithDictionary:_profile];
    NSMutableArray *noLongerOverriddenFields = [NSMutableArray array];
    NSMutableSet *keys = [NSMutableSet setWithArray:[updatedProfile allKeys]];
    [keys addObjectsFromArray:[_profile allKeys]];
    for (NSString *key in keys) {
        NSObject *originalValue = updatedProfile[key];
        NSObject *currentValue = _profile[key];
        if ([_overriddenFields containsObject:key]) {
            if ([originalValue isEqual:currentValue]) {
                [noLongerOverriddenFields addObject:key];
            }
        } else {
            if (!originalValue) {
                DLog(@"Unset %@ in session because it was removed from shared profile", key);
                [temp removeObjectForKey:key];
            } else {
                if (![originalValue isEqual:temp[key]]) {
                    DLog(@"Update session for key %@ from %@ -> %@", key, temp[key], originalValue);
                }
                temp[key] = originalValue;
            }
        }
    }

    // For fields that are no longer overridden because the shared profile took on the same value
    // as the sessions profile, remove those keys from overriddenFields.
    for (NSString *key in noLongerOverriddenFields) {
        DLog(@"%@ is no longer overridden because shared profile now matches session profile value of %@", key, temp[key]);
        [_overriddenFields removeObject:key];
    }
    DLog(@"After shared profile change overridden keys are: %@", _overriddenFields);

    // Update saved state.
    [[ProfileModel sessionsInstance] setBookmark:temp withGuid:temp[KEY_GUID]];
    [self setPreferencesFromAddressBookEntry:temp];
    [self setProfile:temp];
}

- (void)sessionProfileDidChange
{
    if (!_isDivorced) {
        return;
    }
    NSDictionary *updatedProfile =
        [[ProfileModel sessionsInstance] bookmarkWithGuid:_profile[KEY_GUID]];
    NSMutableSet *keys = [NSMutableSet setWithArray:[updatedProfile allKeys]];
    [keys addObjectsFromArray:[_profile allKeys]];
    for (NSString *aKey in keys) {
        NSObject *sharedValue = _originalProfile[aKey];
        NSObject *newSessionValue = updatedProfile[aKey];
        BOOL isEqual = [newSessionValue isEqual:sharedValue];
        BOOL isOverridden = [_overriddenFields containsObject:aKey];
        if (!isEqual && !isOverridden) {
            DLog(@"%@ is now overridden because %@ != %@", aKey, newSessionValue, sharedValue);
            [_overriddenFields addObject:aKey];
        } else if (isEqual && isOverridden) {
            DLog(@"%@ is no longer overridden because %@ == %@", aKey, newSessionValue, sharedValue);
            [_overriddenFields removeObject:aKey];
        }
    }
    DLog(@"After session profile change overridden keys are: %@", _overriddenFields);
    [self setPreferencesFromAddressBookEntry:updatedProfile];
    [self setProfile:updatedProfile];
    [[NSNotificationCenter defaultCenter] postNotificationName:kSessionProfileDidChange
                                                        object:_profile[KEY_GUID]];
}

- (BOOL)reloadProfile
{
    DLog(@"Reload profile for %@", self);
    BOOL didChange = NO;
    NSDictionary *sharedProfile = [[ProfileModel sharedInstance] bookmarkWithGuid:_originalProfile[KEY_GUID]];
    if (sharedProfile && ![sharedProfile isEqual:_originalProfile]) {
        DLog(@"Shared profile changed");
        [self sharedProfileDidChange];
        didChange = YES;
        [_originalProfile autorelease];
        _originalProfile = [sharedProfile copy];
    }

    if (_isDivorced) {
        NSDictionary *sessionProfile = [[ProfileModel sessionsInstance] bookmarkWithGuid:_profile[KEY_GUID]];
        if (![sessionProfile isEqual:_profile]) {
            DLog(@"Session profile changed");
            [self sessionProfileDidChange];
            didChange = YES;
        }
    }

    _textview.badgeLabel = [self badgeLabel];
    return didChange;
}

- (void)setPreferencesFromAddressBookEntry:(NSDictionary *)aePrefs
{
    int i;
    NSDictionary *aDict = aePrefs;

    if (aDict == nil) {
        aDict = [[ProfileModel sharedInstance] defaultBookmark];
    }
    if (aDict == nil) {
        return;
    }

    if ([self isTmuxClient] && ![_profile[KEY_NAME] isEqualToString:aePrefs[KEY_NAME]]) {
        _tmuxTitleOutOfSync = YES;
    }

    NSDictionary *keyMap = @{ @(kColorMapForeground): KEY_FOREGROUND_COLOR,
                              @(kColorMapBackground): KEY_BACKGROUND_COLOR,
                              @(kColorMapSelection): KEY_SELECTION_COLOR,
                              @(kColorMapSelectedText): KEY_SELECTED_TEXT_COLOR,
                              @(kColorMapBold): KEY_BOLD_COLOR,
                              @(kColorMapLink): KEY_LINK_COLOR,
                              @(kColorMapCursor): KEY_CURSOR_COLOR,
                              @(kColorMapCursorText): KEY_CURSOR_TEXT_COLOR };
    for (NSNumber *colorKey in keyMap) {
        NSString *profileKey = keyMap[colorKey];
        NSColor *theColor = [[iTermProfilePreferences objectForKey:profileKey
                                                         inProfile:aDict] colorValue];
        [_colorMap setColor:theColor forKey:[colorKey intValue]];
    }

    self.cursorGuideColor = [[iTermProfilePreferences objectForKey:KEY_CURSOR_GUIDE_COLOR
                                                         inProfile:aDict] colorValueWithDefaultAlpha:0.25];
    if (!_cursorGuideSettingHasChanged) {
        _textview.highlightCursorLine = [iTermProfilePreferences boolForKey:KEY_USE_CURSOR_GUIDE
                                                                  inProfile:aDict];
    }

    for (i = 0; i < 16; i++) {
        NSString *profileKey = [NSString stringWithFormat:KEYTEMPLATE_ANSI_X_COLOR, i];
        NSColor *theColor = [ITAddressBookMgr decodeColor:aDict[profileKey]];
        [_colorMap setColor:theColor forKey:kColorMap8bitBase + i];
    }

    [self setSmartCursorColor:[iTermProfilePreferences boolForKey:KEY_SMART_CURSOR_COLOR
                                                        inProfile:aDict]];

    [self setMinimumContrast:[iTermProfilePreferences floatForKey:KEY_MINIMUM_CONTRAST
                                                        inProfile:aDict]];

    _colorMap.mutingAmount = [iTermProfilePreferences floatForKey:KEY_CURSOR_BOOST
                                                        inProfile:aDict];

    // background image
    [self setBackgroundImagePath:aDict[KEY_BACKGROUND_IMAGE_LOCATION]];
    [self setBackgroundImageTiled:[iTermProfilePreferences boolForKey:KEY_BACKGROUND_IMAGE_TILED
                                                            inProfile:aDict]];

    // Color scheme
    // ansiColosMatchingForeground:andBackground:inBookmark does an equality comparison, so
    // iTermProfilePreferences is not used here.
    [self setColorFgBgVariable:[self ansiColorsMatchingForeground:aDict[KEY_FOREGROUND_COLOR]
                                                    andBackground:aDict[KEY_BACKGROUND_COLOR]
                                                       inBookmark:aDict]];

    // transparency
    [self setTransparency:[iTermProfilePreferences floatForKey:KEY_TRANSPARENCY inProfile:aDict]];
    [self setBlend:[iTermProfilePreferences floatForKey:KEY_BLEND inProfile:aDict]];

    // bold 
    [self setUseBoldFont:[iTermProfilePreferences boolForKey:KEY_USE_BOLD_FONT
                                                   inProfile:aDict]];
    [_textview setUseBrightBold:[iTermProfilePreferences boolForKey:KEY_USE_BRIGHT_BOLD
                                                          inProfile:aDict]];

    // Italic - this default has changed from NO to YES as of 1/30/15
    [self setUseItalicFont:[iTermProfilePreferences boolForKey:KEY_USE_ITALIC_FONT inProfile:aDict]];

    // Set up the rest of the preferences
    [_screen setAudibleBell:![iTermProfilePreferences boolForKey:KEY_SILENCE_BELL inProfile:aDict]];
    [_screen setShowBellIndicator:[iTermProfilePreferences boolForKey:KEY_VISUAL_BELL inProfile:aDict]];
    [_screen setFlashBell:[iTermProfilePreferences boolForKey:KEY_FLASHING_BELL inProfile:aDict]];
    [_screen setPostGrowlNotifications:[iTermProfilePreferences boolForKey:KEY_BOOKMARK_GROWL_NOTIFICATIONS inProfile:aDict]];
    [_textview setBlinkAllowed:[iTermProfilePreferences boolForKey:KEY_BLINK_ALLOWED inProfile:aDict]];
    [_screen setCursorBlinks:[iTermProfilePreferences boolForKey:KEY_BLINKING_CURSOR inProfile:aDict]];
    [_textview setBlinkingCursor:[iTermProfilePreferences boolForKey:KEY_BLINKING_CURSOR inProfile:aDict]];
    [_textview setCursorType:[iTermProfilePreferences intForKey:KEY_CURSOR_TYPE inProfile:aDict]];

    PTYTab* currentTab = [[[self tab] parentWindow] currentTab];
    if (currentTab == nil || currentTab == [self tab]) {
        [[self tab] recheckBlur];
    }
    [_triggers release];
    _triggers = [[NSMutableArray alloc] init];
    for (NSDictionary *triggerDict in aDict[KEY_TRIGGERS]) {
        Trigger *trigger = [Trigger triggerFromDict:triggerDict];
        if (trigger) {
            [_triggers addObject:trigger];
        }
    }
    [_textview setSmartSelectionRules:aDict[KEY_SMART_SELECTION_RULES]];
    [_textview setSemanticHistoryPrefs:aDict[KEY_SEMANTIC_HISTORY]];
    [_textview setUseNonAsciiFont:[iTermProfilePreferences boolForKey:KEY_USE_NONASCII_FONT
                                                            inProfile:aDict]];
    [_textview setAntiAlias:[iTermProfilePreferences boolForKey:KEY_ASCII_ANTI_ALIASED
                                                      inProfile:aDict]
                   nonAscii:[iTermProfilePreferences boolForKey:KEY_NONASCII_ANTI_ALIASED
                                                      inProfile:aDict]];
    [self setEncoding:[iTermProfilePreferences intForKey:KEY_CHARACTER_ENCODING inProfile:aDict]];
    [self setTermVariable:[iTermProfilePreferences stringForKey:KEY_TERMINAL_TYPE inProfile:aDict]];
    [self setAntiIdleCode:[iTermProfilePreferences intForKey:KEY_IDLE_CODE inProfile:aDict]];
    [self setAntiIdle:[iTermProfilePreferences boolForKey:KEY_SEND_CODE_WHEN_IDLE inProfile:aDict]];
    [self setAutoClose:[iTermProfilePreferences boolForKey:KEY_CLOSE_SESSIONS_ON_END inProfile:aDict]];
    _screen.useHFSPlusMapping = [iTermProfilePreferences boolForKey:KEY_USE_HFS_PLUS_MAPPING
                                                          inProfile:aDict];
    [self setTreatAmbiguousWidthAsDoubleWidth:[iTermProfilePreferences boolForKey:KEY_AMBIGUOUS_DOUBLE_WIDTH
                                                                        inProfile:aDict]];
    [self setXtermMouseReporting:[iTermProfilePreferences boolForKey:KEY_XTERM_MOUSE_REPORTING
                                                           inProfile:aDict]];
    [_terminal setDisableSmcupRmcup:[iTermProfilePreferences boolForKey:KEY_DISABLE_SMCUP_RMCUP
                                                              inProfile:aDict]];
    [_screen setAllowTitleReporting:[iTermProfilePreferences boolForKey:KEY_ALLOW_TITLE_REPORTING
                                                              inProfile:aDict]];
    [_terminal setAllowKeypadMode:[iTermProfilePreferences boolForKey:KEY_APPLICATION_KEYPAD_ALLOWED
                                                            inProfile:aDict]];
    [_screen setUnlimitedScrollback:[iTermProfilePreferences boolForKey:KEY_UNLIMITED_SCROLLBACK
                                                              inProfile:aDict]];
    [_screen setMaxScrollbackLines:[iTermProfilePreferences intForKey:KEY_SCROLLBACK_LINES
                                                            inProfile:aDict]];

    _screen.appendToScrollbackWithStatusBar = [iTermProfilePreferences boolForKey:KEY_SCROLLBACK_WITH_STATUS_BAR
                                                                        inProfile:aDict];
    self.badgeFormat = [iTermProfilePreferences stringForKey:KEY_BADGE_FORMAT inProfile:aDict];
    _textview.badgeLabel = [self badgeLabel];
    [self setFont:[ITAddressBookMgr fontWithDesc:aDict[KEY_NORMAL_FONT]]
        nonAsciiFont:[ITAddressBookMgr fontWithDesc:aDict[KEY_NON_ASCII_FONT]]
        horizontalSpacing:[iTermProfilePreferences floatForKey:KEY_HORIZONTAL_SPACING inProfile:aDict]
        verticalSpacing:[iTermProfilePreferences floatForKey:KEY_VERTICAL_SPACING inProfile:aDict]];
    [_screen setSaveToScrollbackInAlternateScreen:[iTermProfilePreferences boolForKey:KEY_SCROLLBACK_IN_ALTERNATE_SCREEN
                                                                            inProfile:aDict]];
    [[_tab realParentWindow] invalidateRestorableState];
}

- (NSString *)badgeLabel {
    return [_badgeFormat stringByReplacingVariableReferencesWithVariables:_variables];
}

- (BOOL)isAtShellPrompt {
    return _commandRange.start.x >= 0;
}

- (BOOL)isProcessing {
    NSTimeInterval now = [NSDate timeIntervalSinceReferenceDate];
    return (now - _lastOutput) < [iTermAdvancedSettingsModel idleTimeSeconds];
}

- (BOOL)isIdle {
    NSTimeInterval now = [NSDate timeIntervalSinceReferenceDate];
    return (now - _lastOutput) < ([iTermAdvancedSettingsModel idleTimeSeconds] + 1);
}

- (NSString*)formattedName:(NSString*)base
{
    NSString *prefix = _tmuxController ? [NSString stringWithFormat:@"↣ %@: ", [[self tab] tmuxWindowName]] : @"";

    BOOL baseIsBookmarkName = [base isEqualToString:_bookmarkName];
    if ([iTermPreferences boolForKey:kPreferenceKeyShowJobName] && _jobName) {
        if (baseIsBookmarkName && ![iTermPreferences boolForKey:kPreferenceKeyShowProfileName]) {
            return [NSString stringWithFormat:@"%@%@", prefix, [self jobName]];
        } else {
            return [NSString stringWithFormat:@"%@%@ (%@)", prefix, base, [self jobName]];
        }
    } else {
        if (baseIsBookmarkName && ![iTermPreferences boolForKey:kPreferenceKeyShowProfileName]) {
            return [NSString stringWithFormat:@"%@Shell", prefix];
        } else {
            return [NSString stringWithFormat:@"%@%@", prefix, base];
        }
    }
}

- (NSString*)defaultName
{
    return [self formattedName:_defaultName];
}

- (NSString*)joblessDefaultName
{
    return _defaultName;
}

- (void)setDefaultName:(NSString*)theName
{
    if ([_defaultName isEqualToString:theName]) {
        return;
    }

    if (_defaultName) {
        // clear the window title if it is not different
        if (_windowTitle == nil || [_name isEqualToString:_windowTitle]) {
            _windowTitle = nil;
        }
        [_defaultName release];
        _defaultName = nil;
    }
    if (!theName) {
        theName = NSLocalizedStringFromTableInBundle(@"Untitled",
                                                     @"iTerm",
                                                     [NSBundle bundleForClass:[self class]],
                                                     @"Profiles");
    }

    _defaultName = [theName copy];
}

- (void)setTab:(PTYTab*)tab
{
    if ([self isTmuxClient]) {
        [_tmuxController deregisterWindow:[_tab tmuxWindow]
                               windowPane:_tmuxPane
                                  session:self];
    }
    _tab = tab;
    if ([self isTmuxClient]) {
        [_tmuxController registerSession:self
                                withPane:_tmuxPane
                                inWindow:[_tab tmuxWindow]];
    }
    [_tmuxController fitLayoutToWindows];
}

- (NSString*)name
{
    return [self formattedName:_name];
}

- (NSString*)rawName
{
    return _name;
}

- (void)setName:(NSString*)theName
{
    [_view setTitle:theName];
    if (!_bookmarkName) {
        self.bookmarkName = theName;
    }
    if ([_name isEqualToString:theName]) {
        return;
    }

    if (_name) {
        // clear the window title if it is not different
        if ([_name isEqualToString:_windowTitle]) {
            _windowTitle = nil;
        }
        [_name release];
        _name = nil;
    }
    if (!theName) {
        theName = NSLocalizedStringFromTableInBundle(@"Untitled",
                                                     @"iTerm",
                                                     [NSBundle bundleForClass:[self class]],
                                                     @"Profiles");
    }

    _name = [theName retain];
    // sync the window title if it is not set to something else
    if (_windowTitle == nil) {
        [self setWindowTitle:theName];
    }

    [[self tab] nameOfSession:self didChangeTo:[self name]];
    [self setBell:NO];

    // get the session submenu to be rebuilt
    if ([[iTermController sharedInstance] currentTerminal] == [[self tab] parentWindow]) {
        [[NSNotificationCenter defaultCenter] postNotificationName:@"iTermNameOfSessionDidChange"
                                                            object:[[self tab] parentWindow]
                                                          userInfo:nil];
    }
    _variables[kVariableKeySessionName] = [self name];
    [_textview setBadgeLabel:[self badgeLabel]];
}

- (NSString*)windowTitle
{
    if (!_windowTitle) {
        return nil;
    }
    return [self formattedName:_windowTitle];
}

- (void)setWindowTitle:(NSString*)theTitle
{
    if ([theTitle isEqualToString:_windowTitle]) {
        return;
    }

    [_windowTitle autorelease];
    _windowTitle = nil;

    if (theTitle != nil && [theTitle length] > 0) {
        _windowTitle = [theTitle copy];
    }

    if ([[[self tab] parentWindow] currentTab] == [self tab]) {
        [[[self tab] parentWindow] setWindowTitle];
    }
}

- (void)pushWindowTitle
{
    if (!_windowTitleStack) {
        // initialize lazily
        _windowTitleStack = [[NSMutableArray alloc] init];
    }
    NSString *title = _windowTitle;
    if (!title) {
        // if current title is nil, treat it as an empty string.
        title = @"";
    }
    // push it
    [_windowTitleStack addObject:title];
}

- (void)popWindowTitle
{
    // Ignore if title stack is nil or stack count == 0
    NSUInteger count = [_windowTitleStack count];
    if (count > 0) {
        // pop window title
        [self setWindowTitle:[_windowTitleStack objectAtIndex:count - 1]];
        [_windowTitleStack removeObjectAtIndex:count - 1];
    }
}

- (void)pushIconTitle
{
    if (!_iconTitleStack) {
        // initialize lazily
        _iconTitleStack = [[NSMutableArray alloc] init];
    }
    NSString *title = _name;
    if (!title) {
        // if current icon title is nil, treat it as an empty string.
        title = @"";
    }
    // push it
    [_iconTitleStack addObject:title];
}

- (void)popIconTitle
{
    // Ignore if icon title stack is nil or stack count == 0.
    NSUInteger count = [_iconTitleStack count];
    if (count > 0) {
        // pop icon title
        [self setName:[_iconTitleStack objectAtIndex:count - 1]];
        [_iconTitleStack removeObjectAtIndex:count - 1];
    }
}

- (VT100Terminal *)terminal
{
    return _terminal;
}

- (void)setTermVariable:(NSString *)termVariable
{
    [_termVariable autorelease];
    _termVariable = [termVariable copy];
    [_terminal setTermType:_termVariable];
}

- (void)setView:(SessionView*)newView
{
    // View holds a reference to us so we don't hold a reference to it.
    _view = newView;
    [[_view findViewController] setDelegate:self];
}

- (NSStringEncoding)encoding
{
    return [_terminal encoding];
}

- (void)setEncoding:(NSStringEncoding)encoding
{
    [_terminal setEncoding:encoding];
}


- (NSString *)tty {
    return [_shell tty];
}

- (void)setBackgroundImageTiled:(BOOL)set
{
    _backgroundImageTiled = set;
    [self setBackgroundImagePath:_backgroundImagePath];
}

- (void)setBackgroundImagePath:(NSString *)imageFilePath
{
    if ([imageFilePath length]) {
        if ([imageFilePath isAbsolutePath] == NO) {
            NSBundle *myBundle = [NSBundle bundleForClass:[self class]];
            imageFilePath = [myBundle pathForResource:imageFilePath ofType:@""];
        }
        [_backgroundImagePath autorelease];
        _backgroundImagePath = [imageFilePath copy];
        self.backgroundImage = [[[NSImage alloc] initWithContentsOfFile:_backgroundImagePath] autorelease];
    } else {
        self.backgroundImage = nil;
        [_backgroundImagePath release];
        _backgroundImagePath = nil;
    }

    [_patternedImage release];
    _patternedImage = nil;

    [_textview setNeedsDisplay:YES];
}

- (void)setSmartCursorColor:(BOOL)value {
    [[self textview] setUseSmartCursorColor:value];
}

- (void)setMinimumContrast:(float)value
{
    [[self textview] setMinimumContrast:value];
}

// Changes transparency

- (float)transparency
{
    return [_textview transparency];
}

- (void)setTransparency:(float)transparency
{
    // Limit transparency because fully transparent windows can't be clicked on.
    if (transparency > 0.9) {
        transparency = 0.9;
    }
    [_textview setTransparency:transparency];
}

- (float)blend {
    return [_textview blend];
}

- (void)setBlend:(float)blendVal {
    [_textview setBlend:blendVal];
}

- (BOOL)antiIdle
{
    return _antiIdleTimer ? YES : NO;
}

- (void)setAntiIdle:(BOOL)set
{
    if (set == [self antiIdle]) {
        return;
    }

    if (set) {
        NSTimeInterval period = MIN(60, [iTermAdvancedSettingsModel antiIdleTimerPeriod]);

        _antiIdleTimer = [[NSTimer scheduledTimerWithTimeInterval:period
                                                           target:self
                                                         selector:@selector(doAntiIdle)
                                                         userInfo:nil
                repeats:YES] retain];
    } else {
        [_antiIdleTimer invalidate];
        [_antiIdleTimer release];
        _antiIdleTimer = nil;
    }
}

- (BOOL)useBoldFont
{
    return [_textview useBoldFont];
}

- (void)setUseBoldFont:(BOOL)boldFlag
{
    [_textview setUseBoldFont:boldFlag];
}

- (BOOL)useItalicFont
{
    return [_textview useItalicFont];
}

- (void)setUseItalicFont:(BOOL)italicFlag
{
    [_textview setUseItalicFont:italicFlag];
}

- (void)setTreatAmbiguousWidthAsDoubleWidth:(BOOL)set
{
    _treatAmbiguousWidthAsDoubleWidth = set;
    _tmuxController.ambiguousIsDoubleWidth = set;
}

- (void)setXtermMouseReporting:(BOOL)set
{
    _xtermMouseReporting = set;
    [_textview updateCursor:[NSApp currentEvent]];
}

- (BOOL)logging
{
    return [_shell logging];
}

- (void)logStart
{
    NSSavePanel *panel;
    int sts;

    panel = [NSSavePanel savePanel];
    // Session could end before panel is dismissed.
    [[self retain] autorelease];
    panel.directoryURL = [NSURL fileURLWithPath:NSHomeDirectory()];
    panel.nameFieldStringValue = @"";
    sts = [panel runModal];
    if (sts == NSOKButton) {
        BOOL logsts = [_shell loggingStartWithPath:panel.URL.path];
        if (logsts == NO) {
            NSBeep();
        }
    }
}

- (void)logStop
{
    [_shell loggingStop];
}

- (void)clearBuffer {
    [_screen clearBuffer];
}

- (void)clearScrollbackBuffer
{
    [_screen clearScrollbackBuffer];
}

- (BOOL)shouldSendEscPrefixForModifier:(unsigned int)modmask
{
    if ([self optionKey] == OPT_ESC) {
        if ((modmask == NSAlternateKeyMask) ||
            (modmask & NSLeftAlternateKeyMask) == NSLeftAlternateKeyMask) {
            return YES;
        }
    }
    if ([self rightOptionKey] == OPT_ESC) {
        if ((modmask & NSRightAlternateKeyMask) == NSRightAlternateKeyMask) {
            return YES;
        }
    }
    return NO;
}

- (void)setProfile:(NSDictionary*)entry
{
    assert(entry);
    DLog(@"Set address book entry to one with guid %@", entry[KEY_GUID]);
    NSMutableDictionary *dict = [[entry mutableCopy] autorelease];
    // This is the most practical way to migrate the bopy of a
    // profile that's stored in a saved window arrangement. It doesn't get
    // saved back into the arrangement, unfortunately.
    [ProfileModel migratePromptOnCloseInMutableBookmark:dict];

    NSString *originalGuid = [entry objectForKey:KEY_ORIGINAL_GUID];
    if (originalGuid) {
        // This code path is taken when changing an existing session's profile.
        // See bug 2632.
        Profile *possibleOriginalProfile = [[ProfileModel sharedInstance] bookmarkWithGuid:originalGuid];
        if (possibleOriginalProfile) {
            [_originalProfile autorelease];
            _originalProfile = [possibleOriginalProfile copy];
        }
    }
    if (!_originalProfile) {
        // This is normally taken when a new session is being created.
        _originalProfile = [NSDictionary dictionaryWithDictionary:dict];
        [_originalProfile retain];
    }
    [_profile release];
    _profile = [dict retain];
    [[_tab realParentWindow] invalidateRestorableState];
    [[[self tab] realParentWindow] updateTabColors];
}

- (void)sendCommand:(NSString *)command
{
    NSData *data = nil;
    NSString *aString = nil;

    if (command != nil) {
        aString = [NSString stringWithFormat:@"%@\n", command];
        data = [aString dataUsingEncoding:[_terminal encoding]];
    }

    if (data != nil) {
        [self writeTask:data];
    }
}

- (NSDictionary *)arrangement {
    return [self arrangementWithContents:NO];
}

- (NSDictionary *)arrangementWithContents:(BOOL)includeContents {
    NSMutableDictionary* result = [NSMutableDictionary dictionaryWithCapacity:3];
    result[SESSION_ARRANGEMENT_COLUMNS] = @(_screen.width);
    result[SESSION_ARRANGEMENT_ROWS] = @(_screen.height);
    result[SESSION_ARRANGEMENT_BOOKMARK] = _profile;
    result[SESSION_ARRANGEMENT_BOOKMARK_NAME] = _bookmarkName;

    if (_substitutions) {
        result[SESSION_ARRANGEMENT_SUBSTITUTIONS] = _substitutions;
    }
    if ([self.program isEqualToString:[ITAddressBookMgr shellLauncherCommand]]) {
        // The shell launcher command could change from run to run (e.g., if you move iTerm2).
        // I don't want to use a magic string, so setting program to an empty dic
        result[SESSION_ARRANGEMENT_PROGRAM] = @{ kProgramType: kProgramTypeShellLauncher };
    } else if (self.program) {
        result[SESSION_ARRANGEMENT_PROGRAM] = @{ kProgramType: kProgramTypeCommand,
                                                 kProgramCommand: self.program };
    }
    result[SESSION_ARRANGEMENT_ENVIRONMENT] = self.environment ?: @{};
    result[SESSION_ARRANGEMENT_IS_UTF_8] = @(self.isUTF8);

    if (_name) {
        result[SESSION_ARRANGEMENT_NAME] = _name;
    }
    if (_defaultName) {
        result[SESSION_ARRANGEMENT_DEFAULT_NAME] = _defaultName;
    }
    if (_windowTitle) {
        result[SESSION_ARRANGEMENT_WINDOW_TITLE] = _windowTitle;
    }
    if (includeContents) {
        NSDictionary *contentsDictionary = [_screen contentsDictionary];
        result[SESSION_ARRANGEMENT_CONTENTS] = contentsDictionary;
        int numberOfLinesDropped =
            [contentsDictionary[kScreenStateKey][kScreenStateNumberOfLinesDroppedKey] intValue];
        result[SESSION_ARRANGEMENT_VARIABLES] = _variables;
        VT100GridCoordRange range = _commandRange;
        range.start.y -= numberOfLinesDropped;
        range.end.y -= numberOfLinesDropped;
        result[SESSION_ARRANGEMENT_COMMAND_RANGE] =
            [NSDictionary dictionaryWithGridCoordRange:range];
        result[SESSION_ARRANGEMENT_ALERT_ON_NEXT_MARK] = @(_alertOnNextMark);
        result[SESSION_ARRANGEMENT_CURSOR_GUIDE] = @(_textview.highlightCursorLine);
        if (self.lastDirectory) {
            result[SESSION_ARRANGEMENT_LAST_DIRECTORY] = self.lastDirectory;
        }
        result[SESSION_ARRANGEMENT_SELECTION] =
            [self.textview.selection dictionaryValueWithYOffset:-numberOfLinesDropped];
    }
    result[SESSION_ARRANGEMENT_GUID] = _guid;
    if (_liveSession && includeContents && !_dvr) {
        result[SESSION_ARRANGEMENT_LIVE_SESSION] =
            [_liveSession arrangementWithContents:includeContents];
    }
    if (!self.isTmuxClient) {
        // These values are used for restoring sessions after a crash.
        if ([iTermAdvancedSettingsModel runJobsInServers] && !_shell.pidIsChild) {
            result[SESSION_ARRANGEMENT_SERVER_PID] = @(_shell.serverPid);
        }
    }
    if (self.tmuxMode == TMUX_GATEWAY && self.tmuxController.sessionName) {
        result[SESSION_ARRANGEMENT_IS_TMUX_GATEWAY] = @YES;
        result[SESSION_ARRANGEMENT_TMUX_GATEWAY_SESSION_ID] = @(self.tmuxController.sessionId);
        result[SESSION_ARRANGEMENT_TMUX_GATEWAY_SESSION_NAME] = self.tmuxController.sessionName;
    }

    result[SESSION_ARRANGEMENT_SHELL_INTEGRATION_EVER_USED] = @(_shellIntegrationEverUsed);
    result[SESSION_ARRANGEMENT_COMMANDS] = _commands;
    result[SESSION_ARRANGEMENT_DIRECTORIES] = _directories;
    result[SESSION_ARRANGEMENT_HOSTS] = [_hosts mapWithBlock:^id(id anObject) {
        return [(VT100RemoteHost *)anObject dictionaryValue];
    }];

    NSString *pwd = [self currentLocalWorkingDirectory];
    result[SESSION_ARRANGEMENT_WORKING_DIRECTORY] = pwd ? pwd : @"";
    return result;
}

+ (NSDictionary *)arrangementFromTmuxParsedLayout:(NSDictionary *)parseNode
                                         bookmark:(Profile *)bookmark
{
    NSMutableDictionary* result = [NSMutableDictionary dictionaryWithCapacity:3];
    [result setObject:[parseNode objectForKey:kLayoutDictWidthKey] forKey:SESSION_ARRANGEMENT_COLUMNS];
    [result setObject:[parseNode objectForKey:kLayoutDictHeightKey] forKey:SESSION_ARRANGEMENT_ROWS];
    [result setObject:bookmark forKey:SESSION_ARRANGEMENT_BOOKMARK];
    result[SESSION_ARRANGEMENT_BOOKMARK_NAME] = [bookmark objectForKey:KEY_NAME];
    [result setObject:@"" forKey:SESSION_ARRANGEMENT_WORKING_DIRECTORY];
    [result setObject:[parseNode objectForKey:kLayoutDictWindowPaneKey] forKey:SESSION_ARRANGEMENT_TMUX_PANE];
    NSObject *value = [parseNode objectForKey:kLayoutDictHistoryKey];
    if (value) {
        [result setObject:value forKey:SESSION_ARRANGEMENT_TMUX_HISTORY];
    }
    value = [parseNode objectForKey:kLayoutDictAltHistoryKey];
    if (value) {
        [result setObject:value forKey:SESSION_ARRANGEMENT_TMUX_ALT_HISTORY];
    }
    value = [parseNode objectForKey:kLayoutDictStateKey];
    if (value) {
        [result setObject:value forKey:SESSION_ARRANGEMENT_TMUX_STATE];
    }

    return result;
}

+ (NSString *)guidInArrangement:(NSDictionary *)arrangement {
    NSString *guid = arrangement[SESSION_ARRANGEMENT_GUID];
    if (guid) {
        return guid;
    } else {
        return arrangement[SESSION_UNIQUE_ID];
    }
}

- (void)updateScroll {
    if (![(PTYScroller*)([_scrollview verticalScroller]) userScroll]) {
        [_textview scrollEnd];
    }
}

- (void)updateDisplay {
    _timerRunning = YES;
    BOOL anotherUpdateNeeded = [NSApp isActive];
    if (!anotherUpdateNeeded &&
        _updateDisplayUntil &&
        [NSDate timeIntervalSinceReferenceDate] < _updateDisplayUntil) {
        // We're still in the time window after the last output where updates are needed.
        anotherUpdateNeeded = YES;
    }

    // Set attributes of tab to indicate idle, processing, etc.
    if (![self isTmuxGateway]) {
        anotherUpdateNeeded |= [[self tab] updateLabelAttributes];
    }

    if ([[self tab] activeSession] == self) {
        // Update window info for the active tab.
        NSTimeInterval now = [NSDate timeIntervalSinceReferenceDate];
        if (!_jobName ||
            now >= (_lastUpdate + 0.7)) {
            // It has been more than 700ms since the last time we were here or
            // the job doesn't have a name
            if ([[self tab] isForegroundTab] && [[[self tab] parentWindow] tempTitle]) {
                // Revert to the permanent tab title.
                [[[self tab] parentWindow] setWindowTitle];
                [[[self tab] parentWindow] resetTempTitle];
            } else {
                // Update the job name in the tab title.
                NSString* oldName = _jobName;
                _jobName = [[_shell currentJob:NO] copy];
                if (![oldName isEqualToString:_jobName]) {
                    [[self tab] nameOfSession:self didChangeTo:[self name]];
                    [[[self tab] parentWindow] setWindowTitle];
                }
                [oldName release];
            }
            _lastUpdate = now;
        } else if (now < _lastUpdate + 0.7) {
            // If it's been less than 700ms keep updating.
            anotherUpdateNeeded = YES;
        }
    }

    anotherUpdateNeeded |= [_textview refresh];
    anotherUpdateNeeded |= [[[self tab] parentWindow] tempTitle];
    BOOL animating = _textview.getAndResetDrawingAnimatedImageFlag;
    anotherUpdateNeeded |= animating;

    if (anotherUpdateNeeded) {
        if (animating) {
            // A cell of animated GIF has been drawn since the last call to updateDisplay.
            [self scheduleUpdateIn:kFastTimerIntervalSec];
        } else if ([[[self tab] parentWindow] currentTab] == [self tab]) {
            [self scheduleUpdateIn:[iTermAdvancedSettingsModel timeBetweenBlinks]];
        } else {
            [self scheduleUpdateIn:kBackgroundSessionIntervalSec];
        }
    } else {
        [_updateTimer release];
        _updateTimer = nil;
    }

    if (_tailFindTimer && [[[_view findViewController] view] isHidden]) {
        [self stopTailFind];
    }

    [self checkPartialLineTriggers];
    _timerRunning = NO;
}

- (void)refreshAndStartTimerIfNeeded
{
    if ([_textview refresh]) {
        [self scheduleUpdateIn:[iTermAdvancedSettingsModel timeBetweenBlinks]];
    }
}

- (void)scheduleUpdateIn:(NSTimeInterval)timeout
{
    if (_exited) {
        return;
    }

    if (!_timerRunning && [_updateTimer isValid]) {
        if (_lastTimeout == kSlowTimerIntervalSec && timeout == kFastTimerIntervalSec) {
            // Don't go from slow to fast
            return;
        }
        if (_lastTimeout == timeout) {
            // No change? No point.
            return;
        }
        if (timeout > kSlowTimerIntervalSec && timeout > _lastTimeout) {
            // This is a longer timeout than the existing one, and is background/blink.
            return;
        }
    }

    [_updateTimer invalidate];
    [_updateTimer release];

    NSTimeInterval now = [NSDate timeIntervalSinceReferenceDate];
    NSTimeInterval timeSinceLastUpdate = now - _timeOfLastScheduling;
    _timeOfLastScheduling = now;
    _lastTimeout = timeout;

    _updateTimer = [[NSTimer scheduledTimerWithTimeInterval:MAX(0, timeout - timeSinceLastUpdate)
                                                     target:self
                                                   selector:@selector(updateDisplay)
                                                   userInfo:[NSNumber numberWithFloat:(float)timeout]
                                                    repeats:NO] retain];
}

- (void)doAntiIdle {
    NSTimeInterval now = [NSDate timeIntervalSinceReferenceDate];
    if (now >= _lastInput + 60) {
        [_shell writeTask:[NSData dataWithBytes:&_antiIdleCode length:1]];
        _lastInput = now;
    }
}

- (BOOL)canInstantReplayPrev
{
    if (_dvrDecoder) {
        return [_dvrDecoder timestamp] != [_dvr firstTimeStamp];
    } else {
        return YES;
    }
}

- (BOOL)canInstantReplayNext
{
    if (_dvrDecoder) {
        return YES;
    } else {
        return NO;
    }
}

- (int)rows
{
    return [_screen height];
}

- (int)columns
{
    return [_screen width];
}

- (NSFont*)fontWithRelativeSize:(int)dir from:(NSFont*)font
{
    int newSize = [font pointSize] + dir;
    if (newSize < 2) {
        newSize = 2;
    }
    if (newSize > 200) {
        newSize = 200;
    }
    return [NSFont fontWithName:[font fontName] size:newSize];
}

- (void)setFont:(NSFont*)font
     nonAsciiFont:(NSFont*)nonAsciiFont
    horizontalSpacing:(float)horizontalSpacing
    verticalSpacing:(float)verticalSpacing
{
    DLog(@"setFont:%@ nonAsciiFont:%@", font, nonAsciiFont);
    NSWindow *window = [[[self tab] realParentWindow] window];
    DLog(@"Before:\n%@", [window.contentView iterm_recursiveDescription]);
    DLog(@"Window frame: %@", window);
    if ([_textview.font isEqualTo:font] &&
        [_textview.nonAsciiFontEvenIfNotUsed isEqualTo:nonAsciiFont] &&
        [_textview horizontalSpacing] == horizontalSpacing &&
        [_textview verticalSpacing] == verticalSpacing) {
        // There's an unfortunate problem that this is a band-aid over.
        // If you change some attribute of a profile that causes sessions to reload their profiles
        // with the kReloadAllProfiles notification, then each profile will call this in turn,
        // and it may be a no-op for all of them. If each calls -[PseudoTerminal fitWindowToTab:[self tab]]
        // and different tabs come up with slightly different ideal sizes (e.g., because they
        // have different split pane layouts) then the window may shrink by a few pixels for each
        // session.
        return;
    }
    DLog(@"Line height was %f", (float)[_textview lineHeight]);
    [_textview setFont:font
         nonAsciiFont:nonAsciiFont
        horizontalSpacing:horizontalSpacing
        verticalSpacing:verticalSpacing];
    DLog(@"Line height is now %f", (float)[_textview lineHeight]);
    if (![[[self tab] parentWindow] anyFullScreen]) {
        if ([iTermPreferences boolForKey:kPreferenceKeyAdjustWindowForFontSizeChange]) {
            [[[self tab] parentWindow] fitWindowToTab:[self tab]];
        }
    }
    // If the window isn't able to adjust, or adjust enough, make the session
    // work with whatever size we ended up having.
    if ([self isTmuxClient]) {
        [_tmuxController windowDidResize:[[self tab] realParentWindow]];
    } else {
        [[self tab] fitSessionToCurrentViewSize:self];
    }
    DLog(@"After:\n%@", [window.contentView iterm_recursiveDescription]);
    DLog(@"Window frame: %@", window);
}

- (void)terminalFileShouldStop:(NSNotification *)notification
{
  if ([notification object] == _download) {
        [_screen.terminal stopReceivingFile];
        [_download endOfData];
        self.download = nil;
    }
}

- (void)profileSessionNameDidEndEditing:(NSNotification *)notification {
    NSString *theGuid = [notification object];
    if (_tmuxTitleOutOfSync &&
        [self isTmuxClient] &&
        [theGuid isEqualToString:_profile[KEY_GUID]]) {
        Profile *profile = [[ProfileModel sessionsInstance] bookmarkWithGuid:theGuid];
        [_tmuxController renameWindowWithId:self.tab.tmuxWindow
                                  inSession:nil
                                     toName:profile[KEY_NAME]];
        _tmuxTitleOutOfSync = NO;
    }
}

- (void)synchronizeTmuxFonts:(NSNotification *)notification
{
    if (!_exited && [self isTmuxClient]) {
        NSArray *fonts = [notification object];
        NSFont *font = [fonts objectAtIndex:0];
        NSFont *nonAsciiFont = [fonts objectAtIndex:1];
        NSNumber *hSpacing = [fonts objectAtIndex:2];
        NSNumber *vSpacing = [fonts objectAtIndex:3];
        [_textview setFont:font
              nonAsciiFont:nonAsciiFont
            horizontalSpacing:[hSpacing doubleValue]
            verticalSpacing:[vSpacing doubleValue]];
    }
}

- (void)notifyTmuxFontChange
{
    static BOOL fontChangeNotificationInProgress;
    if (!fontChangeNotificationInProgress) {
        fontChangeNotificationInProgress = YES;
        [[NSNotificationCenter defaultCenter] postNotificationName:kTmuxFontChanged
                                                            object:@[ _textview.font,
                                                                      _textview.nonAsciiFontEvenIfNotUsed,
                                                                      @(_textview.horizontalSpacing),
                                                                      @(_textview.verticalSpacing) ]];
        fontChangeNotificationInProgress = NO;
        [PTYTab setTmuxFont:_textview.font
               nonAsciiFont:_textview.nonAsciiFontEvenIfNotUsed
                   hSpacing:_textview.horizontalSpacing
                   vSpacing:_textview.verticalSpacing];
        [[NSNotificationCenter defaultCenter] postNotificationName:kPTYSessionTmuxFontDidChange
                                                            object:nil];
    }
}

- (void)changeFontSizeDirection:(int)dir
{
    DLog(@"changeFontSizeDirection:%d", dir);
    NSFont* font;
    NSFont* nonAsciiFont;
    float hs, vs;
    if (dir) {
        // Grow or shrink
        DLog(@"grow/shrink");
        font = [self fontWithRelativeSize:dir from:_textview.font];
        nonAsciiFont = [self fontWithRelativeSize:dir from:_textview.nonAsciiFontEvenIfNotUsed];
        hs = [_textview horizontalSpacing];
        vs = [_textview verticalSpacing];
    } else {
        // Restore original font size.
        NSDictionary *abEntry = [self originalProfile];
        NSString* fontDesc = [abEntry objectForKey:KEY_NORMAL_FONT];
        font = [ITAddressBookMgr fontWithDesc:fontDesc];
        nonAsciiFont = [ITAddressBookMgr fontWithDesc:[abEntry objectForKey:KEY_NON_ASCII_FONT]];
        hs = [[abEntry objectForKey:KEY_HORIZONTAL_SPACING] floatValue];
        vs = [[abEntry objectForKey:KEY_VERTICAL_SPACING] floatValue];
    }
    [self setFont:font nonAsciiFont:nonAsciiFont horizontalSpacing:hs verticalSpacing:vs];

    if (dir || _isDivorced) {
        // Move this bookmark into the sessions model.
        NSString* guid = [self divorceAddressBookEntryFromPreferences];

        [self setSessionSpecificProfileValues:@{ KEY_NORMAL_FONT: [ITAddressBookMgr descFromFont:font],
                                                 KEY_NON_ASCII_FONT: [ITAddressBookMgr descFromFont:nonAsciiFont] }];
        // Set the font in the bookmark dictionary

        // Update the model's copy of the bookmark.
        [[ProfileModel sessionsInstance] setBookmark:[self profile] withGuid:guid];

        // Update an existing one-bookmark prefs dialog, if open.
        if ([[[PreferencePanel sessionsInstance] window] isVisible]) {
            [[PreferencePanel sessionsInstance] underlyingBookmarkDidChange];
        }
    }
}

- (void)setSessionSpecificProfileValues:(NSDictionary *)newValues
{
    if (!_isDivorced) {
        [self divorceAddressBookEntryFromPreferences];
    }
    NSMutableDictionary* temp = [NSMutableDictionary dictionaryWithDictionary:_profile];
    for (NSString *key in newValues) {
        NSObject *value = newValues[key];
        temp[key] = value;
    }
    if ([temp isEqualToDictionary:_profile]) {
        // This was a no-op, so there's no need to get a divorce. Happens most
        // commonly when setting tab color after a split.
        return;
    }
    [[ProfileModel sessionsInstance] setBookmark:temp withGuid:temp[KEY_GUID]];

    // Update this session's copy of the bookmark
    [self reloadProfile];
}

- (void)remarry
{
    _isDivorced = NO;
}

- (NSString*)divorceAddressBookEntryFromPreferences
{
    Profile* bookmark = [self profile];
    NSString* guid = [bookmark objectForKey:KEY_GUID];
    if (_isDivorced && [[ProfileModel sessionsInstance] bookmarkWithGuid:guid]) {
        // Once, I saw a case where an already-divorced bookmark's guid was missing from
        // sessionsInstance. I don't know why, but if that's the case, just create it there
        // again. :(
        return guid;
    }
    _isDivorced = YES;
    [[ProfileModel sessionsInstance] removeProfileWithGuid:guid];
    [[ProfileModel sessionsInstance] addBookmark:bookmark];

    NSString *existingOriginalGuid = bookmark[KEY_ORIGINAL_GUID];
    if (!existingOriginalGuid ||
        ![[ProfileModel sharedInstance] bookmarkWithGuid:existingOriginalGuid] ||
        ![existingOriginalGuid isEqualToString:_originalProfile[KEY_GUID]]) {
        // The bookmark doesn't already have a valid original GUID.
        bookmark = [[ProfileModel sessionsInstance] setObject:guid
                                                        forKey:KEY_ORIGINAL_GUID
                                                    inBookmark:bookmark];
    }

    // Allocate a new guid for this bookmark.
    guid = [ProfileModel freshGuid];
    [[ProfileModel sessionsInstance] setObject:guid
                                        forKey:KEY_GUID
                                    inBookmark:bookmark];
    [_overriddenFields removeAllObjects];
    [_overriddenFields addObjectsFromArray:@[ KEY_GUID, KEY_ORIGINAL_GUID] ];
    [self setProfile:[[ProfileModel sessionsInstance] bookmarkWithGuid:guid]];
    return guid;
}

// Jump to the saved scroll position
- (void)jumpToSavedScrollPosition
{
    VT100ScreenMark *mark = nil;
    if (_lastMark && [_screen markIsValid:_lastMark]) {
        mark = _lastMark;
    } else {
        mark = [_screen lastMark];
    }
    Interval *interval = mark.entry.interval;
    if (!interval) {
        NSBeep();
        return;
    }
    VT100GridRange range = [_screen lineNumberRangeOfInterval:interval];
    long long offset = range.location;
    if (offset < 0) {
        NSBeep();  // This really shouldn't ever happen
    } else {
        self.currentMarkOrNotePosition = mark.entry.interval;
        offset += [_screen totalScrollbackOverflow];
        [_textview scrollToAbsoluteOffset:offset height:[_screen height]];
        [_textview highlightMarkOnLine:VT100GridRangeMax(range)];
    }
}

- (BOOL)hasSavedScrollPosition
{
    return [_screen lastMark] != nil;
}

- (void)useStringForFind:(NSString*)string
{
    [[_view findViewController] setFindString:string];
}

- (void)findWithSelection
{
    if ([_textview selectedText]) {
        [[_view findViewController] setFindString:[_textview selectedText]];
    }
}

- (void)showFindPanel
{
    [[_view findViewController] makeVisible];
}

- (void)searchNext
{
    [[_view findViewController] searchNext];
}

- (void)searchPrevious
{
    [[_view findViewController] searchPrevious];
}

- (void)resetFindCursor
{
    [_textview resetFindCursor];
}

- (BOOL)findInProgress
{
    return [_textview findInProgress];
}

- (BOOL)continueFind:(double *)progress
{
    return [_textview continueFind:progress];
}

- (BOOL)growSelectionLeft
{
    return [_textview growSelectionLeft];
}

- (void)growSelectionRight
{
    [_textview growSelectionRight];
}

- (NSString*)selectedText
{
    return [_textview selectedText];
}

- (BOOL)canSearch
{
    return _textview != nil && _tab && [_tab realParentWindow];
}

- (void)findString:(NSString *)aString
  forwardDirection:(BOOL)direction
      ignoringCase:(BOOL)ignoreCase
             regex:(BOOL)regex
        withOffset:(int)offset
{
    [_textview findString:aString
         forwardDirection:direction
             ignoringCase:ignoreCase
                    regex:regex
               withOffset:offset];
}

- (NSString*)unpaddedSelectedText
{
    return [_textview selectedTextWithPad:NO];
}

- (void)copySelection {
    return [_textview copySelectionAccordingToUserPreferences];
}

- (void)takeFocus {
    [[[[self tab] realParentWindow] window] makeFirstResponder:_textview];
}

- (void)findViewControllerMakeDocumentFirstResponder {
    [self takeFocus];
}

- (void)clearHighlights
{
    [_textview clearHighlights];
}

- (NSImage *)snapshot {
    [_textview refresh];
    return [_view snapshot];
}

#pragma mark - Captured Output

- (void)addCapturedOutput:(CapturedOutput *)capturedOutput {
    VT100ScreenMark *lastCommandMark = [_screen lastCommandMark];
    if (!lastCommandMark) {
        // TODO: Show an announcement
        return;
    }
    [lastCommandMark addCapturedOutput:capturedOutput];
    [[NSNotificationCenter defaultCenter] postNotificationName:kPTYSessionCapturedOutputDidChange
                                                        object:nil];
}

#pragma mark - Password Management

- (void)enterPassword:(NSString *)password {
    NSData *backspace = [self backspaceData];
    if (backspace) {
        // Try to figure out if we're at a shell prompt. Send a space character and immediately
        // backspace over it. If no output is received within a specified timeout, then go ahead and
        // send the password. Otherwise, ask for confirmation.
        [self writeTask:[@" " dataUsingEncoding:self.encoding]];
        [self writeTask:backspace];
        _bytesReceivedSinceSendingEchoProbe = 0;
        [self performSelector:@selector(enterPasswordIfEchoProbeOk:)
                   withObject:password
                   afterDelay:[iTermAdvancedSettingsModel echoProbeDuration]];
    } else {
        // Rare case: we don't know how to send a backspace. Just enter the password.
        [self enterPasswordNoProbe:password];
    }
}

- (void)enterPasswordIfEchoProbeOk:(NSString *)password {
    if (_bytesReceivedSinceSendingEchoProbe == 0) {
        // It looks like we're at a password prompt. Send the password.
        [self enterPasswordNoProbe:password];
    } else {
        if ([iTermWarning showWarningWithTitle:@"Are you really at a password prompt? It looks "
                                               @"like what you're typing is echoed to the screen."
                                       actions:@[ @"Cancel", @"Enter Password" ]
                                    identifier:nil
                                   silenceable:kiTermWarningTypePersistent] == kiTermWarningSelection1) {
            [self enterPasswordNoProbe:password];
        }
    }
}

- (void)enterPasswordNoProbe:(NSString *)password {
    [self writeTask:[password dataUsingEncoding:self.encoding]];
    [self writeTask:[@"\n" dataUsingEncoding:self.encoding]];
}

- (NSImage *)dragImage
{
    NSImage *image = [self snapshot];
    // Dial the alpha down to 50%
    NSImage *dragImage = [[[NSImage alloc] initWithSize:[image size]] autorelease];
    [dragImage lockFocus];
    [image drawAtPoint:NSZeroPoint
              fromRect:NSZeroRect
             operation:NSCompositeSourceOver
              fraction:0.5];
    [dragImage unlockFocus];
    return dragImage;
}

- (void)setPasteboard:(NSString *)pbName
{
    if (pbName) {
        [_pasteboard autorelease];
        _pasteboard = [pbName copy];
        [_pbtext release];
        _pbtext = [[NSMutableData alloc] init];
    } else {
        NSPasteboard *pboard = [NSPasteboard pasteboardWithName:_pasteboard];
        [pboard declareTypes:[NSArray arrayWithObject:NSStringPboardType] owner:self];
        [pboard setData:_pbtext forType:NSStringPboardType];

        [_pasteboard release];
        _pasteboard = nil;
        [_pbtext release];
        _pbtext = nil;

        // In case it was the find pasteboard that chagned
        [[NSNotificationCenter defaultCenter] postNotificationName:@"iTermLoadFindStringFromSharedPasteboard"
                                                            object:nil
                                                          userInfo:nil];
    }
}

- (void)stopCoprocess
{
    [_shell stopCoprocess];
}

- (BOOL)hasCoprocess
{
    return [_shell hasCoprocess];
}

- (void)launchCoprocessWithCommand:(NSString *)command mute:(BOOL)mute
{
    Coprocess *coprocess = [Coprocess launchedCoprocessWithCommand:command];
    coprocess.mute = mute;
    [_shell setCoprocess:coprocess];
    [_textview setNeedsDisplay:YES];
}

- (void)launchSilentCoprocessWithCommand:(NSString *)command
{
    [self launchCoprocessWithCommand:command mute:YES];
}

- (void)setFocused:(BOOL)focused {
    if (focused != _focused) {
        _focused = focused;
        if ([_terminal reportFocus]) {
            [self writeTask:[_terminal.output reportFocusGained:focused]];
        }
    }
}

- (BOOL)wantsContentChangedNotification
{
    // We want a content change notification if it's worth doing a tail find.
    // That means the find window is open, we're not already doing a tail find,
    // and a search was performed in the find window (vs select+cmd-e+cmd-f).
    return !_tailFindTimer &&
           ![[[_view findViewController] view] isHidden] &&
           [_textview findContext].substring != nil;
}

- (void)hideSession {
    [[MovePaneController sharedInstance] moveSessionToNewWindow:self
                                                        atPoint:[[_view window] pointToScreenCoords:NSMakePoint(0, 0)]];
    [[[_tab realParentWindow] window] miniaturize:self];
}

- (NSString *)preferredTmuxClientName {
    VT100RemoteHost *remoteHost = [self currentHost];
    if (remoteHost) {
        return [NSString stringWithFormat:@"%@@%@", remoteHost.username, remoteHost.hostname];
    } else {
        return _name;
    }
}

- (void)startTmuxMode
{
    if (self.tmuxMode != TMUX_NONE) {
        return;
    }
    self.tmuxMode = TMUX_GATEWAY;
    _tmuxGateway = [[TmuxGateway alloc] initWithDelegate:self];
    _tmuxController = [[TmuxController alloc] initWithGateway:_tmuxGateway
                                                   clientName:[self preferredTmuxClientName]];
    _tmuxController.ambiguousIsDoubleWidth = _treatAmbiguousWidthAsDoubleWidth;
    NSSize theSize;
    Profile *tmuxBookmark = [PTYTab tmuxBookmark];
    theSize.width = MAX(1, [[tmuxBookmark objectForKey:KEY_COLUMNS] intValue]);
    theSize.height = MAX(1, [[tmuxBookmark objectForKey:KEY_ROWS] intValue]);
    [_tmuxController validateOptions];

    [self printTmuxMessage:@"** tmux mode started **"];
    [_screen crlf];
    [self printTmuxMessage:@"Command Menu"];
    [self printTmuxMessage:@"----------------------------"];
    [self printTmuxMessage:@"esc    Detach cleanly."];
    [self printTmuxMessage:@"  X    Force-quit tmux mode."];
    [self printTmuxMessage:@"  L    Toggle logging."];
    [self printTmuxMessage:@"  C    Run tmux command."];

    if ([iTermPreferences boolForKey:kPreferenceKeyAutoHideTmuxClientSession]) {
        [self hideSession];
    }
}

- (BOOL)isTmuxClient
{
    return self.tmuxMode == TMUX_CLIENT;
}

- (BOOL)isTmuxGateway
{
    return self.tmuxMode == TMUX_GATEWAY;
}

- (void)tmuxDetach
{
    if (self.tmuxMode != TMUX_GATEWAY) {
        return;
    }
    [self printTmuxMessage:@"Detaching..."];
    [_tmuxGateway detach];
}

- (void)setTmuxPane:(int)windowPane {
    _tmuxPane = windowPane;
    self.tmuxMode = TMUX_CLIENT;
    [_shell registerAsCoprocessOnlyTask];
}

- (void)toggleTmuxZoom {
    [_tmuxController toggleZoomForPane:self.tmuxPane];
}

- (void)resizeFromArrangement:(NSDictionary *)arrangement
{
    [self setWidth:[[arrangement objectForKey:SESSION_ARRANGEMENT_COLUMNS] intValue]
            height:[[arrangement objectForKey:SESSION_ARRANGEMENT_ROWS] intValue]];
}

- (BOOL)isCompatibleWith:(PTYSession *)otherSession
{
    if (self.tmuxMode != TMUX_CLIENT && otherSession.tmuxMode != TMUX_CLIENT) {
        // Non-clients are always compatible
        return YES;
    } else if (self.tmuxMode == TMUX_CLIENT && otherSession.tmuxMode == TMUX_CLIENT) {
        // Clients are compatible with other clients from the same controller.
        return (_tmuxController == otherSession.tmuxController);
    } else {
        // Clients are never compatible with non-clients.
        return NO;
    }
}

- (void)toggleShowTimestamps {
    [_textview toggleShowTimestamps];
}

- (VT100GridCoordRange)smartSelectionRangeAt:(VT100GridCoord)coord {
    if (coord.x < 0 || coord.y < 0 || coord.x >= _screen.width || coord.y >= _screen.height) {
        return VT100GridCoordRangeMake(0, 0, 0, 0);
    }
    VT100GridWindowedRange range;
    [_textview smartSelectAtX:coord.x
                            y:coord.y + [_screen numberOfScrollbackLines]
                           to:&range
             ignoringNewlines:NO
               actionRequired:NO
              respectDividers:NO];
    return [_textview rangeByTrimmingNullsFromRange:range.coordRange trimSpaces:YES];
}

- (void)addNoteAtCursor {
    PTYNoteViewController *note = [[[PTYNoteViewController alloc] init] autorelease];
    VT100GridCoordRange rangeAtCursor =
        [self smartSelectionRangeAt:VT100GridCoordMake(_screen.cursorX - 1,
                                                       _screen.cursorY - 1)];
    VT100GridCoordRange rangeBeforeCursor =
        [self smartSelectionRangeAt:VT100GridCoordMake(_screen.cursorX - 2,
                                                       _screen.cursorY - 1)];
    VT100GridCoordRange rangeAfterCursor =
        [self smartSelectionRangeAt:VT100GridCoordMake(_screen.cursorX,
                                                       _screen.cursorY - 1)];
    if (VT100GridCoordRangeLength(rangeAtCursor, _screen.width) > 0) {
        [_screen addNote:note inRange:rangeAtCursor];
    } else if (VT100GridCoordRangeLength(rangeAfterCursor, _screen.width) > 0) {
        [_screen addNote:note inRange:rangeAfterCursor];
    } else if (VT100GridCoordRangeLength(rangeBeforeCursor, _screen.width) > 0) {
        [_screen addNote:note inRange:rangeBeforeCursor];
    } else {
        int y = _screen.cursorY - 1 + [_screen numberOfScrollbackLines];
        [_screen addNote:note inRange:VT100GridCoordRangeMake(0, y, _screen.width, y)];
    }
    [note makeFirstResponder];
}

- (void)showHideNotes {
    VT100GridCoordRange range =
        VT100GridCoordRangeMake(0,
                                0,
                                _screen.width,
                                _screen.height + [_screen numberOfScrollbackLines]);
    NSArray *notes = [_screen notesInRange:range];
    BOOL anyNoteIsVisible = NO;
    for (PTYNoteViewController *note in notes) {
        if (!note.view.isHidden) {
            anyNoteIsVisible = YES;
            break;
        }
    }
    for (PTYNoteViewController *note in notes) {
        [note setNoteHidden:anyNoteIsVisible];
    }
}

- (void)highlightMarkOrNote:(id<IntervalTreeObject>)obj {
    if ([obj isKindOfClass:[iTermMark class]]) {
        [_textview highlightMarkOnLine:VT100GridRangeMax([_screen lineNumberRangeOfInterval:obj.entry.interval])];
    } else {
        PTYNoteViewController *note = (PTYNoteViewController *)obj;
        [note setNoteHidden:NO];
        [note highlight];
    }
}

- (void)previousMarkOrNote {
    NSArray *objects = nil;
    if (self.currentMarkOrNotePosition == nil) {
        objects = [_screen lastMarksOrNotes];
    } else {
        objects = [_screen marksOrNotesBefore:self.currentMarkOrNotePosition];
        if (!objects.count) {
            objects = [_screen lastMarksOrNotes];
            if (objects.count) {
                [_textview beginFlash:kiTermIndicatorWrapToBottom];
            }
        }
    }
    if (objects.count) {
        id<IntervalTreeObject> obj = objects[0];
        self.currentMarkOrNotePosition = obj.entry.interval;
        VT100GridRange range = [_screen lineNumberRangeOfInterval:self.currentMarkOrNotePosition];
        [_textview scrollLineNumberRangeIntoView:range];
        for (obj in objects) {
            [self highlightMarkOrNote:obj];
        }
    }
}

- (void)nextMarkOrNote {
    NSArray *objects = nil;
    if (self.currentMarkOrNotePosition == nil) {
        objects = [_screen firstMarksOrNotes];
    } else {
        objects = [_screen marksOrNotesAfter:self.currentMarkOrNotePosition];
        if (!objects.count) {
            objects = [_screen firstMarksOrNotes];
            if (objects.count) {
                [_textview beginFlash:kiTermIndicatorWrapToTop];
            }
        }
    }
    if (objects.count) {
        id<IntervalTreeObject> obj = objects[0];
        self.currentMarkOrNotePosition = obj.entry.interval;
        VT100GridRange range = [_screen lineNumberRangeOfInterval:self.currentMarkOrNotePosition];
        [_textview scrollLineNumberRangeIntoView:range];
        for (obj in objects) {
            [self highlightMarkOrNote:obj];
        }
    }
}

- (void)scrollToMark:(id<iTermMark>)mark {
    if ([_screen containsMark:mark]) {
        VT100GridRange range = [_screen lineNumberRangeOfInterval:mark.entry.interval];
        [_textview scrollLineNumberRangeIntoView:range];
        [self highlightMarkOrNote:mark];
    }
}

- (VT100RemoteHost *)currentHost {
    return [_screen remoteHostOnLine:[_screen numberOfLines]];
}

#pragma mark tmux gateway delegate methods
// TODO (also, capture and throw away keyboard input)

- (void)tmuxUpdateLayoutForWindow:(int)windowId
                           layout:(NSString *)layout
{
    PTYTab *tab = [_tmuxController window:windowId];
    if (tab) {
        [_tmuxController setLayoutInTab:tab toLayout:layout];
    }
}

- (void)tmuxWindowAddedWithId:(int)windowId
{
    if (![_tmuxController window:windowId]) {
        [_tmuxController openWindowWithId:windowId
                              intentional:NO];
    }
    [_tmuxController windowsChanged];
}

- (void)tmuxWindowClosedWithId:(int)windowId
{
    PTYTab *tab = [_tmuxController window:windowId];
    if (tab) {
        [[tab realParentWindow] removeTab:tab];
    }
    [_tmuxController windowsChanged];
}

- (void)tmuxWindowRenamedWithId:(int)windowId to:(NSString *)newName
{
    PTYTab *tab = [_tmuxController window:windowId];
    if (tab) {
        [tab setTmuxWindowName:newName];
    }
    [_tmuxController windowWasRenamedWithId:windowId to:newName];
}

- (void)tmuxPrintLine:(NSString *)line
{
    [_screen appendStringAtCursor:line];
    [_screen crlf];
}

- (NSWindowController<iTermWindowController> *)tmuxGatewayWindow {
    return self.tab.realParentWindow;
}

- (void)tmuxHostDisconnected
{
    [_tmuxController detach];

    // Autorelease the gateway because it called this function so we can't free
    // it immediately.
    [_tmuxGateway autorelease];
    _tmuxGateway = nil;
    [_tmuxController release];
    _tmuxController = nil;
    [_screen appendStringAtCursor:@"Detached"];
    [_screen crlf];
    // There's a not-so-bad race condition here. It's possible that tmux would exit and a new
    // session would start right away and we'd wack the wrong tmux parser. However, it would be
    // very unusual for that to happen so quickly.
    [_terminal.parser forceUnhookDCS];
    self.tmuxMode = TMUX_NONE;

    if ([iTermPreferences boolForKey:kPreferenceKeyAutoHideTmuxClientSession] &&
        [[[_tab realParentWindow] window] isMiniaturized]) {
        [[[_tab realParentWindow] window] deminiaturize:self];
    }
}

- (void)tmuxSetSecureLogging:(BOOL)secureLogging {
    _tmuxSecureLogging = secureLogging;
}

- (void)tmuxWriteData:(NSData *)data {
    if (_exited) {
        return;
    }
    if (_tmuxSecureLogging) {
        DLog(@"Write to tmux.");
    } else {
        DLog(@"Write to tmux: \"%@\"", [[[NSString alloc] initWithData:data encoding:NSUTF8StringEncoding] autorelease]);
    }
    if (_tmuxGateway.tmuxLogging) {
        [self printTmuxMessage:[[[NSString alloc] initWithData:data encoding:NSUTF8StringEncoding] autorelease]];
    }
    [self writeTaskImpl:data canBroadcast:YES];
}

+ (dispatch_queue_t)tmuxQueue {
    static dispatch_queue_t tmuxQueue;
    static dispatch_once_t onceToken;
    dispatch_once(&onceToken, ^{
        tmuxQueue = dispatch_queue_create("com.iterm2.tmuxReadTask", 0);
    });
    return tmuxQueue;
}

// This is called on the main thread.
- (void)tmuxReadTask:(NSData *)data
{
    if (!_exited) {
        [_shell logData:(const char *)[data bytes] length:[data length]];
        // Dispatch this in a background thread to keep threadedReadTask:
        // simple. It always asynchronously dispatches to the main thread,
        // which would deadlock if it were called on the main thread.
        [data retain];
        [self retain];
        dispatch_async([[self class] tmuxQueue], ^{
            [self threadedReadTask:(char *)[data bytes] length:[data length]];
            [data release];
            [self release];
        });
        if (_shell.coprocess) {
            [_shell writeToCoprocessOnlyTask:data];
        }
    }
}

- (void)tmuxSessionChanged:(NSString *)sessionName sessionId:(int)sessionId
{
    [_tmuxController sessionChangedTo:sessionName sessionId:sessionId];
}

- (void)tmuxSessionsChanged
{
    [_tmuxController sessionsChanged];
}

- (void)tmuxWindowsDidChange
{
    [_tmuxController windowsChanged];
}

- (void)tmuxSession:(int)sessionId renamed:(NSString *)newName
{
    [_tmuxController session:sessionId renamedTo:newName];
}

- (NSSize)tmuxBookmarkSize
{
        NSDictionary *dict = [PTYTab tmuxBookmark];
        return NSMakeSize([[dict objectForKey:KEY_COLUMNS] intValue],
                                          [[dict objectForKey:KEY_ROWS] intValue]);
}

- (int)tmuxNumHistoryLinesInBookmark
{
        NSDictionary *dict = [PTYTab tmuxBookmark];
    if ([[dict objectForKey:KEY_UNLIMITED_SCROLLBACK] boolValue]) {
                // 10M is close enough to infinity to be indistinguishable.
                return 10 * 1000 * 1000;
        } else {
                return [[dict objectForKey:KEY_SCROLLBACK_LINES] intValue];
        }
}

- (NSString*)encodingName
{
    // Get the encoding, perhaps as a fully written out name.
    CFStringEncoding cfEncoding = CFStringConvertNSStringEncodingToEncoding([self encoding]);
    // Convert it to the expected (IANA) format.
    NSString* ianaEncoding = (NSString*)CFStringConvertEncodingToIANACharSetName(cfEncoding);
    DLog(@"iana encoding is %@", ianaEncoding);
    // Fix up lowercase letters.
    static NSDictionary* lowerCaseEncodings;
    if (!lowerCaseEncodings) {
        NSString* plistFile = [[NSBundle bundleForClass:[self class]] pathForResource:@"EncodingsWithLowerCase" ofType:@"plist"];
        lowerCaseEncodings = [NSDictionary dictionaryWithContentsOfFile:plistFile];
        [lowerCaseEncodings retain];
    }
    if ([ianaEncoding rangeOfCharacterFromSet:[NSCharacterSet lowercaseLetterCharacterSet]].length) {
        // Some encodings are improperly returned as lower case. For instance,
        // "utf-8" instead of "UTF-8". If this isn't in the allowed list of
        // lower-case encodings, then uppercase it.
        if (lowerCaseEncodings) {
            if (![lowerCaseEncodings objectForKey:ianaEncoding]) {
                ianaEncoding = [ianaEncoding uppercaseString];
                DLog(@"Convert to uppser case. ianaEncoding is now %@", ianaEncoding);
            }
        }
    }

    if (ianaEncoding != nil) {
        // Mangle the names slightly
        NSMutableString* encoding = [[[NSMutableString alloc] initWithString:ianaEncoding] autorelease];
        [encoding replaceOccurrencesOfString:@"ISO-" withString:@"ISO" options:0 range:NSMakeRange(0, [encoding length])];
        [encoding replaceOccurrencesOfString:@"EUC-" withString:@"euc" options:0 range:NSMakeRange(0, [encoding length])];
        DLog(@"After mangling, encoding is now %@", encoding);
        return encoding;
    }

    DLog(@"Return nil encoding");

    return nil;
}

#pragma mark PTYTextViewDelegate

- (BOOL)isPasting {
    return _pasteHelper.isPasting;
}

- (void)queueKeyDown:(NSEvent *)event {
    [_pasteHelper enqueueEvent:event];
}

// Handle bookmark- and global-scope keybindings. If there is no keybinding then
// pass the keystroke as input.
- (void)keyDown:(NSEvent *)event {
    unsigned char *send_str = NULL;
    unsigned char *dataPtr = NULL;
    int dataLength = 0;
    size_t send_strlen = 0;
    int send_pchr = -1;
    int keyBindingAction;
    NSString *keyBindingText;

    unsigned int modflag;
    NSString *keystr;
    NSString *unmodkeystr;
    unichar unicode, unmodunicode;

    modflag = [event modifierFlags];
    keystr  = [event characters];
    unmodkeystr = [event charactersIgnoringModifiers];
    if ([unmodkeystr length] == 0) {
        return;
    }
    unicode = [keystr length] > 0 ? [keystr characterAtIndex:0] : 0;
    unmodunicode = [unmodkeystr length] > 0 ? [unmodkeystr characterAtIndex:0] : 0;
    DLog(@"PTYSession keyDown modflag=%d keystr=%@ unmodkeystr=%@ unicode=%d unmodunicode=%d", (int)modflag, keystr, unmodkeystr, (int)unicode, (int)unmodunicode);
    _lastInput = [NSDate timeIntervalSinceReferenceDate];
    [self resumeOutputIfNeeded];
    if ([self textViewIsZoomedIn] && unicode == 27) {
        // Escape exits zoom (pops out one level, since you can zoom repeatedly)
        // The zoomOut: IBAction doesn't get performed by shortcut, I guess because Esc is not a
        // valid shortcut. So we do it here.
        [[[self tab] realParentWindow] replaceSyntheticActiveSessionWithLiveSessionIfNeeded];
    } else if ([[[self tab] realParentWindow] inInstantReplay]) {
        DLog(@"PTYSession keyDown in IR");

        // Special key handling in IR mode, and keys never get sent to the live
        // session, even though it might be displayed.
        if (unicode == 27) {
            // Escape exits IR
            [[[self tab] realParentWindow] closeInstantReplay:self];
            return;
        } else if (unmodunicode == NSLeftArrowFunctionKey) {
            // Left arrow moves to prev frame
            int n = 1;
            if (modflag & NSShiftKeyMask) {
                n = 15;
            }
            for (int i = 0; i < n; i++) {
                [[[self tab] realParentWindow] irPrev:self];
            }
        } else if (unmodunicode == NSRightArrowFunctionKey) {
            // Right arrow moves to next frame
            int n = 1;
            if (modflag & NSShiftKeyMask) {
                n = 15;
            }
            for (int i = 0; i < n; i++) {
                [[[self tab] realParentWindow] irNext:self];
            }
        } else {
            NSBeep();
        }
        return;
    }

    unsigned short keycode = [event keyCode];
    DLog(@"event:%@ (%x+%x)[%@][%@]:%x(%c) <%lu>",
         event, modflag, keycode, keystr, unmodkeystr, unicode, unicode,
         (modflag & NSNumericPadKeyMask));

    // Check if we have a custom key mapping for this event
    keyBindingAction = [iTermKeyBindingMgr actionForKeyCode:unmodunicode
                                                  modifiers:modflag
                                                       text:&keyBindingText
                                                keyMappings:[[self profile] objectForKey:KEY_KEYBOARD_MAP]];

    if (keyBindingAction >= 0) {
        DLog(@"PTYSession keyDown action=%d", keyBindingAction);
        // A special action was bound to this key combination.
        NSString* temp;
        int profileAction = [iTermKeyBindingMgr localActionForKeyCode:unmodunicode
                                                            modifiers:modflag
                                                                 text:&temp
                                                          keyMappings:[[self profile] objectForKey:KEY_KEYBOARD_MAP]];
        if (profileAction == keyBindingAction &&  // Don't warn if it's a global mapping
            (keyBindingAction == KEY_ACTION_NEXT_SESSION ||
             keyBindingAction == KEY_ACTION_PREVIOUS_SESSION)) {
                // Warn users about outdated default key bindings.
                int tempMods = modflag & (NSAlternateKeyMask | NSControlKeyMask | NSShiftKeyMask | NSCommandKeyMask);
                int tempKeyCode = unmodunicode;
                if (tempMods == (NSCommandKeyMask | NSAlternateKeyMask) &&
                    (tempKeyCode == 0xf702 || tempKeyCode == 0xf703) &&
                    [[[self tab] sessions] count] > 1) {
                    if ([self _askAboutOutdatedKeyMappings]) {
                        int result = NSRunAlertPanel(@"Outdated Key Mapping Found",
                                                     @"It looks like you're trying to switch split panes but you have a key mapping from an old iTerm installation for ⌘⌥← or ⌘⌥→ that switches tabs instead. What would you like to do?",
                                                     @"Remove it",
                                                     @"Remind me later",
                                                     @"Keep it");
                        switch (result) {
                            case NSAlertDefaultReturn:
                                // Remove it
                                [self _removeOutdatedKeyMapping];
                                return;
                                break;
                            case NSAlertAlternateReturn:
                                // Remind me later
                                break;
                            case NSAlertOtherReturn:
                                // Keep it
                                [self _setKeepOutdatedKeyMapping];
                                break;
                            default:
                                break;
                        }
                    }
                }
            }

        BOOL isTmuxGateway = (!_exited && self.tmuxMode == TMUX_GATEWAY);

        switch (keyBindingAction) {
            case KEY_ACTION_MOVE_TAB_LEFT:
                [[[self tab] realParentWindow] moveTabLeft:nil];
                break;
            case KEY_ACTION_MOVE_TAB_RIGHT:
                [[[self tab] realParentWindow] moveTabRight:nil];
                break;
            case KEY_ACTION_NEXT_MRU_TAB:
                [[[[self tab] parentWindow] tabView] cycleKeyDownWithModifiers:[event modifierFlags]
                                                                      forwards:YES];
                break;
            case KEY_ACTION_PREVIOUS_MRU_TAB:
                [[[[self tab] parentWindow] tabView] cycleKeyDownWithModifiers:[event modifierFlags]
                                                                      forwards:NO];
                break;
            case KEY_ACTION_NEXT_PANE:
                [[self tab] nextSession];
                break;
            case KEY_ACTION_PREVIOUS_PANE:
                [[self tab] previousSession];
                break;
            case KEY_ACTION_NEXT_SESSION:
                [[[self tab] parentWindow] nextTab:nil];
                break;
            case KEY_ACTION_NEXT_WINDOW:
                [[iTermController sharedInstance] nextTerminal:nil];
                break;
            case KEY_ACTION_PREVIOUS_SESSION:
                [[[self tab] parentWindow] previousTab:nil];
                break;
            case KEY_ACTION_PREVIOUS_WINDOW:
                [[iTermController sharedInstance] previousTerminal:nil];
                break;
            case KEY_ACTION_SCROLL_END:
                [_textview scrollEnd];
                [(PTYScrollView *)[_textview enclosingScrollView] detectUserScroll];
                break;
            case KEY_ACTION_SCROLL_HOME:
                [_textview scrollHome];
                [(PTYScrollView *)[_textview enclosingScrollView] detectUserScroll];
                break;
            case KEY_ACTION_SCROLL_LINE_DOWN:
                [_textview scrollLineDown:self];
                [(PTYScrollView *)[_textview enclosingScrollView] detectUserScroll];
                break;
            case KEY_ACTION_SCROLL_LINE_UP:
                [_textview scrollLineUp:self];
                [(PTYScrollView *)[_textview enclosingScrollView] detectUserScroll];
                break;
            case KEY_ACTION_SCROLL_PAGE_DOWN:
                [_textview scrollPageDown:self];
                [(PTYScrollView *)[_textview enclosingScrollView] detectUserScroll];
                break;
            case KEY_ACTION_SCROLL_PAGE_UP:
                [_textview scrollPageUp:self];
                [(PTYScrollView *)[_textview enclosingScrollView] detectUserScroll];
                break;
            case KEY_ACTION_ESCAPE_SEQUENCE:
                if (_exited || isTmuxGateway) {
                    return;
                }
                [self sendEscapeSequence:keyBindingText];
                break;
            case KEY_ACTION_HEX_CODE:
                if (_exited || isTmuxGateway) {
                    return;
                }
                [self sendHexCode:keyBindingText];
                break;
            case KEY_ACTION_TEXT:
                if (_exited || isTmuxGateway) {
                    return;
                }
                [self sendText:keyBindingText];
                break;
            case KEY_ACTION_VIM_TEXT:
                if (_exited || isTmuxGateway) {
                    return;
                }
                [self sendText:[keyBindingText stringByExpandingVimSpecialCharacters]];
                break;
            case KEY_ACTION_RUN_COPROCESS:
                if (_exited || isTmuxGateway) {
                    return;
                }
                [self launchCoprocessWithCommand:keyBindingText];
                break;
            case KEY_ACTION_SELECT_MENU_ITEM:
                [PTYSession selectMenuItem:keyBindingText];
                break;

            case KEY_ACTION_SEND_C_H_BACKSPACE:
                if (_exited || isTmuxGateway) {
                    return;
                }
                [self writeTask:[@"\010" dataUsingEncoding:NSUTF8StringEncoding]];
                break;
            case KEY_ACTION_SEND_C_QM_BACKSPACE:
                if (_exited || isTmuxGateway) {
                    return;
                }
                [self writeTask:[@"\177" dataUsingEncoding:NSUTF8StringEncoding]]; // decimal 127
                break;
            case KEY_ACTION_IGNORE:
                break;
            case KEY_ACTION_IR_FORWARD:
                if (isTmuxGateway) {
                    return;
                }
                [[iTermController sharedInstance] irAdvance:1];
                break;
            case KEY_ACTION_IR_BACKWARD:
                if (isTmuxGateway) {
                    return;
                }
                [[iTermController sharedInstance] irAdvance:-1];
                break;
            case KEY_ACTION_SELECT_PANE_LEFT:
                [[[iTermController sharedInstance] currentTerminal] selectPaneLeft:nil];
                break;
            case KEY_ACTION_SELECT_PANE_RIGHT:
                [[[iTermController sharedInstance] currentTerminal] selectPaneRight:nil];
                break;
            case KEY_ACTION_SELECT_PANE_ABOVE:
                [[[iTermController sharedInstance] currentTerminal] selectPaneUp:nil];
                break;
            case KEY_ACTION_SELECT_PANE_BELOW:
                [[[iTermController sharedInstance] currentTerminal] selectPaneDown:nil];
                break;
            case KEY_ACTION_DO_NOT_REMAP_MODIFIERS:
            case KEY_ACTION_REMAP_LOCALLY:
                break;
            case KEY_ACTION_TOGGLE_FULLSCREEN:
                [[[iTermController sharedInstance] currentTerminal] toggleFullScreenMode:nil];
                break;
            case KEY_ACTION_NEW_WINDOW_WITH_PROFILE:
                [[[self tab] realParentWindow] newWindowWithBookmarkGuid:keyBindingText];
                break;
            case KEY_ACTION_NEW_TAB_WITH_PROFILE:
                [[[self tab] realParentWindow] newTabWithBookmarkGuid:keyBindingText];
                break;
            case KEY_ACTION_SPLIT_HORIZONTALLY_WITH_PROFILE:
                [[[self tab] realParentWindow] splitVertically:NO withBookmarkGuid:keyBindingText];
                break;
            case KEY_ACTION_SPLIT_VERTICALLY_WITH_PROFILE:
                [[[self tab] realParentWindow] splitVertically:YES withBookmarkGuid:keyBindingText];
                break;
            case KEY_ACTION_SET_PROFILE: {
                Profile *newProfile = [[ProfileModel sharedInstance] bookmarkWithGuid:keyBindingText];
                if (newProfile) {
                    [self setProfile:newProfile preservingName:YES];
                }
                break;
            }
            case KEY_ACTION_LOAD_COLOR_PRESET: {
                ProfileModel *model = [ProfileModel sharedInstance];
                Profile *profile;
                if (_isDivorced) {
                    profile = [[ProfileModel sharedInstance] bookmarkWithGuid:_profile[KEY_ORIGINAL_GUID]];
                } else {
                    profile = self.profile;
                }
                BOOL ok =
                [ProfilesColorsPreferencesViewController loadColorPresetWithName:keyBindingText
                                                                       inProfile:profile
                                                                           model:model];
                if (!ok) {
                    NSLog(@"Color preset %@ not found", keyBindingText);
                    NSBeep();
                }
                break;
            }

            case KEY_ACTION_FIND_REGEX:
                [[_view findViewController] closeViewAndDoTemporarySearchForString:keyBindingText
                                                                      ignoringCase:NO
                                                                             regex:YES];
                break;

            case KEY_ACTION_PASTE_SPECIAL_FROM_SELECTION: {
                NSString *string = [self mostRecentlySelectedText];
                if (string.length) {
                    [_pasteHelper pasteString:string
                                 stringConfig:keyBindingText];
                }
                break;
            }

            case KEY_ACTION_PASTE_SPECIAL: {
                NSString *string = [NSString stringFromPasteboard];
                if (string.length) {
                    [_pasteHelper pasteString:string
                                 stringConfig:keyBindingText];
                }
                break;
            }
                
            case KEY_ACTION_TOGGLE_HOTKEY_WINDOW_PINNING: {
                [iTermPreferences setBool:![iTermPreferences boolForKey:kPreferenceKeyHotkeyAutoHides]
                                   forKey:kPreferenceKeyHotkeyAutoHides];
                break;
            }

            default:
                NSLog(@"Unknown key action %d", keyBindingAction);
                break;
        }
    } else {
        // Key is not bound to an action.
        if (!_exited && self.tmuxMode == TMUX_GATEWAY) {
            [self handleKeypressInTmuxGateway:unicode];
            return;
        }
        DLog(@"PTYSession keyDown no keybinding action");
        if (_exited) {
            DebugLog(@"Terminal already dead");
            return;
        }

        BOOL rightAltPressed = (modflag & NSRightAlternateKeyMask) == NSRightAlternateKeyMask;
        BOOL leftAltPressed = (modflag & NSAlternateKeyMask) == NSAlternateKeyMask && !rightAltPressed;

        // No special binding for this key combination.
        if (modflag & NSFunctionKeyMask) {
            DLog(@"PTYSession keyDown is a function key");
            // Handle all "special" keys (arrows, etc.)
            NSData *data = nil;

            switch (unicode) {
                case NSUpArrowFunctionKey:
                    data = [_terminal.output keyArrowUp:modflag];
                    break;
                case NSDownArrowFunctionKey:
                    data = [_terminal.output keyArrowDown:modflag];
                    break;
                case NSLeftArrowFunctionKey:
                    data = [_terminal.output keyArrowLeft:modflag];
                    break;
                case NSRightArrowFunctionKey:
                    data = [_terminal.output keyArrowRight:modflag];
                    break;
                case NSInsertFunctionKey:
                    data = [_terminal.output keyInsert];
                    break;
                case NSDeleteFunctionKey:
                    // This is forward delete, not backspace.
                    data = [_terminal.output keyDelete];
                    break;
                case NSHomeFunctionKey:
                    data = [_terminal.output keyHome:modflag];
                    break;
                case NSEndFunctionKey:
                    data = [_terminal.output keyEnd:modflag];
                    break;
                case NSPageUpFunctionKey:
                    data = [_terminal.output keyPageUp:modflag];
                    break;
                case NSPageDownFunctionKey:
                    data = [_terminal.output keyPageDown:modflag];
                    break;
                case NSClearLineFunctionKey:
                    data = [@"\e" dataUsingEncoding:NSUTF8StringEncoding];
                    break;
            }

            if (NSF1FunctionKey <= unicode && unicode <= NSF35FunctionKey) {
                data = [_terminal.output keyFunction:unicode - NSF1FunctionKey + 1];
            }

            if (data != nil) {
                send_str = (unsigned char *)[data bytes];
                send_strlen = [data length];
            } else if (keystr != nil) {
                NSData *keydat = ((modflag & NSControlKeyMask) && unicode > 0) ?
                [keystr dataUsingEncoding:NSUTF8StringEncoding] :
                [unmodkeystr dataUsingEncoding:NSUTF8StringEncoding];
                send_str = (unsigned char *)[keydat bytes];
                send_strlen = [keydat length];
            }
        } else if ((leftAltPressed && [self optionKey] != OPT_NORMAL) ||
                   (rightAltPressed && [self rightOptionKey] != OPT_NORMAL)) {
            DLog(@"PTYSession keyDown opt + key -> modkey");
            // A key was pressed while holding down option and the option key
            // is not behaving normally. Apply the modified behavior.
            int mode;  // The modified behavior based on which modifier is pressed.
            if (leftAltPressed) {
                mode = [self optionKey];
            } else {
                assert(rightAltPressed);
                mode = [self rightOptionKey];
            }

            NSData *keydat = ((modflag & NSControlKeyMask) && unicode > 0)?
            [keystr dataUsingEncoding:NSUTF8StringEncoding]:
            [unmodkeystr dataUsingEncoding:NSUTF8StringEncoding];
            if (keydat != nil) {
                send_str = (unsigned char *)[keydat bytes];
                send_strlen = [keydat length];
            }
            if (mode == OPT_ESC) {
                send_pchr = '\e';
            } else if (mode == OPT_META && send_str != NULL) {
                int i;
                for (i = 0; i < send_strlen; ++i) {
                    send_str[i] |= 0x80;
                }
            }
        } else {
            DLog(@"PTYSession keyDown regular path");
            // Regular path for inserting a character from a keypress.
            int max = [keystr length];
            NSData *data=nil;

            if (max != 1||[keystr characterAtIndex:0] > 0x7f) {
                DLog(@"PTYSession keyDown non-ascii");
                data = [keystr dataUsingEncoding:[_terminal encoding]];
            } else {
                DLog(@"PTYSession keyDown ascii");
                data = [keystr dataUsingEncoding:NSUTF8StringEncoding];
            }

            // Enter key is on numeric keypad, but not marked as such
            if (unicode == NSEnterCharacter && unmodunicode == NSEnterCharacter) {
                modflag |= NSNumericPadKeyMask;
                DLog(@"PTYSession keyDown enter key");
                keystr = @"\015";  // Enter key -> 0x0d
            }
            // Check if we are in keypad mode
            if (modflag & NSNumericPadKeyMask) {
                DLog(@"PTYSession keyDown numeric keyoad");
                data = [_terminal.output keypadData:unicode keystr:keystr];
            }

            int indMask = modflag & NSDeviceIndependentModifierFlagsMask;
            if ((indMask & NSCommandKeyMask) &&   // pressing cmd
                ([keystr isEqualToString:@"0"] ||  // pressed 0 key
                 ([keystr intValue] > 0 && [keystr intValue] <= 9) || // or any other digit key
                 [keystr isEqualToString:@"\r"])) {   // or enter
                    // Do not send anything for cmd+number because the user probably
                    // fat-fingered switching of tabs/windows.
                    // Do not send anything for cmd+[shift]+enter if it wasn't
                    // caught by the menu.
                    DLog(@"PTYSession keyDown cmd+0-9 or cmd+enter");
                    data = nil;
                }
            if (data != nil) {
                send_str = (unsigned char *)[data bytes];
                send_strlen = [data length];
                DLog(@"modflag = 0x%x; send_strlen = %zd; send_str[0] = '%c (0x%x)'",
                     modflag, send_strlen, send_str[0], send_str[0]);
            }
            
            if ((modflag & NSControlKeyMask) &&
                send_strlen == 1 &&
                send_str[0] == '|') {
                DLog(@"PTYSession keyDown c-|");
                // Control-| is sent as Control-backslash
                send_str = (unsigned char*)"\034";
                send_strlen = 1;
            } else if ((modflag & NSControlKeyMask) &&
                       (modflag & NSShiftKeyMask) &&
                       send_strlen == 1 &&
                       send_str[0] == '/') {
                DLog(@"PTYSession keyDown c-?");
                // Control-shift-/ is sent as Control-?
                send_str = (unsigned char*)"\177";
                send_strlen = 1;
            } else if ((modflag & NSControlKeyMask) &&
                       send_strlen == 1 &&
                       send_str[0] == '/') {
                DLog(@"PTYSession keyDown c-/");
                // Control-/ is sent as Control-/, but needs some help to do so.
                send_str = (unsigned char*)"\037"; // control-/
                send_strlen = 1;
            } else if ((modflag & NSShiftKeyMask) &&
                       send_strlen == 1 &&
                       send_str[0] == '\031') {
                DLog(@"PTYSession keyDown shift-tab -> esc[Z");
                // Shift-tab is sent as Esc-[Z (or "backtab")
                send_str = (unsigned char*)"\033[Z";
                send_strlen = 3;
            }
            
        }
        
        if (_exited == NO) {
            if (send_pchr >= 0) {
                // Send a prefix character (e.g., esc).
                char c = send_pchr;
                dataPtr = (unsigned char*)&c;
                dataLength = 1;
                [self writeTask:[NSData dataWithBytes:dataPtr length:dataLength]];
            }
            
            if (send_str != NULL) {
                dataPtr = send_str;
                dataLength = send_strlen;
                [self writeTask:[NSData dataWithBytes:dataPtr length:dataLength]];
            }
        }
    }
}

- (NSData *)backspaceData {
    NSString *keyBindingText;
    int keyBindingAction = [iTermKeyBindingMgr actionForKeyCode:0x7f
                                                      modifiers:0
                                                           text:&keyBindingText
                                                    keyMappings:[[self profile] objectForKey:KEY_KEYBOARD_MAP]];
    char del = 0x7f;
    NSData *data = nil;
    switch (keyBindingAction) {
        case KEY_ACTION_HEX_CODE:
            data = [self dataForHexCodes:keyBindingText];
            break;

        case KEY_ACTION_TEXT:
            data = [keyBindingText dataUsingEncoding:self.encoding];
            break;

        case KEY_ACTION_VIM_TEXT:
            data = [[keyBindingText stringByExpandingVimSpecialCharacters] dataUsingEncoding:self.encoding];
            break;

        case KEY_ACTION_ESCAPE_SEQUENCE:
            data = [[@"\e" stringByAppendingString:keyBindingText] dataUsingEncoding:self.encoding];
            break;

        case KEY_ACTION_SEND_C_H_BACKSPACE:
            data = [@"\010" dataUsingEncoding:self.encoding];
            break;

        case KEY_ACTION_SEND_C_QM_BACKSPACE:
            data = [@"\177" dataUsingEncoding:self.encoding];
            break;

        case -1:
            data = [NSData dataWithBytes:&del length:1];
            break;

        default:
            data = nil;
            break;
    }

    return data;
}

- (BOOL)hasActionableKeyMappingForEvent:(NSEvent *)event
{
    int keyBindingAction = [self _keyBindingActionForEvent:event];
    return (keyBindingAction >= 0) && (keyBindingAction != KEY_ACTION_DO_NOT_REMAP_MODIFIERS) && (keyBindingAction != KEY_ACTION_REMAP_LOCALLY);
}

- (int)optionKey
{
    return [[[self profile] objectForKey:KEY_OPTION_KEY_SENDS] intValue];
}

- (int)rightOptionKey
{
    NSNumber* rightOptPref = [[self profile] objectForKey:KEY_RIGHT_OPTION_KEY_SENDS];
    if (rightOptPref == nil) {
        return [self optionKey];
    }
    return [rightOptPref intValue];
}

- (BOOL)applicationKeypadAllowed
{
    return [[[self profile] objectForKey:KEY_APPLICATION_KEYPAD_ALLOWED] boolValue];
}

// Contextual menu
- (void)menuForEvent:(NSEvent *)theEvent menu:(NSMenu *)theMenu
{
    // Ask the parent if it has anything to add
    if ([[self tab] realParentWindow] &&
        [[[self tab] realParentWindow] respondsToSelector:@selector(menuForEvent:menu:)]) {
        [[[self tab] realParentWindow] menuForEvent:theEvent menu:theMenu];
    }
}

// All pastes except "Advanced" go through this method.
- (void)pasteString:(NSString *)theString flags:(PTYSessionPasteFlags)flags {
    if (!theString.length) {
        return;
    }
    DLog(@"pasteString:flags: length=%@ flags=%@", @([theString length]), @(flags));
    iTermTabTransformTags tabTransform = kTabTransformNone;
    int spacesPerTab = -1;
    if (flags & kPTYSessionPasteWithShellEscapedTabs) {
        tabTransform = kTabTransformEscapeWithCtrlV;
    } else if (!_terminal.bracketedPasteMode) {
        spacesPerTab = [_pasteHelper numberOfSpacesToConvertTabsTo:theString];
        if (spacesPerTab >= 0) {
            tabTransform = kTabTransformConvertToSpaces;
        } else if (spacesPerTab == kNumberOfSpacesPerTabCancel) {
            return;
        }
    }

    DLog(@"Calling pasteString:flags: on helper...");
    [_pasteHelper pasteString:theString
                       slowly:!!(flags & kPTYSessionPasteSlowly)
             escapeShellChars:!!(flags & kPTYSessionPasteEscapingSpecialCharacters)
                     commands:NO
                 tabTransform:tabTransform
                 spacesPerTab:spacesPerTab];
}

// Pastes the current string in the clipboard. Uses the sender's tag to get flags.
- (void)paste:(id)sender {
    DLog(@"PTYSession paste:");
    [self pasteString:[PTYSession pasteboardString] flags:[sender tag]];
}

// Show advanced paste window.
- (IBAction)pasteOptions:(id)sender {
    [_pasteHelper showPasteOptionsInWindow:self.tab.realParentWindow.window
                         bracketingEnabled:_terminal.bracketedPasteMode];
}

- (void)textViewFontDidChange
{
    if ([self isTmuxClient]) {
        [self notifyTmuxFontChange];
    }
    [_view updateScrollViewFrame];
}

- (void)textViewSizeDidChange
{
    [_view updateScrollViewFrame];
}

- (BOOL)textViewHasBackgroundImage {
    return _backgroundImage != nil;
}

- (NSImage *)patternedImage {
    // If there is a tiled background image, tesselate _backgroundImage onto
    // _patternedImage, which will be the source for future background image
    // drawing operations.
    if (!_patternedImage || !NSEqualSizes(_patternedImage.size, _view.contentRect.size)) {
        [_patternedImage release];
        _patternedImage = [[NSImage alloc] initWithSize:_view.contentRect.size];
        [_patternedImage lockFocus];
        NSColor *pattern = [NSColor colorWithPatternImage:_backgroundImage];
        [pattern drawSwatchInRect:NSMakeRect(0,
                                             0,
                                             _patternedImage.size.width,
                                             _patternedImage.size.height)];
        [_patternedImage unlockFocus];
    }
    return _patternedImage;
}

// Lots of different views need to draw the background image.
// - Obviously, PTYTextView uses it for the area where text appears.
// - SessionView will draw it for an area below the scroll view when the cell size doesn't evenly
// divide its size.
// - TextViewWrapper will draw it for a few pixels above the scrollview in the VMARGIN.
// This combines drawing into these different views in a consistent way.
// It also draws the dotted border when there is a maximized pane.
//
// view: the view whose -drawRect is currently running and is being drawn into.
// rect: the rectangle in the coordinate system of |view|.
// blendDefaultBackground: If set, the default background color will be blended over the background
// image. If there is no image and this flag is set then the background color is drawn instead. This
// way SessionView and TextViewWrapper don't have to worry about whether a background image is
// present.
- (void)textViewDrawBackgroundImageInView:(NSView *)view
                                 viewRect:(NSRect)rect
                   blendDefaultBackground:(BOOL)blendDefaultBackground {
    const float alpha = _textview.useTransparency ? (1.0 - _textview.transparency) : 1.0;
    if (_backgroundImage) {
        NSRect localRect = [_view convertRect:rect fromView:view];
        NSImage *image;
        if (_backgroundImageTiled) {
            image = [self patternedImage];
        } else {
            image = _backgroundImage;
        }
        double dx = image.size.width / _view.frame.size.width;
        double dy = image.size.height / _view.frame.size.height;

        NSRect sourceRect = NSMakeRect(localRect.origin.x * dx,
                                       localRect.origin.y * dy,
                                       localRect.size.width * dx,
                                       localRect.size.height * dy);
        [image drawInRect:rect
                 fromRect:sourceRect
                operation:NSCompositeCopy
                 fraction:alpha
           respectFlipped:YES
                    hints:nil];

        if (blendDefaultBackground) {
            // Blend default background color over background image.
            [[[self processedBackgroundColor] colorWithAlphaComponent:1 - _textview.blend] set];
            NSRectFillUsingOperation(rect, NSCompositeSourceOver);
        }
    } else if (blendDefaultBackground) {
        // No image, so just draw background color.
        [[[self processedBackgroundColor] colorWithAlphaComponent:alpha] set];
        NSRectFillUsingOperation(rect, NSCompositeCopy);
    }
}

- (NSColor *)processedBackgroundColor {
    NSColor *unprocessedColor = [_colorMap colorForKey:kColorMapBackground];
    return [_colorMap processedBackgroundColorForBackgroundColor:unprocessedColor];
}

- (void)textViewPostTabContentsChangedNotification
{
    [[NSNotificationCenter defaultCenter] postNotificationName:@"iTermTabContentsChanged"
                                                        object:self
                                                      userInfo:nil];
}

- (void)textViewInvalidateRestorableState {
    if ([iTermAdvancedSettingsModel restoreWindowContents]) {
        [self.tab.realParentWindow invalidateRestorableState];
    }
}

- (void)textViewBeginDrag
{
    [[MovePaneController sharedInstance] beginDrag:self];
}

- (void)textViewMovePane {
    [[MovePaneController sharedInstance] movePane:self];
}

- (void)textViewSwapPane {
    [[MovePaneController sharedInstance] swapPane:self];
}

- (NSStringEncoding)textViewEncoding
{
    return [self encoding];
}

- (NSString *)textViewCurrentWorkingDirectory {
    return [_shell getWorkingDirectory];
}

- (BOOL)textViewShouldPlaceCursorAt:(VT100GridCoord)coord verticalOk:(BOOL *)verticalOk {
    if (coord.y < _screen.numberOfLines - _screen.height ||
        coord.x < 0 ||
        coord.x >= _screen.width ||
        coord.y >= _screen.numberOfLines) {
        // Click must be in the live area and not in a margin.
        return NO;
    }
    if (_commandRange.start.x < 0) {
        // Not at a command prompt; no restrictions.
        *verticalOk = YES;
        return YES;
    } else {
        // At the command prompt. Ok to move to any char within current command, but no up or down
        // arrows please.
        NSComparisonResult order = VT100GridCoordOrder(VT100GridCoordRangeMin(_commandRange),
                                                       coord);
        *verticalOk = NO;
        return (order != NSOrderedDescending);
    }
}

- (BOOL)textViewShouldDrawFilledInCursor {
    // If the auto-command history popup is open for this session, the filled-in cursor should be
    // drawn even though the textview isn't in the key window.
    return [self textViewIsActiveSession] && [[[self tab] realParentWindow] autoCommandHistoryIsOpenForSession:self];
}

- (void)textViewWillNeedUpdateForBlink
{
    [self scheduleUpdateIn:[iTermAdvancedSettingsModel timeBetweenBlinks]];
}

- (void)textViewSplitVertically:(BOOL)vertically withProfileGuid:(NSString *)guid
{
    Profile *profile = [[ProfileModel sharedInstance] defaultBookmark];
    if (guid) {
        profile = [[ProfileModel sharedInstance] bookmarkWithGuid:guid];
    }
    [[[self tab] realParentWindow] splitVertically:vertically
                                      withBookmark:profile
                                     targetSession:self];
}

- (void)textViewSelectNextTab
{
    [[[self tab] realParentWindow] nextTab:nil];
}

- (void)textViewSelectPreviousTab
{
    [[[self tab] realParentWindow] previousTab:nil];
}

- (void)textViewSelectNextWindow
{
    [[iTermController sharedInstance] nextTerminal:nil];
}

- (void)textViewSelectPreviousWindow
{
    [[iTermController sharedInstance] previousTerminal:nil];
}

- (void)textViewSelectNextPane
{
    [[self tab] nextSession];
}

- (void)textViewSelectPreviousPane
{
    [[self tab] previousSession];
}

- (void)textViewEditSession {
    [[[self tab] realParentWindow] editSession:self makeKey:YES];
}

- (void)textViewToggleBroadcastingInput
{
    [[[self tab] realParentWindow] toggleBroadcastingInputToSession:self];
}

- (void)textViewCloseWithConfirmation {
    [[[self tab] realParentWindow] closeSessionWithConfirmation:self];
}

- (void)textViewRestartWithConfirmation {
    [[[self tab] realParentWindow] restartSessionWithConfirmation:self];
}

- (NSString *)mostRecentlySelectedText {
    PTYSession *session = [[iTermController sharedInstance] sessionWithMostRecentSelection];
    if (session) {
        PTYTextView *textview = [session textview];
        if ([textview isAnyCharSelected]) {
            return [textview selectedText];
        }
    }
    return nil;
}

- (void)textViewPasteFromSessionWithMostRecentSelection:(PTYSessionPasteFlags)flags {
    NSString *string = [self mostRecentlySelectedText];
    if (string) {
        [self pasteString:string flags:flags];
    }
}

- (void)textViewPasteFileWithBase64Encoding {
    NSData *data = [[self class] pasteboardFile];
    if (data) {
        [_pasteHelper pasteString:[data stringWithBase64EncodingWithLineBreak:@"\r"]
                           slowly:NO
                 escapeShellChars:NO
                         commands:NO
                     tabTransform:kTabTransformNone
                     spacesPerTab:0];
    }
}

- (BOOL)textViewCanPasteFile
{
    return [[self class] pasteboardFile] != nil;
}

- (BOOL)textViewWindowUsesTransparency {
    return [[[self tab] realParentWindow] useTransparency];
}

- (BOOL)textViewAmbiguousWidthCharsAreDoubleWidth
{
    return [self treatAmbiguousWidthAsDoubleWidth];
}

- (void)textViewCreateWindowWithProfileGuid:(NSString *)guid
{
    [[[self tab] realParentWindow] newWindowWithBookmarkGuid:guid];
}

- (void)textViewCreateTabWithProfileGuid:(NSString *)guid
{
    [[[self tab] realParentWindow] newTabWithBookmarkGuid:guid];
}

// Called when a key is pressed.
- (BOOL)textViewDelegateHandlesAllKeystrokes
{
    [self resumeOutputIfNeeded];
    return [[[self tab] realParentWindow] inInstantReplay];
}

- (BOOL)textViewInSameTabAsTextView:(PTYTextView *)other {
    PTYTab *myTab = [self tab];
    for (PTYSession *session in [myTab sessions]) {
        if ([session textview] == other) {
            return YES;
        }
    }
    return NO;
}

- (BOOL)textViewIsActiveSession
{
    return [[self tab] activeSession] == self;
}

- (BOOL)textViewSessionIsBroadcastingInput
{
    return [[[self tab] realParentWindow] broadcastInputToSession:self];
}

- (BOOL)textViewIsMaximized {
    return [[self tab] hasMaximizedPane];
}

- (BOOL)textViewTabHasMaximizedPanel
{
    return [[self tab] hasMaximizedPane];
}

- (void)textViewDidBecomeFirstResponder
{
    [[self tab] setActiveSession:self];
}

- (BOOL)textViewReportMouseEvent:(NSEventType)eventType
                       modifiers:(NSUInteger)modifiers
                          button:(MouseButtonNumber)button
                      coordinate:(VT100GridCoord)coord
                          deltaY:(CGFloat)deltaY {
    DLog(@"Report event type %lu, modifiers=%lu, button=%d, coord=%@",
         (unsigned long)eventType, (unsigned long)modifiers, button,
         VT100GridCoordDescription(coord));

    switch (eventType) {
        case NSLeftMouseDown:
        case NSRightMouseDown:
        case NSOtherMouseDown:
            switch ([_terminal mouseMode]) {
                case MOUSE_REPORTING_NORMAL:
                case MOUSE_REPORTING_BUTTON_MOTION:
                case MOUSE_REPORTING_ALL_MOTION:
                    _reportingMouseDown = YES;
                    _lastReportedCoord = coord;
                    [self writeTask:[_terminal.output mousePress:button
                                                   withModifiers:modifiers
                                                              at:coord]];
                    return YES;

                case MOUSE_REPORTING_NONE:
                case MOUSE_REPORTING_HILITE:
                    break;
            }
            break;

        case NSLeftMouseUp:
        case NSRightMouseUp:
        case NSOtherMouseUp:
            if (_reportingMouseDown) {
                _reportingMouseDown = NO;
                _lastReportedCoord = VT100GridCoordMake(-1, -1);

                switch ([_terminal mouseMode]) {
                    case MOUSE_REPORTING_NORMAL:
                    case MOUSE_REPORTING_BUTTON_MOTION:
                    case MOUSE_REPORTING_ALL_MOTION:
                        _lastReportedCoord = coord;
                        [self writeTask:[_terminal.output mouseRelease:button
                                                         withModifiers:modifiers
                                                                    at:coord]];
                        return YES;

                    case MOUSE_REPORTING_NONE:
                    case MOUSE_REPORTING_HILITE:
                        break;
                }
            }
            break;


        case NSMouseMoved:
            if ([_terminal mouseMode] == MOUSE_REPORTING_ALL_MOTION &&
                !VT100GridCoordEquals(coord, _lastReportedCoord)) {
                _lastReportedCoord = coord;
                [self writeTask:[_terminal.output mouseMotion:MOUSE_BUTTON_NONE
                                                withModifiers:modifiers
                                                           at:coord]];
                return YES;
            }
            break;

        case NSLeftMouseDragged:
        case NSRightMouseDragged:
        case NSOtherMouseDragged:
            if (_reportingMouseDown &&
                !VT100GridCoordEquals(coord, _lastReportedCoord)) {
                _lastReportedCoord = coord;

                switch ([_terminal mouseMode]) {
                    case MOUSE_REPORTING_BUTTON_MOTION:
                    case MOUSE_REPORTING_ALL_MOTION:
                        [self writeTask:[_terminal.output mouseMotion:button
                                                        withModifiers:modifiers
                                                                   at:coord]];
                        // Fall through
                    case MOUSE_REPORTING_NORMAL:
                        // Don't do selection when mouse reporting during a drag, even if the drag
                        // is not reported (the clicks are).
                        return YES;

                    case MOUSE_REPORTING_NONE:
                    case MOUSE_REPORTING_HILITE:
                        break;
                }
            }
            break;

        case NSScrollWheel:
            switch ([_terminal mouseMode]) {
                case MOUSE_REPORTING_NORMAL:
                case MOUSE_REPORTING_BUTTON_MOTION:
                case MOUSE_REPORTING_ALL_MOTION:
                    if (deltaY != 0) {
                        [self writeTask:[_terminal.output mousePress:button
                                                       withModifiers:modifiers
                                                                  at:coord]];
                        return YES;
                    }
                    break;

                case MOUSE_REPORTING_NONE:
                case MOUSE_REPORTING_HILITE:
                    break;
            }
            break;

        default:
            assert(NO);
            break;
    }
    return NO;
}

- (VT100GridAbsCoordRange)textViewRangeOfLastCommandOutput {
    DLog(@"Fetching range of last command output...");
    if (![[CommandHistory sharedInstance] commandHistoryHasEverBeenUsed]) {
        DLog(@"Command history has never been used.");
        [CommandHistory showInformationalMessage];
        return VT100GridAbsCoordRangeMake(-1, -1, -1, -1);
    } else {
        DLog(@"Returning cached range.");
        return _screen.lastCommandOutputRange;
    }
}

- (BOOL)textViewCanSelectOutputOfLastCommand {
    // Return YES if command history has never been used so we can show the informational message.
    return (![[CommandHistory sharedInstance] commandHistoryHasEverBeenUsed] ||
            _screen.lastCommandOutputRange.start.x >= 0);

}

- (BOOL)textViewUseHFSPlusMapping {
    return _screen.useHFSPlusMapping;
}

- (NSColor *)textViewCursorGuideColor {
    return _cursorGuideColor;
}

- (NSColor *)textViewBadgeColor {
    return [[iTermProfilePreferences objectForKey:KEY_BADGE_COLOR inProfile:_profile] colorValue];
}

- (NSDictionary *)textViewVariables {
    return _variables;
}

- (BOOL)textViewSuppressingAllOutput {
    return _suppressAllOutput;
}

- (BOOL)textViewIsZoomedIn {
    return _liveSession && !_dvr;
}

- (void)textViewWarnThatAccessibilityIsCausingSlowness {
    static NSString *const kSilenceKey = @"NoSyncSlowAccessibilityWarning";
    if ([[NSUserDefaults standardUserDefaults] boolForKey:kSilenceKey]) {
        return;
    }
    iTermAnnouncementViewController *announcement =
        [iTermAnnouncementViewController announcementWithTitle:@"Accessibilty is making iTerm2 slow! "
                                                               @"Reduce the number of lines of scrollback to "
                                                               @"under 1000 to mitigate the damage."
                                                         style:kiTermAnnouncementViewStyleWarning
                                                   withActions:@[ @"OK", @"Don't warn me again" ]
                                                    completion:^(int selection) {
                switch (selection) {
                    case -2:  // Dismiss programmatically
                        break;

                    case -1: // Cancel button
                        break;

                    case 0: // OK
                        break;

                    case 1: // Don't warn again
                        [[NSUserDefaults standardUserDefaults] setBool:YES forKey:kSilenceKey];
                        break;
                }
            }];
    [self queueAnnouncement:announcement identifier:kAccessibilitySlownessAnnouncementIdentifier];
}

- (void)sendEscapeSequence:(NSString *)text
{
    if (_exited) {
        return;
    }
    if ([text length] > 0) {
        NSString *aString = [NSString stringWithFormat:@"\e%@", text];
        [self writeTask:[aString dataUsingEncoding:NSUTF8StringEncoding]];
    }
}

- (NSData *)dataForHexCodes:(NSString *)codes {
    NSMutableData *data = [NSMutableData data];
    NSArray* components = [codes componentsSeparatedByString:@" "];
    for (NSString* part in components) {
        const char* utf8 = [part UTF8String];
        char* endPtr;
        unsigned char c = strtol(utf8, &endPtr, 16);
        if (endPtr != utf8) {
            [data appendData:[NSData dataWithBytes:&c length:sizeof(c)]];
        }
    }
    return data;
}

- (void)sendHexCode:(NSString *)codes
{
    if (_exited) {
        return;
    }
    if ([codes length]) {
        [self writeTask:[self dataForHexCodes:codes]];
    }
}

- (void)sendText:(NSString *)text
{
    if (_exited) {
        return;
    }
    if ([text length] > 0) {
        NSString *temp = text;
        temp = [temp stringByReplacingEscapedChar:'n' withString:@"\n"];
        temp = [temp stringByReplacingEscapedChar:'e' withString:@"\e"];
        temp = [temp stringByReplacingEscapedChar:'a' withString:@"\a"];
        temp = [temp stringByReplacingEscapedChar:'t' withString:@"\t"];
        [self writeTask:[temp dataUsingEncoding:NSUTF8StringEncoding]];
    }
}

- (void)launchCoprocessWithCommand:(NSString *)command
{
    [self launchCoprocessWithCommand:command mute:NO];
}

- (void)uploadFiles:(NSArray *)localFilenames toPath:(SCPPath *)destinationPath
{
    SCPFile *previous = nil;
    for (NSString *file in localFilenames) {
        SCPFile *scpFile = [[[SCPFile alloc] init] autorelease];
        scpFile.path = [[[SCPPath alloc] init] autorelease];
        scpFile.path.hostname = destinationPath.hostname;
        scpFile.path.username = destinationPath.username;
        NSString *filename = [file lastPathComponent];
        scpFile.path.path = [destinationPath.path stringByAppendingPathComponent:filename];
        scpFile.localPath = file;

        if (previous) {
            previous.successor = scpFile;
        }
        previous = scpFile;
        [scpFile upload];
    }
}

- (void)startDownloadOverSCP:(SCPPath *)path
{
    SCPFile *file = [[[SCPFile alloc] init] autorelease];
    file.path = path;
    [file download];
}

- (NSString*)_getLocale
{
    NSString* theLocale = nil;
    NSString* languageCode = [[NSLocale currentLocale] objectForKey:NSLocaleLanguageCode];
    NSString* countryCode = [[NSLocale currentLocale] objectForKey:NSLocaleCountryCode];
    DLog(@"getLocale: languageCode=%@, countryCode=%@", languageCode, countryCode);
    if (languageCode && countryCode) {
        theLocale = [NSString stringWithFormat:@"%@_%@", languageCode, countryCode];
        DLog(@"Return combined language/country locale %@", theLocale);
    } else {
        NSString *localeId = [[NSLocale currentLocale] localeIdentifier];
        DLog(@"Return local identifier of %@", localeId);
        return localeId;
    }
    return theLocale;
}

- (NSString*)_lang
{
    NSString* theLocale = [self _getLocale];
    NSString* encoding = [self encodingName];
    DLog(@"locale=%@, encoding=%@", theLocale, encoding);
    if (encoding && theLocale) {
        NSString* result = [NSString stringWithFormat:@"%@.%@", theLocale, encoding];
        DLog(@"Tentative locale is %@", result);
        if ([self _localeIsSupported:result]) {
            DLog(@"Locale is supported");
            return result;
        } else {
            DLog(@"Locale is NOT supported");
            return nil;
        }
    } else {
        DLog(@"No locale or encoding, returning nil language");
        return nil;
    }
}

- (void)setDvrFrame
{
    screen_char_t* s = (screen_char_t*)[_dvrDecoder decodedFrame];
    int len = [_dvrDecoder length];
    DVRFrameInfo info = [_dvrDecoder info];
    if (info.width != [_screen width] || info.height != [_screen height]) {
        if (![_liveSession isTmuxClient]) {
            [[[self tab] realParentWindow] sessionInitiatedResize:self
                                                            width:info.width
                                                           height:info.height];
        }
    }
    [_screen setFromFrame:s len:len info:info];
    [[[self tab] realParentWindow] resetTempTitle];
    [[[self tab] realParentWindow] setWindowTitle];
}

- (void)continueTailFind
{
    NSMutableArray *results = [NSMutableArray array];
    BOOL more;
    more = [_screen continueFindAllResults:results
                                 inContext:_tailFindContext];
    for (SearchResult *r in results) {
        [_textview addSearchResult:r];
    }
    if ([results count]) {
        [_textview setNeedsDisplay:YES];
    }
    if (more) {
        _tailFindTimer = [NSTimer scheduledTimerWithTimeInterval:0.01
                                                          target:self
                                                        selector:@selector(continueTailFind)
                                                        userInfo:nil
                                                         repeats:NO];
    } else {
        // Update the saved position to just before the screen.
        [_screen storeLastPositionInLineBufferAsFindContextSavedPosition];
        _tailFindTimer = nil;
    }
}

- (void)beginTailFind
{
    FindContext *findContext = [_textview findContext];
    if (!findContext.substring) {
        return;
    }
    [_screen setFindString:findContext.substring
          forwardDirection:YES
              ignoringCase:!!(findContext.options & FindOptCaseInsensitive)
                     regex:!!(findContext.options & FindOptRegex)
               startingAtX:0
               startingAtY:0
                withOffset:0
                 inContext:_tailFindContext
           multipleResults:YES];

    // Set the starting position to the block & offset that the backward search
    // began at. Do a forward search from that location.
    [_screen restoreSavedPositionToFindContext:_tailFindContext];
    [self continueTailFind];
}

- (void)sessionContentsChanged:(NSNotification *)notification {
    if (!_tailFindTimer &&
        [notification object] == self &&
        [[_tab realParentWindow] currentTab] == _tab) {
        [self beginTailFind];
    }
}

- (void)stopTailFind
{
    if (_tailFindTimer) {
        _tailFindContext.substring = nil;
        _tailFindContext.results = nil;
        [_tailFindTimer invalidate];
        _tailFindTimer = nil;
    }
}

- (void)printTmuxMessage:(NSString *)message {
    if (_exited) {
        return;
    }
    screen_char_t savedFgColor = [_terminal foregroundColorCode];
    screen_char_t savedBgColor = [_terminal backgroundColorCode];
    [_terminal setForegroundColor:ALTSEM_DEFAULT
               alternateSemantics:YES];
    [_terminal setBackgroundColor:ALTSEM_DEFAULT
               alternateSemantics:YES];
    [_screen appendStringAtCursor:message];
    [_screen crlf];
    [_terminal setForegroundColor:savedFgColor.foregroundColor
               alternateSemantics:savedFgColor.foregroundColorMode == ColorModeAlternate];
    [_terminal setBackgroundColor:savedBgColor.backgroundColor
               alternateSemantics:savedBgColor.backgroundColorMode == ColorModeAlternate];
}

- (void)printTmuxCommandOutputToScreen:(NSString *)response
{
    for (NSString *aLine in [response componentsSeparatedByString:@"\n"]) {
        aLine = [aLine stringByReplacingOccurrencesOfString:@"\r" withString:@""];
        [self printTmuxMessage:aLine];
    }
}

- (BOOL)_localeIsSupported:(NSString*)theLocale
{
    // Keep a copy of the current locale setting for this process
    char* backupLocale = setlocale(LC_CTYPE, NULL);

    // Try to set it to the proposed locale
    BOOL supported;
    if (setlocale(LC_CTYPE, [theLocale UTF8String])) {
        supported = YES;
    } else {
        supported = NO;
    }

    // Restore locale and return
    setlocale(LC_CTYPE, backupLocale);
    return supported;
}

#pragma mark - VT100ScreenDelegate

- (NSString *)screenSessionGuid {
    return self.guid;
}

- (void)screenNeedsRedraw {
    [self refreshAndStartTimerIfNeeded];
    [_textview updateNoteViewFrames];
    [_textview setNeedsDisplay:YES];
}

- (void)screenUpdateDisplay {
    [self updateDisplay];
}

- (void)screenSizeDidChange {
    [self updateScroll];
    [_textview updateNoteViewFrames];
    _variables[kVariableKeySessionColumns] = [NSString stringWithFormat:@"%d", _screen.width];
    _variables[kVariableKeySessionRows] = [NSString stringWithFormat:@"%d", _screen.height];
    [_textview setBadgeLabel:[self badgeLabel]];
}

- (void)screenTriggerableChangeDidOccur {
    [self clearTriggerLine];
}

- (void)screenDidReset {
    [self loadInitialColorTable];
    _cursorGuideSettingHasChanged = NO;
    _textview.highlightCursorLine = NO;
    [_textview setNeedsDisplay:YES];
    _screen.trackCursorLineMovement = NO;
}

- (BOOL)screenShouldSyncTitle {
    if (![iTermPreferences boolForKey:kPreferenceKeyShowProfileName]) {
        return NO;
    }
    return [[[self profile] objectForKey:KEY_SYNC_TITLE] boolValue];
}

- (void)screenDidAppendStringToCurrentLine:(NSString *)string {
    [self appendStringToTriggerLine:string];
}

- (void)screenDidAppendAsciiDataToCurrentLine:(AsciiData *)asciiData {
    if ([_triggers count]) {
        NSString *string = [[[NSString alloc] initWithBytes:asciiData->buffer
                                                     length:asciiData->length
                                                   encoding:NSASCIIStringEncoding] autorelease];
        [self screenDidAppendStringToCurrentLine:string];
    }
}

- (void)screenSetCursorType:(ITermCursorType)type {
    if (type == CURSOR_DEFAULT) {
        type = [iTermProfilePreferences intForKey:KEY_CURSOR_TYPE inProfile:_profile];
    }
    [[self textview] setCursorType:type];
}

- (void)screenSetCursorBlinking:(BOOL)blink {
    [[self textview] setBlinkingCursor:blink];
}

- (BOOL)screenShouldInitiateWindowResize {
    return ![[[self profile] objectForKey:KEY_DISABLE_WINDOW_RESIZING] boolValue];
}

- (void)screenResizeToWidth:(int)width height:(int)height {
    [[self tab] sessionInitiatedResize:self width:width height:height];
}

- (void)screenResizeToPixelWidth:(int)width height:(int)height {
    [[[self tab] realParentWindow] setFrameSize:NSMakeSize(width, height)];
}

- (BOOL)screenShouldBeginPrinting {
    return ![[[self profile] objectForKey:KEY_DISABLE_PRINTING] boolValue];
}

- (NSString *)screenNameExcludingJob {
    return [self joblessDefaultName];
}

- (void)screenSetWindowTitle:(NSString *)title {
    [self setWindowTitle:title];
}

- (NSString *)screenWindowTitle {
    return [self windowTitle];
}

- (NSString *)screenDefaultName {
    return _defaultName;
}

- (void)screenSetName:(NSString *)theName {
    [self setName:theName];
}

- (BOOL)screenWindowIsFullscreen {
    return [[[self tab] parentWindow] anyFullScreen];
}

- (void)screenMoveWindowTopLeftPointTo:(NSPoint)point {
    NSRect screenFrame = [self screenWindowScreenFrame];
    point.x += screenFrame.origin.x;
    point.y = screenFrame.origin.y + screenFrame.size.height - point.y;
    [[[self tab] parentWindow] windowSetFrameTopLeftPoint:point];
}

- (NSRect)screenWindowScreenFrame {
    return [[[[self tab] parentWindow] windowScreen] visibleFrame];
}

- (NSPoint)screenWindowTopLeftPixelCoordinate {
    NSRect frame = [self screenWindowFrame];
    NSRect screenFrame = [self screenWindowScreenFrame];
    return NSMakePoint(frame.origin.x - screenFrame.origin.x,
                       (screenFrame.origin.y + screenFrame.size.height) - (frame.origin.y + frame.size.height));
}

// If flag is set, miniaturize; otherwise, deminiaturize.
- (void)screenMiniaturizeWindow:(BOOL)flag {
    if (flag) {
        [[[self tab] parentWindow] windowPerformMiniaturize:nil];
    } else {
        [[[self tab] parentWindow] windowDeminiaturize:nil];
    }
}

// If flag is set, bring to front; if not, move to back.
- (void)screenRaise:(BOOL)flag {
    if (flag) {
        [[[self tab] parentWindow] windowOrderFront:nil];
    } else {
        [[[self tab] parentWindow] windowOrderBack:nil];
    }
}

- (BOOL)screenWindowIsMiniaturized {
    return [[[self tab] parentWindow] windowIsMiniaturized];
}

- (void)screenWriteDataToTask:(NSData *)data {
    [self writeTaskNoBroadcast:data];
}

- (NSRect)screenWindowFrame {
    return [[[self tab] parentWindow] windowFrame];
}

- (NSSize)screenSize {
    return [[[[[self tab] parentWindow] currentSession] scrollview] documentVisibleRect].size;
}

// If the flag is set, push the window title; otherwise push the icon title.
- (void)screenPushCurrentTitleForWindow:(BOOL)flag {
    if (flag) {
        [self pushWindowTitle];
    } else {
        [self pushIconTitle];
    }
}

// If the flag is set, pop the window title; otherwise pop the icon title.
- (void)screenPopCurrentTitleForWindow:(BOOL)flag {
    if (flag) {
        [self popWindowTitle];
    } else {
        [self popIconTitle];
    }
}

- (NSString *)screenName {
    return [self name];
}

- (int)screenNumber {
    return [[self tab] realObjectCount];
}

- (int)screenWindowIndex {
    return [[iTermController sharedInstance] indexOfTerminal:(PseudoTerminal *)[[self tab] realParentWindow]];
}

- (int)screenTabIndex {
    return [[self tab] number];
}

- (int)screenViewIndex {
    return [[self view] viewId];
}

- (void)screenStartTmuxMode {
    [self startTmuxMode];
}

- (void)screenHandleTmuxInput:(VT100Token *)token {
    [_tmuxGateway executeToken:token];
}

- (BOOL)screenInTmuxMode {
    return [self isTmuxClient];
}

- (BOOL)screenShouldTreatAmbiguousCharsAsDoubleWidth {
    return [self treatAmbiguousWidthAsDoubleWidth];
}

- (void)screenDidChangeNumberOfScrollbackLines {
    [_textview updateNoteViewFrames];
}

- (void)screenShowBellIndicator {
    [self setBell:YES];
}

- (void)screenPrintString:(NSString *)string {
    [[self textview] printContent:string];
}

- (void)screenPrintVisibleArea {
    [[self textview] print:nil];
}

- (BOOL)screenShouldSendContentsChangedNotification {
    return [self wantsContentChangedNotification];
}

- (void)screenRemoveSelection {
    [_textview deselect];
}

- (iTermSelection *)screenSelection {
    return _textview.selection;
}

- (NSSize)screenCellSize {
    return NSMakeSize([_textview charWidth], [_textview lineHeight]);
}

- (void)screenClearHighlights {
    [_textview clearHighlights];
}

- (void)screenMouseModeDidChange {
    [_textview updateCursor:nil];
    [_textview updateTrackingAreas];
}

- (void)screenFlashImage:(NSString *)identifier {
    [_textview beginFlash:identifier];
}

- (void)screenIncrementBadge {
    [[_tab realParentWindow] incrementBadge];
}

- (NSString *)screenCurrentWorkingDirectory {
    return [_shell getWorkingDirectory];
}

- (void)screenSetCursorVisible:(BOOL)visible {
    _textview.cursorVisible = visible;
}

- (void)screenCursorDidMoveToLine:(int)line {
    if (_textview.cursorVisible) {
        [_textview setNeedsDisplayOnLine:line];
    }
}

- (void)screenSetHighlightCursorLine:(BOOL)highlight {
    _cursorGuideSettingHasChanged = YES;
    self.highlightCursorLine = highlight;
}

- (void)setHighlightCursorLine:(BOOL)highlight {
    _cursorGuideSettingHasChanged = YES;
    _textview.highlightCursorLine = highlight;
    [_textview setNeedsDisplay:YES];
    _screen.trackCursorLineMovement = highlight;
}

- (BOOL)highlightCursorLine {
  return _textview.highlightCursorLine;
}

- (BOOL)screenHasView {
    return _textview != nil;
}

- (void)reveal {
    NSWindowController<iTermWindowController> *terminal = [[self tab] realParentWindow];
    iTermController *controller = [iTermController sharedInstance];
    if ([terminal isHotKeyWindow]) {
        [[HotkeyWindowController sharedInstance] showHotKeyWindow];
    } else {
        [controller setCurrentTerminal:(PseudoTerminal *)terminal];
        [[terminal window] makeKeyAndOrderFront:self];
        [[terminal tabView] selectTabViewItemWithIdentifier:[self tab]];
    }
    [[NSApplication sharedApplication] activateIgnoringOtherApps:YES];

    [[self tab] setActiveSession:self];
}

- (id)markAddedAtLine:(int)line ofClass:(Class)markClass {
    [_textview refresh];  // In case text was appended
    if (_lastMark.command && !_lastMark.endDate) {
        _lastMark.endDate = [NSDate date];
    }
    [_lastMark release];
    _lastMark = [[_screen addMarkStartingAtAbsoluteLine:[_screen totalScrollbackOverflow] + line
                                                oneLine:YES
                                                ofClass:markClass] retain];
    self.currentMarkOrNotePosition = _lastMark.entry.interval;
    if (self.alertOnNextMark) {
        NSString *action = [(iTermApplicationDelegate *)[[iTermApplication sharedApplication] delegate] markAlertAction];
        if ([action isEqualToString:kMarkAlertActionPostNotification]) {
            [[iTermGrowlDelegate sharedInstance] growlNotify:@"Mark Set"
                                             withDescription:[NSString stringWithFormat:@"Session %@ #%d had a mark set.",
                                                              [self name],
                                                              [[self tab] realObjectCount]]
                                             andNotification:@"Mark Set"
                                                 windowIndex:[self screenWindowIndex]
                                                    tabIndex:[self screenTabIndex]
                                                   viewIndex:[self screenViewIndex]
                                                      sticky:YES];
        } else {
            if (NSRunAlertPanel(@"Alert",
                                @"Mark set in session “%@.”",
                                @"Reveal",
                                @"OK",
                                nil,
                                [self name]) == NSAlertDefaultReturn) {
                [self reveal];
            }
        }
        self.alertOnNextMark = NO;
    }
    return _lastMark;
}

- (void)screenPromptDidStartAtLine:(int)line {
    _lastPromptLine = (long long)line + [_screen totalScrollbackOverflow];
    DLog(@"FinalTerm: prompt started on line %d. Add a mark there. Save it as lastPromptLine.", line);
    [[self screenAddMarkOnLine:line] setIsPrompt:YES];
    [_pasteHelper unblock];
}

- (VT100ScreenMark *)screenAddMarkOnLine:(int)line {
    return (VT100ScreenMark *)[self markAddedAtLine:line ofClass:[VT100ScreenMark class]];
}

// Save the current scroll position
- (void)screenSaveScrollPosition
{
    [_textview refresh];  // In case text was appended
    [_lastMark release];
    _lastMark = [[_screen addMarkStartingAtAbsoluteLine:[_textview absoluteScrollPosition]
                                                oneLine:NO
                                                ofClass:[VT100ScreenMark class]] retain];
    self.currentMarkOrNotePosition = _lastMark.entry.interval;
}

- (VT100ScreenMark *)markAddedAtCursorOfClass:(Class)theClass {
    return [self markAddedAtLine:[_screen numberOfScrollbackLines] + _screen.cursorY - 1
                         ofClass:theClass];
}

- (void)screenActivateWindow {
    [NSApp activateIgnoringOtherApps:YES];
}

- (void)screenSetProfileToProfileNamed:(NSString *)value {
    Profile *newProfile;
    if ([value length]) {
        newProfile = [[ProfileModel sharedInstance] bookmarkWithName:value];
    } else {
        newProfile = [[ProfileModel sharedInstance] defaultBookmark];
    }
    if (newProfile) {
        [self setProfile:newProfile preservingName:YES];
    }
}

- (void)setProfile:(NSDictionary *)newProfile preservingName:(BOOL)preserveName {
    BOOL defaultNameMatchesProfileName = [_defaultName isEqualToString:_profile[KEY_NAME]];
    BOOL nameMatchesProfileName = [_name isEqualToString:_profile[KEY_NAME]];
    NSString *theName = [[self profile] objectForKey:KEY_NAME];
    NSMutableDictionary *dict = [NSMutableDictionary dictionaryWithDictionary:newProfile];
    if (preserveName) {
        [dict setObject:theName forKey:KEY_NAME];
    }
    [self setProfile:dict];
    [self setPreferencesFromAddressBookEntry:dict];
    [_originalProfile autorelease];
    _originalProfile = [newProfile copy];
    [self remarry];
    if (!preserveName && defaultNameMatchesProfileName) {
        [self setDefaultName:newProfile[KEY_NAME]];
    }
    if (!preserveName && nameMatchesProfileName) {
        [self setName:newProfile[KEY_NAME]];
    }
}

- (void)screenSetPasteboard:(NSString *)value {
    if ([iTermPreferences boolForKey:kPreferenceKeyAllowClipboardAccessFromTerminal]) {
        if ([value isEqualToString:@"ruler"]) {
            [self setPasteboard:NSGeneralPboard];
        } else if ([value isEqualToString:@"find"]) {
            [self setPasteboard:NSFindPboard];
        } else if ([value isEqualToString:@"font"]) {
            [self setPasteboard:NSFontPboard];
        } else {
            [self setPasteboard:NSGeneralPboard];
        }
    } else {
        NSLog(@"Clipboard access denied for CopyToClipboard");
    }
}

- (void)screenDidAddNote:(PTYNoteViewController *)note {
    [_textview addViewForNote:note];
    [_textview setNeedsDisplay:YES];
}

- (void)screenDidEndEditingNote {
    [_textview.window makeFirstResponder:_textview];
}

// Stop pasting (despited the name)
- (void)screenCopyBufferToPasteboard {
    if ([iTermPreferences boolForKey:kPreferenceKeyAllowClipboardAccessFromTerminal]) {
        [self setPasteboard:nil];
    } else {
        [_pasteboard release];
        _pasteboard = nil;
        [_pbtext release];
        _pbtext = nil;
    }
}

- (BOOL)screenIsAppendingToPasteboard {
    return _pasteboard != nil;
}

- (void)screenAppendDataToPasteboard:(NSData *)data {
    // Don't allow more than 100MB to be added to the pasteboard queue in case someone
    // forgets to send the EndCopy command.
    const int kMaxPasteboardBytes = 100 * 1024 * 1024;
    if ([_pbtext length] + data.length > kMaxPasteboardBytes) {
        [self setPasteboard:nil];
    }

    [_pbtext appendData:data];
}

- (void)screenWillReceiveFileNamed:(NSString *)filename ofSize:(int)size {
    [self.download stop];
    [self.download endOfData];
    self.download = [[[TerminalFile alloc] initWithName:filename size:size] autorelease];
    [self.download download];
}

- (void)screenDidFinishReceivingFile {
    [self.download endOfData];
    self.download = nil;
}

- (void)screenDidReceiveBase64FileData:(NSString *)data {
    [self.download appendData:data];
}

- (void)screenFileReceiptEndedUnexpectedly {
    [self.download stop];
    [self.download endOfData];
    self.download = nil;
}

- (void)setAlertOnNextMark:(BOOL)alertOnNextMark {
    _alertOnNextMark = alertOnNextMark;
    [_textview setNeedsDisplay:YES];
}

- (void)screenRequestAttention:(BOOL)request isCritical:(BOOL)isCritical {
    if (request) {
        _requestAttentionId =
            [NSApp requestUserAttention:isCritical ? NSCriticalRequest : NSInformationalRequest];
    } else {
        [NSApp cancelUserAttentionRequest:_requestAttentionId];
    }
}

- (void)screenSetBackgroundImageFile:(NSString *)filename {
    filename = [filename stringByBase64DecodingStringWithEncoding:NSUTF8StringEncoding];
    if (!filename || ![[NSFileManager defaultManager] fileExistsAtPath:filename]) {
        return;
    }
    NSUserDefaults *userDefaults = [NSUserDefaults standardUserDefaults];
    static NSString *kIdentifier = @"SetBackgroundImageFile";
    static NSString *kAllowedFilesKey = @"AlwaysAllowBackgroundImage";
    static NSString *kDeniedFilesKey = @"AlwaysDenyBackgroundImage";
    NSArray *allowedFiles = [userDefaults objectForKey:kAllowedFilesKey];
    NSArray *deniedFiles = [userDefaults objectForKey:kDeniedFilesKey];
    if ([deniedFiles containsObject:filename]) {
        return;
    }
    if ([allowedFiles containsObject:filename]) {
        [self setSessionSpecificProfileValues:@{ KEY_BACKGROUND_IMAGE_LOCATION: filename }];
        return;
    }


    NSString *title = [NSString stringWithFormat:@"Set background image to “%@”?", filename];
    iTermAnnouncementViewController *announcement =
        [iTermAnnouncementViewController announcementWithTitle:title
                                                         style:kiTermAnnouncementViewStyleQuestion
                                                   withActions:@[ @"Yes", @"Always", @"Never" ]
                                                    completion:^(int selection) {
            switch (selection) {
                case -2:  // Dismiss programmatically
                    break;

                case -1: // No
                    break;

                case 0: // Yes
                    [self setSessionSpecificProfileValues:@{ KEY_BACKGROUND_IMAGE_LOCATION: filename }];
                    break;

                case 1: { // Always
                    NSArray *allowed = [userDefaults objectForKey:kAllowedFilesKey];
                    if (!allowed) {
                        allowed = @[];
                    }
                    allowed = [allowed arrayByAddingObject:filename];
                    [userDefaults setObject:allowed forKey:kAllowedFilesKey];
                    [self setSessionSpecificProfileValues:@{ KEY_BACKGROUND_IMAGE_LOCATION: filename }];
                    break;
                }
                case 2: {  // Never
                    NSArray *denied = [userDefaults objectForKey:kDeniedFilesKey];
                    if (!denied) {
                        denied = @[];
                    }
                    denied = [denied arrayByAddingObject:filename];
                    [userDefaults setObject:denied forKey:kDeniedFilesKey];
                    break;
                }
            }
        }];
    [self queueAnnouncement:announcement identifier:kIdentifier];
}

- (void)screenSetBadgeFormat:(NSString *)theFormat {
    theFormat = [theFormat stringByBase64DecodingStringWithEncoding:NSUTF8StringEncoding];
    [self setSessionSpecificProfileValues:@{ KEY_BADGE_FORMAT: theFormat }];
    _textview.badgeLabel = [self badgeLabel];
}

- (void)screenSetUserVar:(NSString *)kvpString {
    NSArray *kvp = [kvpString keyValuePair];
    if (kvp) {
        NSString *key = [NSString stringWithFormat:@"user.%@", kvp[0]];
        if (![kvp[1] length]) {
            [_variables removeObjectForKey:key];
        } else {
            _variables[key] = [kvp[1] stringByBase64DecodingStringWithEncoding:NSUTF8StringEncoding];
        }
    }
    [_textview setBadgeLabel:[self badgeLabel]];
}

- (iTermColorMap *)screenColorMap {
    return _colorMap;
}

- (void)screenSetColor:(NSColor *)color forKey:(int)key {
    NSString *profileKey = [_colorMap profileKeyForColorMapKey:key];
    if (profileKey) {
        [self setSessionSpecificProfileValues:@{ profileKey: [color dictionaryValue] }];
    } else {
        [_colorMap setColor:color forKey:key];
    }
}

- (void)screenSetCurrentTabColor:(NSColor *)color {
    [self setTabColor:color];
    id<WindowControllerInterface> term = [_tab parentWindow];
    [term updateTabColors];
}

- (NSColor *)tabColor {
    if ([_profile[KEY_USE_TAB_COLOR] boolValue]) {
        NSDictionary *colorDict = _profile[KEY_TAB_COLOR];
        if (colorDict) {
            return [ITAddressBookMgr decodeColor:colorDict];
        } else {
            return nil;
        }
    } else {
        return nil;
    }
}

- (void)setTabColor:(NSColor *)color {
    NSDictionary *dict;
    if (color) {
        dict = @{ KEY_USE_TAB_COLOR: @YES,
                  KEY_TAB_COLOR: [ITAddressBookMgr encodeColor:color] };
    } else {
        dict = @{ KEY_USE_TAB_COLOR: @NO };
    }

    [self setSessionSpecificProfileValues:dict];
}

- (void)screenSetTabColorRedComponentTo:(CGFloat)color {
    NSColor *curColor = [self tabColor];
    [self setTabColor:[NSColor colorWithCalibratedRed:color
                                                green:[curColor greenComponent]
                                                 blue:[curColor blueComponent]
                                                alpha:1]];
    [[_tab parentWindow] updateTabColors];
}

- (void)screenSetTabColorGreenComponentTo:(CGFloat)color {
    NSColor *curColor = [self tabColor];
    [self setTabColor:[NSColor colorWithCalibratedRed:[curColor redComponent]
                                                green:color
                                                 blue:[curColor blueComponent]
                                                alpha:1]];
    [[_tab parentWindow] updateTabColors];
}

- (void)screenSetTabColorBlueComponentTo:(CGFloat)color {
    NSColor *curColor = [self tabColor];
    [self setTabColor:[NSColor colorWithCalibratedRed:[curColor redComponent]
                                                green:[curColor greenComponent]
                                                 blue:color
                                                alpha:1]];
    [[_tab parentWindow] updateTabColors];
}

- (void)screenCurrentHostDidChange:(VT100RemoteHost *)host {
    if (host.hostname) {
        _variables[kVariableKeySessionHostname] = host.hostname;
    } else {
        [_variables removeObjectForKey:kVariableKeySessionHostname];
    }
    if (host.username) {
        _variables[kVariableKeySessionUsername] = host.username;
    } else {
        [_variables removeObjectForKey:kVariableKeySessionUsername];
    }
    [self dismissAnnouncementWithIdentifier:kShellIntegrationOutOfDateAnnouncementIdentifier];
    [[[self tab] realParentWindow] sessionHostDidChange:self to:host];

    int line = [_screen numberOfScrollbackLines] + _screen.cursorY;
    NSString *path = [_screen workingDirectoryOnLine:line];
    [self tryAutoProfileSwitchWithHostname:host.hostname username:host.username path:path];
}

- (void)tryAutoProfileSwitchWithHostname:(NSString *)hostname
                                username:(NSString *)username
                                    path:(NSString *)path {
    // Construct a map from host binding to profile. This could be expensive with a lot of profiles
    // but it should be fairly rare for this code to run.
    NSMutableDictionary *stringToProfile = [NSMutableDictionary dictionary];
    for (Profile *profile in [[ProfileModel sharedInstance] bookmarks]) {
        NSArray *boundHosts = profile[KEY_BOUND_HOSTS];
        for (NSString *boundHost in boundHosts) {
            stringToProfile[boundHost] = profile;
        }
    }

    // First, try to match any rule with the hostname
    int bestScore = 0;
    Profile *bestProfile = nil;

    for (NSString *ruleString in stringToProfile) {
        iTermRule *rule = [iTermRule ruleWithString:ruleString];
        int score = [rule scoreForHostname:hostname username:username path:path];
        if (score > bestScore) {
            bestScore = score;
            bestProfile = stringToProfile[ruleString];
        }
    }
    if (bestProfile) {
        [self setProfile:bestProfile preservingName:NO];
    }

    // screenCurrentDirectoryDidChangeTo depends on us calling setBadgeLabel.
    // If you remove it here, add one there.
    [_textview setBadgeLabel:[self badgeLabel]];
}

- (void)screenCurrentDirectoryDidChangeTo:(NSString *)newPath {
    if (newPath) {
        _variables[kVariableKeySessionPath] = newPath;
    } else {
        [_variables removeObjectForKey:kVariableKeySessionPath];
    }

    int line = [_screen numberOfScrollbackLines] + _screen.cursorY;
    VT100RemoteHost *remoteHost = [_screen remoteHostOnLine:line];
    [self tryAutoProfileSwitchWithHostname:remoteHost.hostname
                                  username:remoteHost.username
                                      path:newPath];
}

- (BOOL)screenShouldSendReport {
    return (_shell != nil) && (![self isTmuxClient]);
}

// FinalTerm
- (NSString *)commandInRange:(VT100GridCoordRange)range {
    if (range.start.x == -1) {
        return nil;
    }
    // If semantic history goes nuts and the end-of-command code isn't received (which seems to be a
    // common problem, probably because of buggy old versions of SH scripts) , the command can grow
    // without bound. We'll limit the length of a command to avoid performance problems.
    const int kMaxLines = 50;
    if (range.end.y - range.start.y > kMaxLines) {
        range.end.y = range.start.y + kMaxLines;
    }
    iTermTextExtractor *extractor = [iTermTextExtractor textExtractorWithDataSource:_screen];
    NSString *command = [extractor contentInRange:VT100GridWindowedRangeMake(range, 0, 0)
                                       nullPolicy:kiTermTextExtractorNullPolicyFromStartToFirst
                                              pad:NO
                               includeLastNewline:NO
                           trimTrailingWhitespace:NO
                                     cappedAtSize:-1];
    NSRange newline = [command rangeOfString:@"\n"];
    if (newline.location != NSNotFound) {
        command = [command substringToIndex:newline.location];
    }

    return [command stringByTrimmingLeadingWhitespace];
}

- (NSString *)currentCommand {
    if (_commandRange.start.x < 0) {
        return nil;
    } else {
        return [self commandInRange:_commandRange];
    }
}

- (NSArray *)autocompleteSuggestionsForCurrentCommand {
    NSString *command;
    if (_commandRange.start.x < 0) {
        return nil;
    } else {
        command = [self commandInRange:_commandRange];
    }
    VT100RemoteHost *host = [_screen remoteHostOnLine:[_screen numberOfLines]];
    NSString *trimmedCommand =
        [command stringByTrimmingCharactersInSet:[NSCharacterSet whitespaceCharacterSet]];
    return [[CommandHistory sharedInstance] autocompleteSuggestionsWithPartialCommand:trimmedCommand
                                                                               onHost:host];
}
- (void)screenCommandDidChangeWithRange:(VT100GridCoordRange)range {
    DLog(@"FinalTerm: command changed. New range is %@", VT100GridCoordRangeDescription(range));
    _shellIntegrationEverUsed = YES;
    BOOL hadCommand = _commandRange.start.x >= 0 && [[self commandInRange:_commandRange] length] > 0;
    _commandRange = range;
    BOOL haveCommand = _commandRange.start.x >= 0 && [[self commandInRange:_commandRange] length] > 0;
    if (!haveCommand && hadCommand) {
        DLog(@"Hide because don't have a command, but just had one");
        [[[self tab] realParentWindow] hideAutoCommandHistoryForSession:self];
    } else {
        if (!hadCommand && range.start.x >= 0) {
            DLog(@"Show because I have a range but didn't have a command");
            [[[self tab] realParentWindow] showAutoCommandHistoryForSession:self];
        }
        NSString *command = haveCommand ? [self commandInRange:_commandRange] : @"";
        DLog(@"Update command to %@, have=%d, range.start.x=%d", command, (int)haveCommand, range.start.x);
        if (haveCommand) {
            [[[self tab] realParentWindow] updateAutoCommandHistoryForPrefix:command
                                                                   inSession:self];
        }
    }
}

- (void)screenCommandDidEndWithRange:(VT100GridCoordRange)range {
    _shellIntegrationEverUsed = YES;
    NSString *command = [self commandInRange:range];
    DLog(@"FinalTerm: Command <<%@>> ended with range %@",
         command, VT100GridCoordRangeDescription(range));
    if (command) {
        NSString *trimmedCommand =
            [command stringByTrimmingCharactersInSet:[NSCharacterSet whitespaceCharacterSet]];
        if (trimmedCommand.length) {
            VT100ScreenMark *mark = [_screen markOnLine:_lastPromptLine - [_screen totalScrollbackOverflow]];
            DLog(@"FinalTerm:  Make the mark on lastPromptLine %lld (%@) a command mark for command %@",
                 _lastPromptLine - [_screen totalScrollbackOverflow], mark, command);
            mark.command = command;
            [[CommandHistory sharedInstance] addCommand:trimmedCommand
                                                 onHost:[_screen remoteHostOnLine:range.end.y]
                                            inDirectory:[_screen workingDirectoryOnLine:range.end.y]
                                               withMark:mark];
            [_commands addObject:trimmedCommand];
        }
    }
    self.lastCommand = command;
    [self updateVariables];
    _commandRange = VT100GridCoordRangeMake(-1, -1, -1, -1);
    DLog(@"Hide ACH because command ended");
    [[[self tab] realParentWindow] hideAutoCommandHistoryForSession:self];
}

- (BOOL)screenShouldPlacePromptAtFirstColumn {
    return [iTermProfilePreferences boolForKey:KEY_PLACE_PROMPT_AT_FIRST_COLUMN
                                     inProfile:_profile];
}

- (BOOL)screenShouldPostTerminalGeneratedAlert {
    return [iTermProfilePreferences boolForKey:KEY_SEND_TERMINAL_GENERATED_ALERT
                                     inProfile:_profile];
}

- (void)resumeOutputIfNeeded {
    if (_suppressAllOutput) {
        // If all output was being suppressed and you hit a key, stop it but ignore bells for a few
        // seconds until we can process any that are in the pipeline.
        _suppressAllOutput = NO;
        _ignoreBellUntil = [NSDate timeIntervalSinceReferenceDate] + 5;
    }
}

- (BOOL)screenShouldIgnoreBell {
    NSTimeInterval now = [NSDate timeIntervalSinceReferenceDate];
    if (now < _ignoreBellUntil) {
        return YES;
    }
    if (now < _lastBell + 1) {
        // Don't sample bells more than once per second
        return NO;
    }
    _lastBell = now;

    // If the bell rings more often than once every 4 seconds, you will eventually get an offer to
    // silence it.
    static const NSTimeInterval kThresholdForBellMovingAverageToInferAnnoyance = 4;

    // Initial value that will require a reasonable amount of bell-ringing to overcome. This value
    // was chosen so that one bell per second will cause the moving average's value to fall below 4
    // after 3 seconds.
    const NSTimeInterval kMaxDuration = 48;

    if (!_bellRate) {
        _bellRate = [[MovingAverage alloc] init];
    }
    // Keep a moving average of the time between bells
    [_bellRate addValue:MIN(kMaxDuration, [_bellRate timeSinceTimerStarted])];
    [_bellRate startTimer];

    // If you decline the offer to silence the bell, we'll stop asking for this many seconds.
    static const NSTimeInterval kTimeToWaitAfterDecline = 10;
    NSString *const identifier = @"Annoying Bell Announcement Identifier";
    iTermAnnouncementViewController *existingAnnouncement = _announcements[identifier];
    if (existingAnnouncement) {
        // Reset the auto-dismiss time each time the bell rings.
        existingAnnouncement.timeout = 10;
    }
    if ([_bellRate value] < kThresholdForBellMovingAverageToInferAnnoyance &&
        [[NSUserDefaults standardUserDefaults] boolForKey:kSilenceAnnoyingBellAutomatically]) {
        // Silence automatically
        _ignoreBellUntil = now + 60;
        return YES;
    }

    if ([_bellRate value] < kThresholdForBellMovingAverageToInferAnnoyance &&
        !existingAnnouncement &&
        (now - _annoyingBellOfferDeclinedAt > kTimeToWaitAfterDecline) &&
        ![[NSUserDefaults standardUserDefaults] boolForKey:kSuppressAnnoyingBellOffer]) {
        iTermAnnouncementViewController *announcement =
            [iTermAnnouncementViewController announcementWithTitle:@"The bell is ringing a lot. Silence it?"
                                                             style:kiTermAnnouncementViewStyleQuestion
                                                       withActions:@[ @"Silence Bell Temporarily",
                                                                      @"Suppress All Output",
                                                                      @"Don't Offer Again",
                                                                      @"Silence Automatically" ]
                                                        completion:^(int selection) {
                    // Release the moving average so the count will restart after the announcement goes away.
                    [_bellRate release];
                    _bellRate = nil;
                    switch (selection) {
                        case -2:  // Dismiss programmatically
                            break;

                        case -1: // No
                            _annoyingBellOfferDeclinedAt = [NSDate timeIntervalSinceReferenceDate];
                            break;

                        case 0: // Suppress bell temporarily
                            _ignoreBellUntil = now + 60;
                            break;

                        case 1: // Suppress all output
                            _suppressAllOutput = YES;
                            break;

                        case 2: // Never offer again
                            [[NSUserDefaults standardUserDefaults] setBool:YES
                                                                    forKey:kSuppressAnnoyingBellOffer];
                            break;

                        case 3:  // Silence automatically
                            [[NSUserDefaults standardUserDefaults] setBool:YES
                                                                    forKey:kSilenceAnnoyingBellAutomatically];
                            break;
                    }
                }];
        // Set the auto-dismiss timeout.
        announcement.timeout = 10;
        [self queueAnnouncement:announcement identifier:identifier];
    }
    return NO;
}

- (NSString *)screenProfileName {
    return _profile[KEY_NAME];
}

- (void)setLastDirectory:(NSString *)lastDirectory {
    if (lastDirectory) {
        [_directories addObject:lastDirectory];
    }
    [_lastDirectory autorelease];
    _lastDirectory = [lastDirectory copy];
}

- (NSString *)currentLocalWorkingDirectory {
    // Ask the kernel what the child's process's working directory is.
    NSString *localDirectoryWithResolvedSymlinks = [_shell getWorkingDirectory];

    if (_lastDirectory) {
        // See if the last directory from shell integration matches what the kernel reports.
        // Normally, _lastDirectory will contain unfollowed symlinks, which we'd prefer to use
        // (since it's what the user sees).  But there's no way to tell if _lastDirectory refers to
        // local path or one on a remote host. If it resolves to the same location as
        // localDirectoryWithResolvedSymlinks then it's very likely ok.
        NSString *resolvedLastDirectory = [_lastDirectory stringByResolvingSymlinksInPath];
        if ([resolvedLastDirectory isEqualToString:localDirectoryWithResolvedSymlinks]) {
            return _lastDirectory;
        }
    }

    return localDirectoryWithResolvedSymlinks;
}

- (void)setLastRemoteHost:(VT100RemoteHost *)lastRemoteHost {
    if (lastRemoteHost) {
        [_hosts addObject:lastRemoteHost];
    }
    [_lastRemoteHost autorelease];
    _lastRemoteHost = [lastRemoteHost retain];
}

- (void)screenLogWorkingDirectoryAtLine:(int)line withDirectory:(NSString *)directory {
    VT100RemoteHost *remoteHost = [_screen remoteHostOnLine:line];
    BOOL isSame = ([directory isEqualToString:_lastDirectory] &&
                   [remoteHost isEqualToRemoteHost:_lastRemoteHost]);
    [[iTermDirectoriesModel sharedInstance] recordUseOfPath:directory
                                                     onHost:[_screen remoteHostOnLine:line]
                                                   isChange:!isSame];
    self.lastDirectory = directory;
    self.lastRemoteHost = remoteHost;
}

- (BOOL)screenAllowTitleSetting {
    NSNumber *n = _profile[KEY_ALLOW_TITLE_SETTING];
    if (!n) {
        return YES;
    } else {
        return [n boolValue];
    }
}

- (NSString *)shellIntegrationUpgradeUserDefaultsKeyForHost:(VT100RemoteHost *)host {
    return [NSString stringWithFormat:@"SuppressShellIntegrationUpgradeAnnouncementForHost_%@@%@",
            host.username, host.hostname];
}

- (void)tryToRunShellIntegrationInstaller {
    if (_exited) {
        return;
    }
    NSString *currentCommand = [self currentCommand];
    if (currentCommand != nil) {
        [_textview installShellIntegration:nil];
    } else {
        iTermWarningSelection selection =
            [iTermWarning showWarningWithTitle:@"It looks like you're not at a command prompt."
                                       actions:@[ @"Run Installer Anyway", @"Cancel" ]
                                    identifier:nil
                                   silenceable:kiTermWarningTypePersistent];
        switch (selection) {
            case kiTermWarningSelection0:
                [_textview installShellIntegration:nil];
                break;

            default:
                break;
        }
    }
}

- (void)screenSuggestShellIntegrationUpgrade {
    VT100RemoteHost *currentRemoteHost = [self currentHost];

    NSString *theKey = [self shellIntegrationUpgradeUserDefaultsKeyForHost:currentRemoteHost];
    NSUserDefaults *userDefaults = [NSUserDefaults standardUserDefaults];
    if ([userDefaults boolForKey:theKey]) {
        return;
    }
    iTermAnnouncementViewController *announcement =
        [iTermAnnouncementViewController announcementWithTitle:@"This account's Shell Integration scripts are out of date."
                                                         style:kiTermAnnouncementViewStyleWarning
                                                   withActions:@[ @"Upgrade", @"Silence Warning" ]
                                                    completion:^(int selection) {
                switch (selection) {
                    case -2:  // Dismiss programmatically
                        break;

                    case -1: // No
                        break;

                    case 0: // Yes
                        [self tryToRunShellIntegrationInstaller];
                        break;

                    case 1: // Never for this account
                        [userDefaults setBool:YES forKey:theKey];
                        break;
                }
            }];
    [self queueAnnouncement:announcement identifier:kShellIntegrationOutOfDateAnnouncementIdentifier];
}

#pragma mark - Announcements

- (void)dismissAnnouncementWithIdentifier:(NSString *)identifier {
    iTermAnnouncementViewController *announcement = _announcements[identifier];
    [announcement dismiss];
}

- (void)queueAnnouncement:(iTermAnnouncementViewController *)announcement
               identifier:(NSString *)identifier {
    [self dismissAnnouncementWithIdentifier:identifier];

    _announcements[identifier] = announcement;

    void (^originalCompletion)(int) = [announcement.completion copy];
    NSString *identifierCopy = [identifier copy];
    announcement.completion = ^(int selection) {
        originalCompletion(selection);
        if (selection == -2) {
            [_announcements removeObjectForKey:identifierCopy];
            [identifierCopy release];
            [originalCompletion release];
        }
    };
    [_view addAnnouncement:announcement];
}

#pragma mark - PopupDelegate

- (void)popupWillClose:(Popup *)popup {
    [[[self tab] realParentWindow] popupWillClose:popup];
}

- (NSWindowController *)popupWindowController {
    return [[self tab] realParentWindow];
}

- (VT100Screen *)popupVT100Screen {
    return _screen;
}

- (PTYTextView *)popupVT100TextView {
    return _textview;
}

- (void)popupInsertText:(NSString *)string {
    [self insertText:string];
}

- (BOOL)popupHandleSelector:(SEL)selector
                     string:(NSString *)string
               currentValue:(NSString *)currentValue {
    if (![[[self tab] realParentWindow] autoCommandHistoryIsOpenForSession:self]) {
        return NO;
    }
    if (selector == @selector(cancel:)) {
        [[[self tab] realParentWindow] hideAutoCommandHistoryForSession:self];
        return YES;
    }
    if (selector == @selector(insertNewline:)) {
        if ([currentValue isEqualToString:[self currentCommand]]) {
            // Send the enter key on.
            [self insertText:@"\n"];
            return YES;
        } else {
            return NO;  // select the row
        }
    }
    if (selector == @selector(deleteBackward:)) {
        [_textview keyDown:[NSEvent keyEventWithType:NSKeyDown
                                            location:NSZeroPoint
                                       modifierFlags:[NSEvent modifierFlags]
                                           timestamp:0
                                        windowNumber:_textview.window.windowNumber
                                             context:nil
                                          characters:@"\x7f"
                         charactersIgnoringModifiers:@"\x7f"
                                           isARepeat:NO
                                             keyCode:51]];  // 51 is the keycode for delete; not in any header file :(
        return YES;
    }
    if (selector == @selector(insertText:)) {
        [self insertText:string];
        return YES;
    }
    return NO;
}

#pragma mark - iTermPasteHelperDelegate

- (void)pasteHelperWriteData:(NSData *)data {
    [self writeTask:data];
}

- (void)pasteHelperKeyDown:(NSEvent *)event {
    [_textview keyDown:event];
}

- (BOOL)pasteHelperShouldBracket {
    return [_terminal bracketedPasteMode];
}

- (NSStringEncoding)pasteHelperEncoding {
    return [_terminal encoding];
}

- (NSView *)pasteHelperViewForIndicator {
    return _view;
}

- (BOOL)pasteHelperIsAtShellPrompt {
    return !_shellIntegrationEverUsed || [self currentCommand] != nil;
}

- (BOOL)pasteHelperCanWaitForPrompt {
    return _shellIntegrationEverUsed;
}

@end<|MERGE_RESOLUTION|>--- conflicted
+++ resolved
@@ -1916,26 +1916,6 @@
     } else {
         // Offer to restart the session by rerunning its program.
         [self appendBrokenPipeMessage:@"Broken Pipe"];
-<<<<<<< HEAD
-        iTermAnnouncementViewController *announcement =
-            [iTermAnnouncementViewController announcementWithTitle:@"Session ended (broken pipe). Restart it?"
-                                                             style:kiTermAnnouncementViewStyleQuestion
-                                                       withActions:@[ @"Restart" ]
-                                                        completion:^(int selection) {
-                                                            switch (selection) {
-                                                                case -2:  // Dismiss programmatically
-                                                                    break;
-
-                                                                case -1: // No
-                                                                    break;
-
-                                                                case 0: // Yes
-                                                                    [self replaceTerminatedShellWithNewInstance];
-                                                                    break;
-                                                            }
-                                                        }];
-        [self queueAnnouncement:announcement identifier:kReopenSessionWarningIdentifier];
-=======
         if ([self isRestartable]) {
             iTermAnnouncementViewController *announcement =
                 [iTermAnnouncementViewController announcemenWithTitle:@"Session ended (broken pipe). Restart it?"
@@ -1956,7 +1936,6 @@
                                                            }];
             [self queueAnnouncement:announcement identifier:kReopenSessionWarningIdentifier];
         }
->>>>>>> 4a106363
         [self updateDisplay];
     }
 }
