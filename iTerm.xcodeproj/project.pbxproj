// !$*UTF8*$!
{
	archiveVersion = 1;
	classes = {
	};
	objectVersion = 46;
	objects = {

/* Begin PBXBuildFile section */
		1D01609B1852AA6F0014D26A /* mark@2x.png in Resources */ = {isa = PBXBuildFile; fileRef = 1D0160991852AA6F0014D26A /* mark@2x.png */; };
		1D01609C1852AA6F0014D26A /* mark@2x.png in Resources */ = {isa = PBXBuildFile; fileRef = 1D0160991852AA6F0014D26A /* mark@2x.png */; };
		1D01609D1852AA6F0014D26A /* mark.png in Resources */ = {isa = PBXBuildFile; fileRef = 1D01609A1852AA6F0014D26A /* mark.png */; };
		1D01609E1852AA6F0014D26A /* mark.png in Resources */ = {isa = PBXBuildFile; fileRef = 1D01609A1852AA6F0014D26A /* mark.png */; };
		1D03D420191419080049EB8F /* DirectoriesPopup.h in Headers */ = {isa = PBXBuildFile; fileRef = 1D03D41D191419080049EB8F /* DirectoriesPopup.h */; };
		1D03D421191419080049EB8F /* DirectoriesPopup.m in Sources */ = {isa = PBXBuildFile; fileRef = 1D03D41E191419080049EB8F /* DirectoriesPopup.m */; };
		1D03D422191419080049EB8F /* DirectoriesPopup.m in Sources */ = {isa = PBXBuildFile; fileRef = 1D03D41E191419080049EB8F /* DirectoriesPopup.m */; };
		1D03D423191419080049EB8F /* DirectoriesPopup.xib in Resources */ = {isa = PBXBuildFile; fileRef = 1D03D41F191419080049EB8F /* DirectoriesPopup.xib */; };
		1D03D424191419080049EB8F /* DirectoriesPopup.xib in Resources */ = {isa = PBXBuildFile; fileRef = 1D03D41F191419080049EB8F /* DirectoriesPopup.xib */; };
		1D06A050134CDBED00C414EF /* Trouter.m in Sources */ = {isa = PBXBuildFile; fileRef = 1D06A04F134CDBED00C414EF /* Trouter.m */; };
		1D06A052134CDBF800C414EF /* Trouter.h in Headers */ = {isa = PBXBuildFile; fileRef = 1D06A051134CDBF800C414EF /* Trouter.h */; };
		1D06E7D314BC04510097C0ED /* ProfileTableRow.h in Headers */ = {isa = PBXBuildFile; fileRef = 1D06E7D114BC04510097C0ED /* ProfileTableRow.h */; };
		1D06E7D414BC04510097C0ED /* ProfileTableRow.m in Sources */ = {isa = PBXBuildFile; fileRef = 1D06E7D214BC04510097C0ED /* ProfileTableRow.m */; };
		1D06E7D714BC04E20097C0ED /* ProfileModelWrapper.h in Headers */ = {isa = PBXBuildFile; fileRef = 1D06E7D514BC04E20097C0ED /* ProfileModelWrapper.h */; };
		1D06E7D814BC04E20097C0ED /* ProfileModelWrapper.m in Sources */ = {isa = PBXBuildFile; fileRef = 1D06E7D614BC04E20097C0ED /* ProfileModelWrapper.m */; };
		1D06E7DB14BC05DB0097C0ED /* ProfileTableView.h in Headers */ = {isa = PBXBuildFile; fileRef = 1D06E7D914BC05DB0097C0ED /* ProfileTableView.h */; };
		1D06E7DC14BC05DB0097C0ED /* ProfileTableView.m in Sources */ = {isa = PBXBuildFile; fileRef = 1D06E7DA14BC05DB0097C0ED /* ProfileTableView.m */; };
		1D085F8616F02E7400B7FCE9 /* PasteContext.h in Headers */ = {isa = PBXBuildFile; fileRef = 1D085F8416F02E7400B7FCE9 /* PasteContext.h */; };
		1D085F8716F02E7400B7FCE9 /* PasteContext.m in Sources */ = {isa = PBXBuildFile; fileRef = 1D085F8516F02E7400B7FCE9 /* PasteContext.m */; };
		1D085F8916F030FB00B7FCE9 /* PasteView.xib in Resources */ = {isa = PBXBuildFile; fileRef = 1D085F8816F030FB00B7FCE9 /* PasteView.xib */; };
		1D085F8D16F0328B00B7FCE9 /* PasteViewController.h in Headers */ = {isa = PBXBuildFile; fileRef = 1D085F8A16F0328B00B7FCE9 /* PasteViewController.h */; };
		1D085F8E16F0328B00B7FCE9 /* PasteViewController.m in Sources */ = {isa = PBXBuildFile; fileRef = 1D085F8B16F0328B00B7FCE9 /* PasteViewController.m */; };
		1D085F9216F03E5400B7FCE9 /* PasteView.h in Headers */ = {isa = PBXBuildFile; fileRef = 1D085F9016F03E5400B7FCE9 /* PasteView.h */; };
		1D085F9316F03E5400B7FCE9 /* PasteView.m in Sources */ = {isa = PBXBuildFile; fileRef = 1D085F9116F03E5400B7FCE9 /* PasteView.m */; };
		1D085F9616F04D0900B7FCE9 /* NSBezierPath+iTerm.h in Headers */ = {isa = PBXBuildFile; fileRef = 1D085F9416F04D0900B7FCE9 /* NSBezierPath+iTerm.h */; };
		1D085F9716F04D0900B7FCE9 /* NSBezierPath+iTerm.m in Sources */ = {isa = PBXBuildFile; fileRef = 1D085F9516F04D0900B7FCE9 /* NSBezierPath+iTerm.m */; };
		1D085F9A16F1135F00B7FCE9 /* PasteEvent.h in Headers */ = {isa = PBXBuildFile; fileRef = 1D085F9816F1135F00B7FCE9 /* PasteEvent.h */; };
		1D085F9B16F1135F00B7FCE9 /* PasteEvent.m in Sources */ = {isa = PBXBuildFile; fileRef = 1D085F9916F1135F00B7FCE9 /* PasteEvent.m */; };
		1D085F9E16F137D900B7FCE9 /* RoundedRectView.h in Headers */ = {isa = PBXBuildFile; fileRef = 1D085F9C16F137D900B7FCE9 /* RoundedRectView.h */; };
		1D085F9F16F137D900B7FCE9 /* RoundedRectView.m in Sources */ = {isa = PBXBuildFile; fileRef = 1D085F9D16F137D900B7FCE9 /* RoundedRectView.m */; };
		1D085FA216F138A100B7FCE9 /* ToastWindowController.h in Headers */ = {isa = PBXBuildFile; fileRef = 1D085FA016F138A000B7FCE9 /* ToastWindowController.h */; };
		1D085FA316F138A100B7FCE9 /* ToastWindowController.m in Sources */ = {isa = PBXBuildFile; fileRef = 1D085FA116F138A000B7FCE9 /* ToastWindowController.m */; };
		1D0AABC217B59B3D0072B5AF /* SearchResult.m in Sources */ = {isa = PBXBuildFile; fileRef = 1DC393C417B59B08000EE0F2 /* SearchResult.m */; };
		1D0B613814A7BC1200C57C33 /* TmuxControllerRegistry.h in Headers */ = {isa = PBXBuildFile; fileRef = 1D0B613614A7BC1200C57C33 /* TmuxControllerRegistry.h */; };
		1D0B613914A7BC1200C57C33 /* TmuxControllerRegistry.m in Sources */ = {isa = PBXBuildFile; fileRef = 1D0B613714A7BC1200C57C33 /* TmuxControllerRegistry.m */; };
		1D0B613C14A7C76500C57C33 /* TmuxWindowsTable.h in Headers */ = {isa = PBXBuildFile; fileRef = 1D0B613A14A7C76500C57C33 /* TmuxWindowsTable.h */; };
		1D0B613D14A7C76500C57C33 /* TmuxWindowsTable.m in Sources */ = {isa = PBXBuildFile; fileRef = 1D0B613B14A7C76500C57C33 /* TmuxWindowsTable.m */; };
		1D1158CE13444D29009B366F /* iTerm2 Help in Resources */ = {isa = PBXBuildFile; fileRef = 1D1158C913444D29009B366F /* iTerm2 Help */; };
		1D13EADC12113A2D00909F9C /* libncurses.dylib in Frameworks */ = {isa = PBXBuildFile; fileRef = 1D13EADB12113A2D00909F9C /* libncurses.dylib */; };
		1D173859126C820A004622DC /* FakeWindow.h in Headers */ = {isa = PBXBuildFile; fileRef = 1D173857126C820A004622DC /* FakeWindow.h */; };
		1D19C71414171F1D00617E08 /* ToolJobs.h in Headers */ = {isa = PBXBuildFile; fileRef = 1D19C71214171F1D00617E08 /* ToolJobs.h */; };
		1D19C71514171F1D00617E08 /* ToolJobs.m in Sources */ = {isa = PBXBuildFile; fileRef = 1D19C71314171F1D00617E08 /* ToolJobs.m */; };
		1D21EE3B147711300066E04A /* ContextMenuActionPrefsController.h in Headers */ = {isa = PBXBuildFile; fileRef = 1D21EE39147711300066E04A /* ContextMenuActionPrefsController.h */; };
		1D21EE3C147711300066E04A /* ContextMenuActionPrefsController.m in Sources */ = {isa = PBXBuildFile; fileRef = 1D21EE3A147711300066E04A /* ContextMenuActionPrefsController.m */; };
		1D237D28131D8741004DD60C /* FindView.h in Headers */ = {isa = PBXBuildFile; fileRef = 1D237D26131D8741004DD60C /* FindView.h */; };
		1D237D29131D8741004DD60C /* FindView.m in Sources */ = {isa = PBXBuildFile; fileRef = 1D237D27131D8741004DD60C /* FindView.m */; };
		1D237D90131D8BEE004DD60C /* FindView.xib in Resources */ = {isa = PBXBuildFile; fileRef = 1D237D8E131D8BEE004DD60C /* FindView.xib */; };
		1D237D94131D8D66004DD60C /* FindViewController.h in Headers */ = {isa = PBXBuildFile; fileRef = 1D237D92131D8D66004DD60C /* FindViewController.h */; };
		1D237D95131D8D66004DD60C /* FindViewController.m in Sources */ = {isa = PBXBuildFile; fileRef = 1D237D93131D8D66004DD60C /* FindViewController.m */; };
		1D24C284142EF334006B246F /* SendTextTrigger.h in Headers */ = {isa = PBXBuildFile; fileRef = 1D24C282142EF334006B246F /* SendTextTrigger.h */; };
		1D24C285142EF334006B246F /* SendTextTrigger.m in Sources */ = {isa = PBXBuildFile; fileRef = 1D24C283142EF334006B246F /* SendTextTrigger.m */; };
		1D24C2C5142FEACF006B246F /* SmartSelectionController.h in Headers */ = {isa = PBXBuildFile; fileRef = 1D24C2C3142FEACF006B246F /* SmartSelectionController.h */; };
		1D24C2C6142FEACF006B246F /* SmartSelectionController.m in Sources */ = {isa = PBXBuildFile; fileRef = 1D24C2C4142FEACF006B246F /* SmartSelectionController.m */; };
		1D2560AA13EE60E4006B35CD /* ArrangementPreviewView.h in Headers */ = {isa = PBXBuildFile; fileRef = 1D2560A813EE60E4006B35CD /* ArrangementPreviewView.h */; };
		1D2560AB13EE60E4006B35CD /* ArrangementPreviewView.m in Sources */ = {isa = PBXBuildFile; fileRef = 1D2560A913EE60E4006B35CD /* ArrangementPreviewView.m */; };
		1D29732714082676004C5DBE /* MovePaneController.h in Headers */ = {isa = PBXBuildFile; fileRef = 1D29732514082676004C5DBE /* MovePaneController.h */; };
		1D29732814082676004C5DBE /* MovePaneController.m in Sources */ = {isa = PBXBuildFile; fileRef = 1D29732614082676004C5DBE /* MovePaneController.m */; };
		1D29732B14082A52004C5DBE /* SplitSelectionView.h in Headers */ = {isa = PBXBuildFile; fileRef = 1D29732914082A52004C5DBE /* SplitSelectionView.h */; };
		1D29732C14082A52004C5DBE /* SplitSelectionView.m in Sources */ = {isa = PBXBuildFile; fileRef = 1D29732A14082A52004C5DBE /* SplitSelectionView.m */; };
		1D2E802E129DA45A00F3D71E /* PTYTab.h in Headers */ = {isa = PBXBuildFile; fileRef = 1D2E802C129DA45A00F3D71E /* PTYTab.h */; };
		1D2E802F129DA45A00F3D71E /* PTYTab.m in Sources */ = {isa = PBXBuildFile; fileRef = 1D2E802D129DA45A00F3D71E /* PTYTab.m */; };
		1D2E813112A18F7500F3D71E /* SessionView.h in Headers */ = {isa = PBXBuildFile; fileRef = 1D2E812F12A18F7500F3D71E /* SessionView.h */; };
		1D2E813212A18F7500F3D71E /* SessionView.m in Sources */ = {isa = PBXBuildFile; fileRef = 1D2E813012A18F7500F3D71E /* SessionView.m */; };
		1D2F3B3D1516BA470044C337 /* iTermFontPanel.h in Headers */ = {isa = PBXBuildFile; fileRef = 1D2F3B3B1516BA460044C337 /* iTermFontPanel.h */; };
		1D2F3B3E1516BA470044C337 /* iTermFontPanel.m in Sources */ = {isa = PBXBuildFile; fileRef = 1D2F3B3C1516BA460044C337 /* iTermFontPanel.m */; };
		1D31BC65142D33CA001F7ECB /* TriggerController.h in Headers */ = {isa = PBXBuildFile; fileRef = 1D31BC63142D33CA001F7ECB /* TriggerController.h */; };
		1D31BC66142D33CA001F7ECB /* TriggerController.m in Sources */ = {isa = PBXBuildFile; fileRef = 1D31BC64142D33CA001F7ECB /* TriggerController.m */; };
		1D3452471451475D007B1ECD /* Sparkle.framework in CopyFiles */ = {isa = PBXBuildFile; fileRef = F6E2DED70AE2F67200D20B3B /* Sparkle.framework */; };
		1D36155512CBF33E00803EA9 /* ScreenChar.h in Headers */ = {isa = PBXBuildFile; fileRef = 1D36155312CBF33E00803EA9 /* ScreenChar.h */; };
		1D36155612CBF33E00803EA9 /* ScreenChar.m in Sources */ = {isa = PBXBuildFile; fileRef = 1D36155412CBF33E00803EA9 /* ScreenChar.m */; };
		1D373E4918F3613600773D3E /* iTermShortcutInputView.h in Headers */ = {isa = PBXBuildFile; fileRef = 1D373E4718F3613600773D3E /* iTermShortcutInputView.h */; };
		1D373E4A18F3613600773D3E /* iTermShortcutInputView.m in Sources */ = {isa = PBXBuildFile; fileRef = 1D373E4818F3613600773D3E /* iTermShortcutInputView.m */; };
		1D373E4B18F3613600773D3E /* iTermShortcutInputView.m in Sources */ = {isa = PBXBuildFile; fileRef = 1D373E4818F3613600773D3E /* iTermShortcutInputView.m */; };
		1D395913134E75B5005A8021 /* SmartSelectionRules.plist in Resources */ = {isa = PBXBuildFile; fileRef = 1D395912134E75B5005A8021 /* SmartSelectionRules.plist */; };
		1D3BBD6B14759D6C00FAB389 /* HighlightTrigger.h in Headers */ = {isa = PBXBuildFile; fileRef = 1D3BBD6914759D6C00FAB389 /* HighlightTrigger.h */; };
		1D3BBD6C14759D6C00FAB389 /* HighlightTrigger.m in Sources */ = {isa = PBXBuildFile; fileRef = 1D3BBD6A14759D6C00FAB389 /* HighlightTrigger.m */; };
		1D3D21871482E0E500FAC8E7 /* TmuxGateway.h in Headers */ = {isa = PBXBuildFile; fileRef = 1D3D21851482E0E500FAC8E7 /* TmuxGateway.h */; };
		1D3D21881482E0E500FAC8E7 /* TmuxGateway.m in Sources */ = {isa = PBXBuildFile; fileRef = 1D3D21861482E0E500FAC8E7 /* TmuxGateway.m */; };
		1D3D21901482F18A00FAC8E7 /* TmuxController.h in Headers */ = {isa = PBXBuildFile; fileRef = 1D3D218E1482F18A00FAC8E7 /* TmuxController.h */; };
		1D3D21911482F18A00FAC8E7 /* TmuxController.m in Sources */ = {isa = PBXBuildFile; fileRef = 1D3D218F1482F18A00FAC8E7 /* TmuxController.m */; };
		1D3D21951483144600FAC8E7 /* TSVParser.h in Headers */ = {isa = PBXBuildFile; fileRef = 1D3D21931483144600FAC8E7 /* TSVParser.h */; };
		1D3D21961483144600FAC8E7 /* TSVParser.m in Sources */ = {isa = PBXBuildFile; fileRef = 1D3D21941483144600FAC8E7 /* TSVParser.m */; };
		1D3D21AF14839AAB00FAC8E7 /* TmuxLayoutParser.h in Headers */ = {isa = PBXBuildFile; fileRef = 1D3D21AD14839AAB00FAC8E7 /* TmuxLayoutParser.h */; };
		1D3D21B014839AAB00FAC8E7 /* TmuxLayoutParser.m in Sources */ = {isa = PBXBuildFile; fileRef = 1D3D21AE14839AAB00FAC8E7 /* TmuxLayoutParser.m */; };
		1D407A3414BABE8700BD5035 /* ProfileModel.h in Headers */ = {isa = PBXBuildFile; fileRef = 1D407A2214BABE8700BD5035 /* ProfileModel.h */; };
		1D407A3614BABE8700BD5035 /* charmaps.h in Headers */ = {isa = PBXBuildFile; fileRef = 1D407A2414BABE8700BD5035 /* charmaps.h */; };
		1D407A3814BABE8700BD5035 /* iTerm.h in Headers */ = {isa = PBXBuildFile; fileRef = 1D407A2614BABE8700BD5035 /* iTerm.h */; };
		1D407A3914BABE8700BD5035 /* iTermController.h in Headers */ = {isa = PBXBuildFile; fileRef = 1D407A2714BABE8700BD5035 /* iTermController.h */; };
		1D407A3A14BABE8700BD5035 /* iTermKeyBindingMgr.h in Headers */ = {isa = PBXBuildFile; fileRef = 1D407A2814BABE8700BD5035 /* iTermKeyBindingMgr.h */; };
		1D407A3B14BABE8700BD5035 /* NSStringITerm.h in Headers */ = {isa = PBXBuildFile; fileRef = 1D407A2914BABE8700BD5035 /* NSStringITerm.h */; };
		1D407A3C14BABE8700BD5035 /* PreferencePanel.h in Headers */ = {isa = PBXBuildFile; fileRef = 1D407A2A14BABE8700BD5035 /* PreferencePanel.h */; };
		1D407A3D14BABE8700BD5035 /* PseudoTerminal.h in Headers */ = {isa = PBXBuildFile; fileRef = 1D407A2B14BABE8700BD5035 /* PseudoTerminal.h */; };
		1D407A3E14BABE8700BD5035 /* PTYScrollView.h in Headers */ = {isa = PBXBuildFile; fileRef = 1D407A2C14BABE8700BD5035 /* PTYScrollView.h */; };
		1D407A3F14BABE8700BD5035 /* PTYSession.h in Headers */ = {isa = PBXBuildFile; fileRef = 1D407A2D14BABE8700BD5035 /* PTYSession.h */; };
		1D407A4014BABE8700BD5035 /* PTYTabView.h in Headers */ = {isa = PBXBuildFile; fileRef = 1D407A2E14BABE8700BD5035 /* PTYTabView.h */; };
		1D407A4114BABE8700BD5035 /* PTYTask.h in Headers */ = {isa = PBXBuildFile; fileRef = 1D407A2F14BABE8700BD5035 /* PTYTask.h */; };
		1D407A4214BABE8700BD5035 /* PTYTextView.h in Headers */ = {isa = PBXBuildFile; fileRef = 1D407A3014BABE8700BD5035 /* PTYTextView.h */; };
		1D407A4314BABE8700BD5035 /* PTYWindow.h in Headers */ = {isa = PBXBuildFile; fileRef = 1D407A3114BABE8700BD5035 /* PTYWindow.h */; };
		1D407A4414BABE8700BD5035 /* VT100Screen.h in Headers */ = {isa = PBXBuildFile; fileRef = 1D407A3214BABE8700BD5035 /* VT100Screen.h */; };
		1D407A4514BABE8700BD5035 /* VT100Terminal.h in Headers */ = {isa = PBXBuildFile; fileRef = 1D407A3314BABE8700BD5035 /* VT100Terminal.h */; };
		1D44218C1290B34500891504 /* TextViewWrapper.h in Headers */ = {isa = PBXBuildFile; fileRef = 1D44218A1290B34500891504 /* TextViewWrapper.h */; };
		1D44218D1290B34500891504 /* TextViewWrapper.m in Sources */ = {isa = PBXBuildFile; fileRef = 1D44218B1290B34500891504 /* TextViewWrapper.m */; };
		1D48B281165F362B000046EE /* AquaTabClose_Front_Rollover@2x.png in Resources */ = {isa = PBXBuildFile; fileRef = 1D48B27B165F362B000046EE /* AquaTabClose_Front_Rollover@2x.png */; };
		1D48B282165F362B000046EE /* AquaTabClose_Front_Pressed@2x.png in Resources */ = {isa = PBXBuildFile; fileRef = 1D48B27C165F362B000046EE /* AquaTabClose_Front_Pressed@2x.png */; };
		1D48B283165F362B000046EE /* AquaTabClose_Front@2x.png in Resources */ = {isa = PBXBuildFile; fileRef = 1D48B27D165F362B000046EE /* AquaTabClose_Front@2x.png */; };
		1D48B284165F362B000046EE /* TabClose_Front_Rollover@2x.png in Resources */ = {isa = PBXBuildFile; fileRef = 1D48B27E165F362B000046EE /* TabClose_Front_Rollover@2x.png */; };
		1D48B285165F362B000046EE /* TabClose_Front_Pressed@2x.png in Resources */ = {isa = PBXBuildFile; fileRef = 1D48B27F165F362B000046EE /* TabClose_Front_Pressed@2x.png */; };
		1D48B286165F362B000046EE /* TabClose_Front@2x.png in Resources */ = {isa = PBXBuildFile; fileRef = 1D48B280165F362B000046EE /* TabClose_Front@2x.png */; };
		1D48B28C165F3669000046EE /* TabClose_Front_Pressed.png in Resources */ = {isa = PBXBuildFile; fileRef = 1D48B287165F3669000046EE /* TabClose_Front_Pressed.png */; };
		1D48B28D165F3669000046EE /* TabClose_Front.png in Resources */ = {isa = PBXBuildFile; fileRef = 1D48B288165F3669000046EE /* TabClose_Front.png */; };
		1D48B28E165F3669000046EE /* AquaTabClose_Front_Rollover.png in Resources */ = {isa = PBXBuildFile; fileRef = 1D48B289165F3669000046EE /* AquaTabClose_Front_Rollover.png */; };
		1D48B28F165F3669000046EE /* AquaTabClose_Front_Pressed.png in Resources */ = {isa = PBXBuildFile; fileRef = 1D48B28A165F3669000046EE /* AquaTabClose_Front_Pressed.png */; };
		1D48B290165F3669000046EE /* AquaTabClose_Front.png in Resources */ = {isa = PBXBuildFile; fileRef = 1D48B28B165F3669000046EE /* AquaTabClose_Front.png */; };
		1D48B292165F405A000046EE /* important@2x.png in Resources */ = {isa = PBXBuildFile; fileRef = 1D48B291165F405A000046EE /* important@2x.png */; };
		1D48B379167E809D000046EE /* CharacterRun.h in Headers */ = {isa = PBXBuildFile; fileRef = 1D48B377167E809D000046EE /* CharacterRun.h */; };
		1D48B37A167E809D000046EE /* CharacterRun.m in Sources */ = {isa = PBXBuildFile; fileRef = 1D48B378167E809D000046EE /* CharacterRun.m */; };
		1D49834B1912CD9E002E942D /* iTermDirectoriesModel.h in Headers */ = {isa = PBXBuildFile; fileRef = 1D4983491912CD9E002E942D /* iTermDirectoriesModel.h */; };
		1D49834C1912CD9E002E942D /* iTermDirectoriesModel.m in Sources */ = {isa = PBXBuildFile; fileRef = 1D49834A1912CD9E002E942D /* iTermDirectoriesModel.m */; };
		1D49834D1912CD9E002E942D /* iTermDirectoriesModel.m in Sources */ = {isa = PBXBuildFile; fileRef = 1D49834A1912CD9E002E942D /* iTermDirectoriesModel.m */; };
		1D4983501912FC0B002E942D /* ToolDirectoriesView.h in Headers */ = {isa = PBXBuildFile; fileRef = 1D49834E1912FC0B002E942D /* ToolDirectoriesView.h */; };
		1D4983511912FC0B002E942D /* ToolDirectoriesView.m in Sources */ = {isa = PBXBuildFile; fileRef = 1D49834F1912FC0B002E942D /* ToolDirectoriesView.m */; };
		1D4983521912FC0B002E942D /* ToolDirectoriesView.m in Sources */ = {isa = PBXBuildFile; fileRef = 1D49834F1912FC0B002E942D /* ToolDirectoriesView.m */; };
		1D4AE8FE14343A760092EB49 /* TrouterPrefsController.h in Headers */ = {isa = PBXBuildFile; fileRef = 1D4AE8FC14343A760092EB49 /* TrouterPrefsController.h */; };
		1D4AE8FF14343A760092EB49 /* TrouterPrefsController.m in Sources */ = {isa = PBXBuildFile; fileRef = 1D4AE8FD14343A760092EB49 /* TrouterPrefsController.m */; };
		1D53A6AF1232DA3B00B7767B /* DefaultGlobalKeyMap.plist in Resources */ = {isa = PBXBuildFile; fileRef = 1D53A6AE1232DA3B00B7767B /* DefaultGlobalKeyMap.plist */; };
		1D53FD15181C4B4B00524D4F /* FindContext.h in Headers */ = {isa = PBXBuildFile; fileRef = 1D53FD13181C4B4B00524D4F /* FindContext.h */; };
		1D53FD16181C4B4B00524D4F /* FindContext.m in Sources */ = {isa = PBXBuildFile; fileRef = 1D53FD14181C4B4B00524D4F /* FindContext.m */; };
		1D53FD17181C4B4B00524D4F /* FindContext.m in Sources */ = {isa = PBXBuildFile; fileRef = 1D53FD14181C4B4B00524D4F /* FindContext.m */; };
		1D5FDD501208E8F000C46BA3 /* PTToolbarController.h in Headers */ = {isa = PBXBuildFile; fileRef = 2076B15704E8817300000106 /* PTToolbarController.h */; };
		1D5FDD511208E8F000C46BA3 /* ITAddressBookMgr.h in Headers */ = {isa = PBXBuildFile; fileRef = 20E74F4804E9089700000106 /* ITAddressBookMgr.h */; };
		1D5FDD591208E8F000C46BA3 /* PSMAquaTabStyle.h in Headers */ = {isa = PBXBuildFile; fileRef = DD02572409CB9398008F320C /* PSMAquaTabStyle.h */; };
		1D5FDD5A1208E8F000C46BA3 /* PSMMetalTabStyle.h in Headers */ = {isa = PBXBuildFile; fileRef = DD02572609CB9398008F320C /* PSMMetalTabStyle.h */; };
		1D5FDD5B1208E8F000C46BA3 /* PSMOverflowPopUpButton.h in Headers */ = {isa = PBXBuildFile; fileRef = DD02572809CB9398008F320C /* PSMOverflowPopUpButton.h */; };
		1D5FDD5C1208E8F000C46BA3 /* PSMProgressIndicator.h in Headers */ = {isa = PBXBuildFile; fileRef = DD02572C09CB9398008F320C /* PSMProgressIndicator.h */; };
		1D5FDD5D1208E8F000C46BA3 /* PSMRolloverButton.h in Headers */ = {isa = PBXBuildFile; fileRef = DD02572E09CB9398008F320C /* PSMRolloverButton.h */; };
		1D5FDD5E1208E8F000C46BA3 /* PSMTabBarCell.h in Headers */ = {isa = PBXBuildFile; fileRef = DD02573009CB9398008F320C /* PSMTabBarCell.h */; };
		1D5FDD5F1208E8F000C46BA3 /* PSMTabBarControl.h in Headers */ = {isa = PBXBuildFile; fileRef = DD02573209CB9398008F320C /* PSMTabBarControl.h */; };
		1D5FDD601208E8F000C46BA3 /* PSMTabStyle.h in Headers */ = {isa = PBXBuildFile; fileRef = DD02573909CB9398008F320C /* PSMTabStyle.h */; };
		1D5FDD611208E8F000C46BA3 /* NSBezierPath_AMShading.h in Headers */ = {isa = PBXBuildFile; fileRef = F6E708B50A9D0EA400D0C4EF /* NSBezierPath_AMShading.h */; };
		1D5FDD621208E8F000C46BA3 /* PSMTabDragAssistant.h in Headers */ = {isa = PBXBuildFile; fileRef = F6E708B70A9D0EA400D0C4EF /* PSMTabDragAssistant.h */; };
		1D5FDD631208E8F000C46BA3 /* PSMUnifiedTabStyle.h in Headers */ = {isa = PBXBuildFile; fileRef = F6E708B90A9D0EA400D0C4EF /* PSMUnifiedTabStyle.h */; };
		1D5FDD641208E8F000C46BA3 /* PSMAdiumTabStyle.h in Headers */ = {isa = PBXBuildFile; fileRef = F62D15EE0AA64B2F0075A287 /* PSMAdiumTabStyle.h */; };
		1D5FDD651208E8F000C46BA3 /* PSMTabDragWindow.h in Headers */ = {isa = PBXBuildFile; fileRef = F62D15F00AA64B2F0075A287 /* PSMTabDragWindow.h */; };
		1D5FDD661208E8F000C46BA3 /* iTermGrowlDelegate.h in Headers */ = {isa = PBXBuildFile; fileRef = F69E78910AB7AC85001EC0FF /* iTermGrowlDelegate.h */; };
		1D5FDD681208E8F000C46BA3 /* CarbonHelpers.h in Headers */ = {isa = PBXBuildFile; fileRef = F6441F620E748404000EC682 /* CarbonHelpers.h */; };
		1D5FDD691208E8F000C46BA3 /* CGSAccessibility.h in Headers */ = {isa = PBXBuildFile; fileRef = F6441F630E748404000EC682 /* CGSAccessibility.h */; };
		1D5FDD6A1208E8F000C46BA3 /* CGSCIFilter.h in Headers */ = {isa = PBXBuildFile; fileRef = F6441F640E748404000EC682 /* CGSCIFilter.h */; };
		1D5FDD6B1208E8F000C46BA3 /* CGSConnection.h in Headers */ = {isa = PBXBuildFile; fileRef = F6441F650E748404000EC682 /* CGSConnection.h */; };
		1D5FDD6C1208E8F000C46BA3 /* CGSCursor.h in Headers */ = {isa = PBXBuildFile; fileRef = F6441F660E748404000EC682 /* CGSCursor.h */; };
		1D5FDD6D1208E8F000C46BA3 /* CGSDebug.h in Headers */ = {isa = PBXBuildFile; fileRef = F6441F670E748404000EC682 /* CGSDebug.h */; };
		1D5FDD6E1208E8F000C46BA3 /* CGSDisplays.h in Headers */ = {isa = PBXBuildFile; fileRef = F6441F680E748404000EC682 /* CGSDisplays.h */; };
		1D5FDD6F1208E8F000C46BA3 /* CGSHotKeys.h in Headers */ = {isa = PBXBuildFile; fileRef = F6441F690E748404000EC682 /* CGSHotKeys.h */; };
		1D5FDD701208E8F000C46BA3 /* CGSInternal.h in Headers */ = {isa = PBXBuildFile; fileRef = F6441F6A0E748404000EC682 /* CGSInternal.h */; };
		1D5FDD711208E8F000C46BA3 /* CGSMisc.h in Headers */ = {isa = PBXBuildFile; fileRef = F6441F6B0E748404000EC682 /* CGSMisc.h */; };
		1D5FDD721208E8F000C46BA3 /* CGSNotifications.h in Headers */ = {isa = PBXBuildFile; fileRef = F6441F6C0E748404000EC682 /* CGSNotifications.h */; };
		1D5FDD731208E8F000C46BA3 /* CGSRegion.h in Headers */ = {isa = PBXBuildFile; fileRef = F6441F6D0E748404000EC682 /* CGSRegion.h */; };
		1D5FDD741208E8F000C46BA3 /* CGSSession.h in Headers */ = {isa = PBXBuildFile; fileRef = F6441F6E0E748404000EC682 /* CGSSession.h */; };
		1D5FDD751208E8F000C46BA3 /* CGSTransitions.h in Headers */ = {isa = PBXBuildFile; fileRef = F6441F6F0E748404000EC682 /* CGSTransitions.h */; };
		1D5FDD761208E8F000C46BA3 /* CGSWindow.h in Headers */ = {isa = PBXBuildFile; fileRef = F6441F700E748404000EC682 /* CGSWindow.h */; };
		1D5FDD771208E8F000C46BA3 /* CGSWorkspace.h in Headers */ = {isa = PBXBuildFile; fileRef = F6441F710E748404000EC682 /* CGSWorkspace.h */; };
		1D5FDD7C1208E91100C46BA3 /* close.png in Resources */ = {isa = PBXBuildFile; fileRef = FB094A16033D58B601F955DB /* close.png */; };
		1D5FDD7D1208E91100C46BA3 /* config.png in Resources */ = {isa = PBXBuildFile; fileRef = FB754C5F036EFC5301F955DB /* config.png */; };
		1D5FDD7F1208E91100C46BA3 /* important.png in Resources */ = {isa = PBXBuildFile; fileRef = FBB2EBCD040AC7C201F955DB /* important.png */; };
		1D5FDD811208E91100C46BA3 /* newwin.png in Resources */ = {isa = PBXBuildFile; fileRef = FB896717038D935801F955DB /* newwin.png */; };
		1D5FDD821208E91100C46BA3 /* iTerm.scriptSuite in Resources */ = {isa = PBXBuildFile; fileRef = DD48F1C703EBB1C400A8A065 /* iTerm.scriptSuite */; };
		1D5FDD831208E91100C46BA3 /* iTerm.scriptTerminology in Resources */ = {isa = PBXBuildFile; fileRef = DD48F1CC03EBB20500A8A065 /* iTerm.scriptTerminology */; };
		1D5FDD891208E91100C46BA3 /* AquaTabNew.png in Resources */ = {isa = PBXBuildFile; fileRef = DD02575B09CB93C2008F320C /* AquaTabNew.png */; };
		1D5FDD8A1208E91100C46BA3 /* AquaTabNewPressed.png in Resources */ = {isa = PBXBuildFile; fileRef = DD02575C09CB93C2008F320C /* AquaTabNewPressed.png */; };
		1D5FDD8B1208E91100C46BA3 /* AquaTabNewRollover.png in Resources */ = {isa = PBXBuildFile; fileRef = DD02575D09CB93C2008F320C /* AquaTabNewRollover.png */; };
		1D5FDD8C1208E91100C46BA3 /* AquaTabsBackground.png in Resources */ = {isa = PBXBuildFile; fileRef = DD02575E09CB93C2008F320C /* AquaTabsBackground.png */; };
		1D5FDD8D1208E91100C46BA3 /* AquaTabsDown.png in Resources */ = {isa = PBXBuildFile; fileRef = DD02575F09CB93C2008F320C /* AquaTabsDown.png */; };
		1D5FDD8E1208E91100C46BA3 /* AquaTabsDownGraphite.png in Resources */ = {isa = PBXBuildFile; fileRef = DD02576009CB93C2008F320C /* AquaTabsDownGraphite.png */; };
		1D5FDD8F1208E91100C46BA3 /* AquaTabsDownNonKey.png in Resources */ = {isa = PBXBuildFile; fileRef = DD02576109CB93C2008F320C /* AquaTabsDownNonKey.png */; };
		1D5FDD901208E91100C46BA3 /* AquaTabsSeparator.png in Resources */ = {isa = PBXBuildFile; fileRef = DD02576209CB93C2008F320C /* AquaTabsSeparator.png */; };
		1D5FDD911208E91100C46BA3 /* AquaTabsSeparatorDown.png in Resources */ = {isa = PBXBuildFile; fileRef = DD02576309CB93C2008F320C /* AquaTabsSeparatorDown.png */; };
		1D5FDD921208E91100C46BA3 /* overflowImage.tiff in Resources */ = {isa = PBXBuildFile; fileRef = DD02576609CB93C2008F320C /* overflowImage.tiff */; };
		1D5FDD931208E91100C46BA3 /* overflowImagePressed.tif in Resources */ = {isa = PBXBuildFile; fileRef = DD02576709CB93C2008F320C /* overflowImagePressed.tif */; };
		1D5FDD941208E91100C46BA3 /* pi.png in Resources */ = {isa = PBXBuildFile; fileRef = DD02576809CB93C2008F320C /* pi.png */; };
		1D5FDD981208E91100C46BA3 /* TabNewMetal.png in Resources */ = {isa = PBXBuildFile; fileRef = DD02576E09CB93C2008F320C /* TabNewMetal.png */; };
		1D5FDD991208E91100C46BA3 /* TabNewMetalPressed.png in Resources */ = {isa = PBXBuildFile; fileRef = DD02576F09CB93C2008F320C /* TabNewMetalPressed.png */; };
		1D5FDD9A1208E91100C46BA3 /* TabNewMetalRollover.png in Resources */ = {isa = PBXBuildFile; fileRef = DD02577009CB93C2008F320C /* TabNewMetalRollover.png */; };
		1D5FDD9B1208E91100C46BA3 /* Warning.png in Resources */ = {isa = PBXBuildFile; fileRef = DD02577109CB93C2008F320C /* Warning.png */; };
		1D5FDD9E1208E91100C46BA3 /* PseudoTerminal.xib in Resources */ = {isa = PBXBuildFile; fileRef = 9325FF3C0FB54DF1004EC67C /* PseudoTerminal.xib */; };
		1D5FDDA01208E91100C46BA3 /* PreferencePanel.xib in Resources */ = {isa = PBXBuildFile; fileRef = 9325FF400FB54DF1004EC67C /* PreferencePanel.xib */; };
		1D5FDDA21208E91100C46BA3 /* ProfilesWindow.xib in Resources */ = {isa = PBXBuildFile; fileRef = 9325FF460FB54DF1004EC67C /* ProfilesWindow.xib */; };
		1D5FDDA51208E93600C46BA3 /* PseudoTerminal.m in Sources */ = {isa = PBXBuildFile; fileRef = FBD0AD0A0337A5B701F955DB /* PseudoTerminal.m */; };
		1D5FDDA61208E93600C46BA3 /* PTYScrollView.m in Sources */ = {isa = PBXBuildFile; fileRef = E8CF755F026DDA6303A80106 /* PTYScrollView.m */; };
		1D5FDDA71208E93600C46BA3 /* PTYTextView.m in Sources */ = {isa = PBXBuildFile; fileRef = E8CF7561026DDA6303A80106 /* PTYTextView.m */; };
		1D5FDDA81208E93600C46BA3 /* PTYTask.m in Sources */ = {isa = PBXBuildFile; fileRef = E8CF7560026DDA6303A80106 /* PTYTask.m */; };
		1D5FDDA91208E93600C46BA3 /* VT100Screen.m in Sources */ = {isa = PBXBuildFile; fileRef = E8CF7562026DDA6303A80106 /* VT100Screen.m */; };
		1D5FDDAA1208E93600C46BA3 /* VT100Terminal.m in Sources */ = {isa = PBXBuildFile; fileRef = E8CF7563026DDA6303A80106 /* VT100Terminal.m */; };
		1D5FDDAB1208E93600C46BA3 /* iTermController.m in Sources */ = {isa = PBXBuildFile; fileRef = E8A66F030272453F03A80106 /* iTermController.m */; };
		1D5FDDAC1208E93600C46BA3 /* NSStringITerm.m in Sources */ = {isa = PBXBuildFile; fileRef = E8E901A202743CA303A80106 /* NSStringITerm.m */; };
		1D5FDDAD1208E93600C46BA3 /* PreferencePanel.m in Sources */ = {isa = PBXBuildFile; fileRef = FB019DE103670C6501F955DB /* PreferencePanel.m */; };
		1D5FDDAE1208E93600C46BA3 /* PTYSession.m in Sources */ = {isa = PBXBuildFile; fileRef = F52ED8DD037F0A7D01A8A066 /* PTYSession.m */; };
		1D5FDDAF1208E93600C46BA3 /* PTYTabView.m in Sources */ = {isa = PBXBuildFile; fileRef = F5E533B403B2959201A8A066 /* PTYTabView.m */; };
		1D5FDDB01208E93600C46BA3 /* PTYWindow.m in Sources */ = {isa = PBXBuildFile; fileRef = F56B230B03A1B36701A8A066 /* PTYWindow.m */; };
		1D5FDDB21208E93600C46BA3 /* PTToolbarController.m in Sources */ = {isa = PBXBuildFile; fileRef = 2076B15804E8817300000106 /* PTToolbarController.m */; };
		1D5FDDB31208E93600C46BA3 /* ITAddressBookMgr.m in Sources */ = {isa = PBXBuildFile; fileRef = 20E74F4904E9089700000106 /* ITAddressBookMgr.m */; };
		1D5FDDB61208E93600C46BA3 /* iTermKeyBindingMgr.m in Sources */ = {isa = PBXBuildFile; fileRef = DDDB7ABD05D7736600E197C2 /* iTermKeyBindingMgr.m */; };
		1D5FDDBB1208E93600C46BA3 /* PSMAquaTabStyle.m in Sources */ = {isa = PBXBuildFile; fileRef = DD02572509CB9398008F320C /* PSMAquaTabStyle.m */; };
		1D5FDDBC1208E93600C46BA3 /* PSMMetalTabStyle.m in Sources */ = {isa = PBXBuildFile; fileRef = DD02572709CB9398008F320C /* PSMMetalTabStyle.m */; };
		1D5FDDBD1208E93600C46BA3 /* PSMOverflowPopUpButton.m in Sources */ = {isa = PBXBuildFile; fileRef = DD02572A09CB9398008F320C /* PSMOverflowPopUpButton.m */; };
		1D5FDDBE1208E93600C46BA3 /* PSMProgressIndicator.m in Sources */ = {isa = PBXBuildFile; fileRef = DD02572D09CB9398008F320C /* PSMProgressIndicator.m */; };
		1D5FDDBF1208E93600C46BA3 /* PSMRolloverButton.m in Sources */ = {isa = PBXBuildFile; fileRef = DD02572F09CB9398008F320C /* PSMRolloverButton.m */; };
		1D5FDDC01208E93600C46BA3 /* PSMTabBarCell.m in Sources */ = {isa = PBXBuildFile; fileRef = DD02573109CB9398008F320C /* PSMTabBarCell.m */; };
		1D5FDDC11208E93600C46BA3 /* PSMTabBarControl.m in Sources */ = {isa = PBXBuildFile; fileRef = DD02573309CB9398008F320C /* PSMTabBarControl.m */; };
		1D5FDDC21208E93600C46BA3 /* NSBezierPath_AMShading.m in Sources */ = {isa = PBXBuildFile; fileRef = F6E708B60A9D0EA400D0C4EF /* NSBezierPath_AMShading.m */; };
		1D5FDDC31208E93600C46BA3 /* PSMTabDragAssistant.m in Sources */ = {isa = PBXBuildFile; fileRef = F6E708B80A9D0EA400D0C4EF /* PSMTabDragAssistant.m */; };
		1D5FDDC41208E93600C46BA3 /* PSMUnifiedTabStyle.m in Sources */ = {isa = PBXBuildFile; fileRef = F6E708BA0A9D0EA400D0C4EF /* PSMUnifiedTabStyle.m */; };
		1D5FDDC51208E93600C46BA3 /* PSMAdiumTabStyle.m in Sources */ = {isa = PBXBuildFile; fileRef = F62D15EF0AA64B2F0075A287 /* PSMAdiumTabStyle.m */; };
		1D5FDDC61208E93600C46BA3 /* PSMTabDragWindow.m in Sources */ = {isa = PBXBuildFile; fileRef = F62D15F10AA64B2F0075A287 /* PSMTabDragWindow.m */; };
		1D5FDDC71208E93600C46BA3 /* iTermGrowlDelegate.m in Sources */ = {isa = PBXBuildFile; fileRef = F69E788C0AB7AC6D001EC0FF /* iTermGrowlDelegate.m */; };
		1D5FDDC91208E93600C46BA3 /* LineBuffer.m in Sources */ = {isa = PBXBuildFile; fileRef = 1D72438C11F416E500BD4924 /* LineBuffer.m */; };
		1D624BC81386E09E00111319 /* GTMCarbonEvent.m in Sources */ = {isa = PBXBuildFile; fileRef = 1D624BC71386E09E00111319 /* GTMCarbonEvent.m */; };
		1D624BD91386E0B600111319 /* GTMCarbonEvent.h in Headers */ = {isa = PBXBuildFile; fileRef = 1D624BD81386E0B600111319 /* GTMCarbonEvent.h */; };
		1D624BDD1386E0FA00111319 /* GTMDefines.h in Headers */ = {isa = PBXBuildFile; fileRef = 1D624BDC1386E0FA00111319 /* GTMDefines.h */; };
		1D624BEE1386E34F00111319 /* GTMObjectSingleton.h in Headers */ = {isa = PBXBuildFile; fileRef = 1D624BED1386E34F00111319 /* GTMObjectSingleton.h */; };
		1D624BF41386E39D00111319 /* GTMDebugSelectorValidation.h in Headers */ = {isa = PBXBuildFile; fileRef = 1D624BF31386E39D00111319 /* GTMDebugSelectorValidation.h */; };
		1D624BF61386E3B400111319 /* GTMTypeCasting.h in Headers */ = {isa = PBXBuildFile; fileRef = 1D624BF51386E3B400111319 /* GTMTypeCasting.h */; };
		1D67AAA914284BF300D5DA4E /* ToolNotes.h in Headers */ = {isa = PBXBuildFile; fileRef = 1D67AAA714284BF300D5DA4E /* ToolNotes.h */; };
		1D67AAAA14284BF300D5DA4E /* ToolNotes.m in Sources */ = {isa = PBXBuildFile; fileRef = 1D67AAA814284BF300D5DA4E /* ToolNotes.m */; };
		1D67ABAB14285D6000D5DA4E /* NSFileManager+iTerm.h in Headers */ = {isa = PBXBuildFile; fileRef = 1D67ABA914285D6000D5DA4E /* NSFileManager+iTerm.h */; };
		1D67ABAC14285D6000D5DA4E /* NSFileManager+iTerm.m in Sources */ = {isa = PBXBuildFile; fileRef = 1D67ABAA14285D6000D5DA4E /* NSFileManager+iTerm.m */; };
		1D6944D7169E96AC00C7048A /* ThreeFingerTapGestureRecognizer.h in Headers */ = {isa = PBXBuildFile; fileRef = 1D6944D5169E96AC00C7048A /* ThreeFingerTapGestureRecognizer.h */; };
		1D6944D8169E96AC00C7048A /* ThreeFingerTapGestureRecognizer.m in Sources */ = {isa = PBXBuildFile; fileRef = 1D6944D6169E96AC00C7048A /* ThreeFingerTapGestureRecognizer.m */; };
		1D699BC417CABC060094F0C1 /* CharacterRunInline.h in Headers */ = {isa = PBXBuildFile; fileRef = 1D699BC317CABC060094F0C1 /* CharacterRunInline.h */; };
		1D6A5FDF140D7AA000DE19F8 /* IBarCursorXMR.png in Resources */ = {isa = PBXBuildFile; fileRef = 1D6A5FDE140D7AA000DE19F8 /* IBarCursorXMR.png */; };
		1D6C18BE12951A3C00937A4A /* Carbon.framework in Frameworks */ = {isa = PBXBuildFile; fileRef = 1DEB293D1288899A00B2CB9F /* Carbon.framework */; };
		1D6C4D5A122329F000E0AA3E /* ColorPresets.plist in Resources */ = {isa = PBXBuildFile; fileRef = 1D6C4D59122329F000E0AA3E /* ColorPresets.plist */; };
		1D6C50A71226EEFB00E0AA3E /* ProfileListView.h in Headers */ = {isa = PBXBuildFile; fileRef = 1D6C50A51226EEFB00E0AA3E /* ProfileListView.h */; };
		1D6C50A81226EEFB00E0AA3E /* ProfileListView.m in Sources */ = {isa = PBXBuildFile; fileRef = 1D6C50A61226EEFB00E0AA3E /* ProfileListView.m */; };
		1D70BA351680158700824B72 /* PTYFontInfo.h in Headers */ = {isa = PBXBuildFile; fileRef = 1D70BA331680158700824B72 /* PTYFontInfo.h */; };
		1D70BA361680158700824B72 /* PTYFontInfo.m in Sources */ = {isa = PBXBuildFile; fileRef = 1D70BA341680158700824B72 /* PTYFontInfo.m */; };
		1D72439011F416F300BD4924 /* LineBuffer.h in Headers */ = {isa = PBXBuildFile; fileRef = 1D72438F11F416F300BD4924 /* LineBuffer.h */; };
		1D78B55E183EE1C000014D49 /* LineBufferPosition.h in Headers */ = {isa = PBXBuildFile; fileRef = 1D78B55C183EE1C000014D49 /* LineBufferPosition.h */; };
		1D78B55F183EE1C000014D49 /* LineBufferPosition.m in Sources */ = {isa = PBXBuildFile; fileRef = 1D78B55D183EE1C000014D49 /* LineBufferPosition.m */; };
		1D78B560183EE1C000014D49 /* LineBufferPosition.m in Sources */ = {isa = PBXBuildFile; fileRef = 1D78B55D183EE1C000014D49 /* LineBufferPosition.m */; };
		1D78B561183EEB9700014D49 /* ScriptingBridge.framework in Frameworks */ = {isa = PBXBuildFile; fileRef = 1D81F0BC183C3B0100910838 /* ScriptingBridge.framework */; };
		1D7B9A691491D82F003A2A22 /* IntervalMap.h in Headers */ = {isa = PBXBuildFile; fileRef = 1D7B9A671491D82F003A2A22 /* IntervalMap.h */; };
		1D7B9A6A1491D82F003A2A22 /* IntervalMap.m in Sources */ = {isa = PBXBuildFile; fileRef = 1D7B9A681491D82F003A2A22 /* IntervalMap.m */; };
		1D7C18811275D22900461E55 /* PasteboardHistory.h in Headers */ = {isa = PBXBuildFile; fileRef = 1D7C187F1275D22900461E55 /* PasteboardHistory.h */; };
		1D7C18821275D22900461E55 /* PasteboardHistory.m in Sources */ = {isa = PBXBuildFile; fileRef = 1D7C18801275D22900461E55 /* PasteboardHistory.m */; };
		1D7C1AD31276FD6E00461E55 /* PasteboardHistory.xib in Resources */ = {isa = PBXBuildFile; fileRef = 1D7C1AD11276FD6E00461E55 /* PasteboardHistory.xib */; };
		1D7C1D1212772ECC00461E55 /* NSDateFormatterExtras.h in Headers */ = {isa = PBXBuildFile; fileRef = 1D7C1D1012772ECC00461E55 /* NSDateFormatterExtras.h */; };
		1D7C1D1312772ECC00461E55 /* NSDateFormatterExtras.m in Sources */ = {isa = PBXBuildFile; fileRef = 1D7C1D1112772ECC00461E55 /* NSDateFormatterExtras.m */; };
		1D81F0BD183C3B0100910838 /* ScriptingBridge.framework in Frameworks */ = {isa = PBXBuildFile; fileRef = 1D81F0BC183C3B0100910838 /* ScriptingBridge.framework */; };
		1D81F0C0183C3C2D00910838 /* NSView+RecursiveDescription.h in Headers */ = {isa = PBXBuildFile; fileRef = 1D81F0BE183C3C2D00910838 /* NSView+RecursiveDescription.h */; };
		1D81F0C1183C3C2D00910838 /* NSView+RecursiveDescription.m in Sources */ = {isa = PBXBuildFile; fileRef = 1D81F0BF183C3C2D00910838 /* NSView+RecursiveDescription.m */; };
		1D81F0C3183C3CCD00910838 /* SBSystemPreferences.h in Headers */ = {isa = PBXBuildFile; fileRef = 1D81F0C2183C3CCD00910838 /* SBSystemPreferences.h */; };
		1D8255F9146869D8007CAE78 /* DefaultPointerActions.plist in Resources */ = {isa = PBXBuildFile; fileRef = 1D8255F8146869D8007CAE78 /* DefaultPointerActions.plist */; };
		1D8255FC14687EE8007CAE78 /* PointerPrefsController.h in Headers */ = {isa = PBXBuildFile; fileRef = 1D8255FA14687EE8007CAE78 /* PointerPrefsController.h */; };
		1D8255FD14687EE8007CAE78 /* PointerPrefsController.m in Sources */ = {isa = PBXBuildFile; fileRef = 1D8255FB14687EE8007CAE78 /* PointerPrefsController.m */; };
		1D825600146881EC007CAE78 /* PointerController.h in Headers */ = {isa = PBXBuildFile; fileRef = 1D8255FE146881EC007CAE78 /* PointerController.h */; };
		1D825601146881EC007CAE78 /* PointerController.m in Sources */ = {isa = PBXBuildFile; fileRef = 1D8255FF146881EC007CAE78 /* PointerController.m */; };
		1D825604146B258A007CAE78 /* EventMonitorView.h in Headers */ = {isa = PBXBuildFile; fileRef = 1D825602146B258A007CAE78 /* EventMonitorView.h */; };
		1D825605146B258A007CAE78 /* EventMonitorView.m in Sources */ = {isa = PBXBuildFile; fileRef = 1D825603146B258A007CAE78 /* EventMonitorView.m */; };
		1D844C8D13FD8B7700CD4F85 /* SplitPanel.xib in Resources */ = {isa = PBXBuildFile; fileRef = 1D844C8B13FD8B7700CD4F85 /* SplitPanel.xib */; };
		1D85D1ED1306687700A3E998 /* RegexKitLite.h in Headers */ = {isa = PBXBuildFile; fileRef = 1D85D1D81306687700A3E998 /* RegexKitLite.h */; };
		1D85D1EF1306687700A3E998 /* RegexKitLite.m in Sources */ = {isa = PBXBuildFile; fileRef = 1D85D1DA1306687700A3E998 /* RegexKitLite.m */; };
		1D891E43190724DB0053C4BB /* MarkTrigger.h in Headers */ = {isa = PBXBuildFile; fileRef = 1D891E41190724DB0053C4BB /* MarkTrigger.h */; };
		1D891E44190724DB0053C4BB /* MarkTrigger.m in Sources */ = {isa = PBXBuildFile; fileRef = 1D891E42190724DB0053C4BB /* MarkTrigger.m */; };
		1D891E45190724DB0053C4BB /* MarkTrigger.m in Sources */ = {isa = PBXBuildFile; fileRef = 1D891E42190724DB0053C4BB /* MarkTrigger.m */; };
		1D8B8A141806038F00C2DC25 /* VT100Grid.h in Headers */ = {isa = PBXBuildFile; fileRef = 1D8B8A121806038F00C2DC25 /* VT100Grid.h */; };
		1D8B8A151806038F00C2DC25 /* VT100Grid.m in Sources */ = {isa = PBXBuildFile; fileRef = 1D8B8A131806038F00C2DC25 /* VT100Grid.m */; };
		1D8C6BF5126592DF00E2744E /* EncodingsWithLowerCase.plist in Resources */ = {isa = PBXBuildFile; fileRef = 1D8C6BF4126592DF00E2744E /* EncodingsWithLowerCase.plist */; };
<<<<<<< HEAD
		1D8CE03D195A143100FE1BEE /* iTermRule.h in Headers */ = {isa = PBXBuildFile; fileRef = 1D8CE03B195A143100FE1BEE /* iTermRule.h */; };
		1D8CE03E195A143100FE1BEE /* iTermRule.m in Sources */ = {isa = PBXBuildFile; fileRef = 1D8CE03C195A143100FE1BEE /* iTermRule.m */; };
		1D8CE03F195A143100FE1BEE /* iTermRule.m in Sources */ = {isa = PBXBuildFile; fileRef = 1D8CE03C195A143100FE1BEE /* iTermRule.m */; };
=======
		1D8CDF521958F31700FE1BEE /* iTermSizeRememberingView.h in Headers */ = {isa = PBXBuildFile; fileRef = 1D8CDF501958F31700FE1BEE /* iTermSizeRememberingView.h */; };
		1D8CDF531958F31700FE1BEE /* iTermSizeRememberingView.m in Sources */ = {isa = PBXBuildFile; fileRef = 1D8CDF511958F31700FE1BEE /* iTermSizeRememberingView.m */; };
		1D8CDF541958F31700FE1BEE /* iTermSizeRememberingView.m in Sources */ = {isa = PBXBuildFile; fileRef = 1D8CDF511958F31700FE1BEE /* iTermSizeRememberingView.m */; };
>>>>>>> 6d45432e
		1D8F396B13EB7A2C0025B80B /* BroadcastInput.png in Resources */ = {isa = PBXBuildFile; fileRef = 1D8F396A13EB7A2C0025B80B /* BroadcastInput.png */; };
		1D8FC67C17E67FA700A82402 /* shell_launcher.c in Sources */ = {isa = PBXBuildFile; fileRef = 1D8FC67B17E67FA700A82402 /* shell_launcher.c */; };
		1D9053C617A5CCF100A0B64E /* MovingAverage.h in Headers */ = {isa = PBXBuildFile; fileRef = 1D9053C417A5CCF100A0B64E /* MovingAverage.h */; };
		1D9053C717A5CCF100A0B64E /* MovingAverage.m in Sources */ = {isa = PBXBuildFile; fileRef = 1D9053C517A5CCF100A0B64E /* MovingAverage.m */; };
		1D93D33512695442007F741B /* DVR.h in Headers */ = {isa = PBXBuildFile; fileRef = 1D93D33312695442007F741B /* DVR.h */; };
		1D93D33612695442007F741B /* DVR.m in Sources */ = {isa = PBXBuildFile; fileRef = 1D93D33412695442007F741B /* DVR.m */; };
		1D93D3471269741B007F741B /* DVRBuffer.h in Headers */ = {isa = PBXBuildFile; fileRef = 1D93D3451269741B007F741B /* DVRBuffer.h */; };
		1D93D34B1269746F007F741B /* DVRIndexEntry.h in Headers */ = {isa = PBXBuildFile; fileRef = 1D93D3491269746F007F741B /* DVRIndexEntry.h */; };
		1D93D34F126974BC007F741B /* DVRDecoder.h in Headers */ = {isa = PBXBuildFile; fileRef = 1D93D34D126974BC007F741B /* DVRDecoder.h */; };
		1D93D350126974BC007F741B /* DVRDecoder.m in Sources */ = {isa = PBXBuildFile; fileRef = 1D93D34E126974BC007F741B /* DVRDecoder.m */; };
		1D93D35312697529007F741B /* DVREncoder.h in Headers */ = {isa = PBXBuildFile; fileRef = 1D93D35112697529007F741B /* DVREncoder.h */; };
		1D93D35412697529007F741B /* DVREncoder.m in Sources */ = {isa = PBXBuildFile; fileRef = 1D93D35212697529007F741B /* DVREncoder.m */; };
		1D93D35A1269778C007F741B /* DVRBuffer.m in Sources */ = {isa = PBXBuildFile; fileRef = 1D93D3591269778C007F741B /* DVRBuffer.m */; };
		1D93D3B112697D53007F741B /* DVRIndexEntry.m in Sources */ = {isa = PBXBuildFile; fileRef = 1D93D3B012697D53007F741B /* DVRIndexEntry.m */; };
		1D94EAAD12D64022008225A9 /* UKCrashReporter Readme.txt in Resources */ = {isa = PBXBuildFile; fileRef = 1D94EAA412D64022008225A9 /* UKCrashReporter Readme.txt */; };
		1D94EAAE12D64022008225A9 /* UKCrashReporter.h in Headers */ = {isa = PBXBuildFile; fileRef = 1D94EAA512D64022008225A9 /* UKCrashReporter.h */; };
		1D94EAAF12D64022008225A9 /* UKCrashReporter.m in Sources */ = {isa = PBXBuildFile; fileRef = 1D94EAA612D64022008225A9 /* UKCrashReporter.m */; };
		1D94EAB012D64022008225A9 /* UKCrashReporter.nib in Resources */ = {isa = PBXBuildFile; fileRef = 1D94EAA712D64022008225A9 /* UKCrashReporter.nib */; };
		1D94EAB112D64022008225A9 /* UKCrashReporter.strings in Resources */ = {isa = PBXBuildFile; fileRef = 1D94EAA812D64022008225A9 /* UKCrashReporter.strings */; };
		1D94EAB212D64022008225A9 /* UKNibOwner.h in Headers */ = {isa = PBXBuildFile; fileRef = 1D94EAA912D64022008225A9 /* UKNibOwner.h */; };
		1D94EAB312D64022008225A9 /* UKNibOwner.m in Sources */ = {isa = PBXBuildFile; fileRef = 1D94EAAA12D64022008225A9 /* UKNibOwner.m */; };
		1D94EAB412D64022008225A9 /* UKSystemInfo.h in Headers */ = {isa = PBXBuildFile; fileRef = 1D94EAAB12D64022008225A9 /* UKSystemInfo.h */; };
		1D94EAB512D64022008225A9 /* UKSystemInfo.m in Sources */ = {isa = PBXBuildFile; fileRef = 1D94EAAC12D64022008225A9 /* UKSystemInfo.m */; };
		1D988597135D23BD0072023F /* ProcessCache.h in Headers */ = {isa = PBXBuildFile; fileRef = 1D988595135D23BD0072023F /* ProcessCache.h */; };
		1D988598135D23BD0072023F /* ProcessCache.m in Sources */ = {isa = PBXBuildFile; fileRef = 1D988596135D23BD0072023F /* ProcessCache.m */; };
		1D99785312EEB3D600F0794D /* GlobalSearch.xib in Resources */ = {isa = PBXBuildFile; fileRef = 1D99785112EEB3D600F0794D /* GlobalSearch.xib */; };
		1D9A5523180FA46100B42CE9 /* iTermTests.m in Sources */ = {isa = PBXBuildFile; fileRef = 1D9A5521180FA46100B42CE9 /* iTermTests.m */; };
		1D9A5529180FA61700B42CE9 /* VT100ScreenTest.m in Sources */ = {isa = PBXBuildFile; fileRef = 1D9A5528180FA61700B42CE9 /* VT100ScreenTest.m */; };
		1D9A552A180FA63500B42CE9 /* VT100Screen.m in Sources */ = {isa = PBXBuildFile; fileRef = E8CF7562026DDA6303A80106 /* VT100Screen.m */; };
		1D9A552B180FA69200B42CE9 /* DVR.m in Sources */ = {isa = PBXBuildFile; fileRef = 1D93D33412695442007F741B /* DVR.m */; };
		1D9A552D180FA69900B42CE9 /* SearchResult.m in Sources */ = {isa = PBXBuildFile; fileRef = 1DC393C417B59B08000EE0F2 /* SearchResult.m */; };
		1D9A552E180FA69C00B42CE9 /* iTermExpose.m in Sources */ = {isa = PBXBuildFile; fileRef = 1DDBC61D12E2BCDC00BC3868 /* iTermExpose.m */; };
		1D9A552F180FA6A100B42CE9 /* iTermGrowlDelegate.m in Sources */ = {isa = PBXBuildFile; fileRef = F69E788C0AB7AC6D001EC0FF /* iTermGrowlDelegate.m */; };
		1D9A5530180FA70D00B42CE9 /* iTermController.m in Sources */ = {isa = PBXBuildFile; fileRef = E8A66F030272453F03A80106 /* iTermController.m */; };
		1D9A5531180FA73300B42CE9 /* FutureMethods.m in Sources */ = {isa = PBXBuildFile; fileRef = 1D9F6AB7140C9DC4009B5CD4 /* FutureMethods.m */; };
		1D9A5533180FA77900B42CE9 /* Carbon.framework in Frameworks */ = {isa = PBXBuildFile; fileRef = 1DEB293D1288899A00B2CB9F /* Carbon.framework */; };
		1D9A5534180FA77F00B42CE9 /* Quartz.framework in Frameworks */ = {isa = PBXBuildFile; fileRef = 1DF0897013DBAF4C00A52AD8 /* Quartz.framework */; };
		1D9A5535180FA78B00B42CE9 /* DVRBuffer.m in Sources */ = {isa = PBXBuildFile; fileRef = 1D93D3591269778C007F741B /* DVRBuffer.m */; };
		1D9A5536180FA79100B42CE9 /* DVRDecoder.m in Sources */ = {isa = PBXBuildFile; fileRef = 1D93D34E126974BC007F741B /* DVRDecoder.m */; };
		1D9A5537180FA79400B42CE9 /* DVREncoder.m in Sources */ = {isa = PBXBuildFile; fileRef = 1D93D35212697529007F741B /* DVREncoder.m */; };
		1D9A5538180FA79F00B42CE9 /* GTMCarbonEvent.m in Sources */ = {isa = PBXBuildFile; fileRef = 1D624BC71386E09E00111319 /* GTMCarbonEvent.m */; };
		1D9A5539180FA7A300B42CE9 /* GlobalSearch.m in Sources */ = {isa = PBXBuildFile; fileRef = 1DAED28712E9395E005E49ED /* GlobalSearch.m */; };
		1D9A553C180FA7E600B42CE9 /* DVRIndexEntry.m in Sources */ = {isa = PBXBuildFile; fileRef = 1D93D3B012697D53007F741B /* DVRIndexEntry.m */; };
		1D9A553D180FA7EA00B42CE9 /* ITAddressBookMgr.m in Sources */ = {isa = PBXBuildFile; fileRef = 20E74F4904E9089700000106 /* ITAddressBookMgr.m */; };
		1D9A553E180FA7ED00B42CE9 /* PTYWindow.m in Sources */ = {isa = PBXBuildFile; fileRef = F56B230B03A1B36701A8A066 /* PTYWindow.m */; };
		1D9A553F180FA7F200B42CE9 /* PasteboardHistory.m in Sources */ = {isa = PBXBuildFile; fileRef = 1D7C18801275D22900461E55 /* PasteboardHistory.m */; };
		1D9A5540180FA7F600B42CE9 /* ProfileModel.m in Sources */ = {isa = PBXBuildFile; fileRef = 1DCF3E8D122419D200AD56F1 /* ProfileModel.m */; };
		1D9A5541180FA81400B42CE9 /* ProfileListView.m in Sources */ = {isa = PBXBuildFile; fileRef = 1D6C50A61226EEFB00E0AA3E /* ProfileListView.m */; };
		1D9A5542180FA81400B42CE9 /* ProfilesWindow.m in Sources */ = {isa = PBXBuildFile; fileRef = 1DE5EBE7122B892900C736B0 /* ProfilesWindow.m */; };
		1D9A5543180FA81400B42CE9 /* ProfileTableRow.m in Sources */ = {isa = PBXBuildFile; fileRef = 1D06E7D214BC04510097C0ED /* ProfileTableRow.m */; };
		1D9A5544180FA81400B42CE9 /* ProfileModelWrapper.m in Sources */ = {isa = PBXBuildFile; fileRef = 1D06E7D614BC04E20097C0ED /* ProfileModelWrapper.m */; };
		1D9A5545180FA81400B42CE9 /* ProfileTableView.m in Sources */ = {isa = PBXBuildFile; fileRef = 1D06E7DA14BC05DB0097C0ED /* ProfileTableView.m */; };
		1D9A5546180FA82E00B42CE9 /* EquivalenceClassSet.m in Sources */ = {isa = PBXBuildFile; fileRef = 1DAE714C14AAF24200DA144B /* EquivalenceClassSet.m */; };
		1D9A5547180FA82E00B42CE9 /* TmuxController.m in Sources */ = {isa = PBXBuildFile; fileRef = 1D3D218F1482F18A00FAC8E7 /* TmuxController.m */; };
		1D9A5548180FA82E00B42CE9 /* TmuxControllerRegistry.m in Sources */ = {isa = PBXBuildFile; fileRef = 1D0B613714A7BC1200C57C33 /* TmuxControllerRegistry.m */; };
		1D9A5549180FA82E00B42CE9 /* TmuxDashboardController.m in Sources */ = {isa = PBXBuildFile; fileRef = 1DD4CE7F14A51C0D00ED182E /* TmuxDashboardController.m */; };
		1D9A554A180FA82E00B42CE9 /* TmuxGateway.m in Sources */ = {isa = PBXBuildFile; fileRef = 1D3D21861482E0E500FAC8E7 /* TmuxGateway.m */; };
		1D9A554B180FA82E00B42CE9 /* TmuxHistoryParser.m in Sources */ = {isa = PBXBuildFile; fileRef = 1DB67CF01485C578005849A1 /* TmuxHistoryParser.m */; };
		1D9A554C180FA82E00B42CE9 /* TmuxLayoutParser.m in Sources */ = {isa = PBXBuildFile; fileRef = 1D3D21AE14839AAB00FAC8E7 /* TmuxLayoutParser.m */; };
		1D9A554D180FA82E00B42CE9 /* TmuxSessionsTable.m in Sources */ = {isa = PBXBuildFile; fileRef = 1DA9AEE914A51CA000BEB37B /* TmuxSessionsTable.m */; };
		1D9A554E180FA82E00B42CE9 /* TmuxStateParser.m in Sources */ = {isa = PBXBuildFile; fileRef = 1DB67CF41486BD3D005849A1 /* TmuxStateParser.m */; };
		1D9A554F180FA82E00B42CE9 /* TmuxWindowOpener.m in Sources */ = {isa = PBXBuildFile; fileRef = 1DB67CEC14850D53005849A1 /* TmuxWindowOpener.m */; };
		1D9A5550180FA82E00B42CE9 /* TmuxWindowsTable.m in Sources */ = {isa = PBXBuildFile; fileRef = 1D0B613B14A7C76500C57C33 /* TmuxWindowsTable.m */; };
		1D9A5551180FA82E00B42CE9 /* TSVParser.m in Sources */ = {isa = PBXBuildFile; fileRef = 1D3D21941483144600FAC8E7 /* TSVParser.m */; };
		1D9A555A180FA83900B42CE9 /* ArrangementPreviewView.m in Sources */ = {isa = PBXBuildFile; fileRef = 1D2560A913EE60E4006B35CD /* ArrangementPreviewView.m */; };
		1D9A555B180FA83900B42CE9 /* ContextMenuActionPrefsController.m in Sources */ = {isa = PBXBuildFile; fileRef = 1D21EE3A147711300066E04A /* ContextMenuActionPrefsController.m */; };
		1D9A555C180FA83900B42CE9 /* EventMonitorView.m in Sources */ = {isa = PBXBuildFile; fileRef = 1D825603146B258A007CAE78 /* EventMonitorView.m */; };
		1D9A555D180FA83900B42CE9 /* PointerPrefsController.m in Sources */ = {isa = PBXBuildFile; fileRef = 1D8255FB14687EE8007CAE78 /* PointerPrefsController.m */; };
		1D9A555E180FA83900B42CE9 /* PreferencePanel.m in Sources */ = {isa = PBXBuildFile; fileRef = FB019DE103670C6501F955DB /* PreferencePanel.m */; };
		1D9A555F180FA83900B42CE9 /* SmartSelectionController.m in Sources */ = {isa = PBXBuildFile; fileRef = 1D24C2C4142FEACF006B246F /* SmartSelectionController.m */; };
		1D9A5560180FA83900B42CE9 /* TriggerController.m in Sources */ = {isa = PBXBuildFile; fileRef = 1D31BC64142D33CA001F7ECB /* TriggerController.m */; };
		1D9A5561180FA83900B42CE9 /* TrouterPrefsController.m in Sources */ = {isa = PBXBuildFile; fileRef = 1D4AE8FD14343A760092EB49 /* TrouterPrefsController.m */; };
		1D9A5562180FA83900B42CE9 /* WindowArrangements.m in Sources */ = {isa = PBXBuildFile; fileRef = 1DCA5ECE13EE507800B7725E /* WindowArrangements.m */; };
		1D9A5563180FA84700B42CE9 /* NSBezierPath+iTerm.m in Sources */ = {isa = PBXBuildFile; fileRef = 1D085F9516F04D0900B7FCE9 /* NSBezierPath+iTerm.m */; };
		1D9A5564180FA84700B42CE9 /* NSDateFormatterExtras.m in Sources */ = {isa = PBXBuildFile; fileRef = 1D7C1D1112772ECC00461E55 /* NSDateFormatterExtras.m */; };
		1D9A5565180FA84700B42CE9 /* NSFileManager+iTerm.m in Sources */ = {isa = PBXBuildFile; fileRef = 1D67ABAA14285D6000D5DA4E /* NSFileManager+iTerm.m */; };
		1D9A5567180FA84700B42CE9 /* NSStringITerm.m in Sources */ = {isa = PBXBuildFile; fileRef = E8E901A202743CA303A80106 /* NSStringITerm.m */; };
		1D9A5569180FA85000B42CE9 /* Autocomplete.m in Sources */ = {isa = PBXBuildFile; fileRef = 1DE214E0128212EE004E3ADF /* Autocomplete.m */; };
		1D9A556A180FA85000B42CE9 /* Popup.m in Sources */ = {isa = PBXBuildFile; fileRef = 1DD736401283C2FA009B7829 /* Popup.m */; };
		1D9A556B180FA85500B42CE9 /* FakeWindow.m in Sources */ = {isa = PBXBuildFile; fileRef = 1D173858126C820A004622DC /* FakeWindow.m */; };
		1D9A556C180FA85900B42CE9 /* ToolbeltView.m in Sources */ = {isa = PBXBuildFile; fileRef = 1DE8DC881415513A00F83147 /* ToolbeltView.m */; };
		1D9A556D180FA85900B42CE9 /* ToolWrapper.m in Sources */ = {isa = PBXBuildFile; fileRef = 1DE8DF351415799700F83147 /* ToolWrapper.m */; };
		1D9A556E180FA85900B42CE9 /* ToolJobs.m in Sources */ = {isa = PBXBuildFile; fileRef = 1D19C71314171F1D00617E08 /* ToolJobs.m */; };
		1D9A556F180FA85900B42CE9 /* ToolNotes.m in Sources */ = {isa = PBXBuildFile; fileRef = 1D67AAA814284BF300D5DA4E /* ToolNotes.m */; };
		1D9A5570180FA85900B42CE9 /* ToolPasteHistory.m in Sources */ = {isa = PBXBuildFile; fileRef = 1DE8DDAC1415648600F83147 /* ToolPasteHistory.m */; };
		1D9A5571180FA85900B42CE9 /* ToolProfiles.m in Sources */ = {isa = PBXBuildFile; fileRef = 1DE8DC8C1415546000F83147 /* ToolProfiles.m */; };
		1D9A5572180FA85D00B42CE9 /* HighlightTrigger.m in Sources */ = {isa = PBXBuildFile; fileRef = 1D3BBD6A14759D6C00FAB389 /* HighlightTrigger.m */; };
		1D9A5573180FA85D00B42CE9 /* Trigger.m in Sources */ = {isa = PBXBuildFile; fileRef = 1D9DCBFD142D7BA60016228A /* Trigger.m */; };
		1D9A5574180FA85D00B42CE9 /* AlertTrigger.m in Sources */ = {isa = PBXBuildFile; fileRef = 1D9DCC15142D7FC10016228A /* AlertTrigger.m */; };
		1D9A5575180FA85D00B42CE9 /* BellTrigger.m in Sources */ = {isa = PBXBuildFile; fileRef = 1D9DCC0D142D7F5F0016228A /* BellTrigger.m */; };
		1D9A5576180FA85D00B42CE9 /* CoprocessTrigger.m in Sources */ = {isa = PBXBuildFile; fileRef = 1D9DDD91142E5AC600275650 /* CoprocessTrigger.m */; };
		1D9A5577180FA85D00B42CE9 /* BounceTrigger.m in Sources */ = {isa = PBXBuildFile; fileRef = 1D9DCC09142D7F300016228A /* BounceTrigger.m */; };
		1D9A5578180FA85D00B42CE9 /* GrowlTrigger.m in Sources */ = {isa = PBXBuildFile; fileRef = 1D9DCC03142D7E570016228A /* GrowlTrigger.m */; };
		1D9A5579180FA85D00B42CE9 /* ScriptTrigger.m in Sources */ = {isa = PBXBuildFile; fileRef = 1D9DCC11142D7F970016228A /* ScriptTrigger.m */; };
		1D9A557A180FA85D00B42CE9 /* SendTextTrigger.m in Sources */ = {isa = PBXBuildFile; fileRef = 1D24C283142EF334006B246F /* SendTextTrigger.m */; };
		1D9A557B180FA87000B42CE9 /* CharacterRun.m in Sources */ = {isa = PBXBuildFile; fileRef = 1D48B378167E809D000046EE /* CharacterRun.m */; };
		1D9A557C180FA87000B42CE9 /* ColorsMenuItemView.m in Sources */ = {isa = PBXBuildFile; fileRef = A073973F14C7694600786414 /* ColorsMenuItemView.m */; };
		1D9A557D180FA87000B42CE9 /* Coprocess.m in Sources */ = {isa = PBXBuildFile; fileRef = 1D9DDD9B142E5FBB00275650 /* Coprocess.m */; };
		1D9A557E180FA87000B42CE9 /* FindView.m in Sources */ = {isa = PBXBuildFile; fileRef = 1D237D27131D8741004DD60C /* FindView.m */; };
		1D9A557F180FA87000B42CE9 /* FindViewController.m in Sources */ = {isa = PBXBuildFile; fileRef = 1D237D93131D8D66004DD60C /* FindViewController.m */; };
		1D9A5580180FA87000B42CE9 /* FontSizeEstimator.m in Sources */ = {isa = PBXBuildFile; fileRef = 1DA8117D13CEA30A00CCA89A /* FontSizeEstimator.m */; };
		1D9A5581180FA87000B42CE9 /* IntervalMap.m in Sources */ = {isa = PBXBuildFile; fileRef = 1D7B9A681491D82F003A2A22 /* IntervalMap.m */; };
		1D9A5582180FA87000B42CE9 /* iTermApplication.m in Sources */ = {isa = PBXBuildFile; fileRef = DDF0FD64062916F70080EF74 /* iTermApplication.m */; };
		1D9A5583180FA87000B42CE9 /* iTermApplicationDelegate.m in Sources */ = {isa = PBXBuildFile; fileRef = 20D5CC6404E7AA0500000106 /* iTermApplicationDelegate.m */; };
		1D9A5584180FA87000B42CE9 /* iTermFontPanel.m in Sources */ = {isa = PBXBuildFile; fileRef = 1D2F3B3C1516BA460044C337 /* iTermFontPanel.m */; };
		1D9A5585180FA87000B42CE9 /* iTermKeyBindingMgr.m in Sources */ = {isa = PBXBuildFile; fileRef = DDDB7ABD05D7736600E197C2 /* iTermKeyBindingMgr.m */; };
		1D9A5586180FA87000B42CE9 /* iTermSearchField.m in Sources */ = {isa = PBXBuildFile; fileRef = 1DAED99112EDF923005E49ED /* iTermSearchField.m */; };
		1D9A5588180FA87000B42CE9 /* MovePaneController.m in Sources */ = {isa = PBXBuildFile; fileRef = 1D29732614082676004C5DBE /* MovePaneController.m */; };
		1D9A5589180FA87000B42CE9 /* MovingAverage.m in Sources */ = {isa = PBXBuildFile; fileRef = 1D9053C517A5CCF100A0B64E /* MovingAverage.m */; };
		1D9A558A180FA87000B42CE9 /* PasteContext.m in Sources */ = {isa = PBXBuildFile; fileRef = 1D085F8516F02E7400B7FCE9 /* PasteContext.m */; };
		1D9A558B180FA87000B42CE9 /* PasteEvent.m in Sources */ = {isa = PBXBuildFile; fileRef = 1D085F9916F1135F00B7FCE9 /* PasteEvent.m */; };
		1D9A558C180FA87000B42CE9 /* PasteView.m in Sources */ = {isa = PBXBuildFile; fileRef = 1D085F9116F03E5400B7FCE9 /* PasteView.m */; };
		1D9A558D180FA87000B42CE9 /* PasteViewController.m in Sources */ = {isa = PBXBuildFile; fileRef = 1D085F8B16F0328B00B7FCE9 /* PasteViewController.m */; };
		1D9A558E180FA87000B42CE9 /* PointerController.m in Sources */ = {isa = PBXBuildFile; fileRef = 1D8255FF146881EC007CAE78 /* PointerController.m */; };
		1D9A558F180FA87000B42CE9 /* ProcessCache.m in Sources */ = {isa = PBXBuildFile; fileRef = 1D988596135D23BD0072023F /* ProcessCache.m */; };
		1D9A5590180FA87000B42CE9 /* PseudoTerminal.m in Sources */ = {isa = PBXBuildFile; fileRef = FBD0AD0A0337A5B701F955DB /* PseudoTerminal.m */; };
		1D9A5591180FA87000B42CE9 /* PseudoTerminalRestorer.m in Sources */ = {isa = PBXBuildFile; fileRef = 5ECE005E1454E59B004861E9 /* PseudoTerminalRestorer.m */; };
		1D9A5592180FA87000B42CE9 /* PTToolbarController.m in Sources */ = {isa = PBXBuildFile; fileRef = 2076B15804E8817300000106 /* PTToolbarController.m */; };
		1D9A5593180FA87000B42CE9 /* PTYFontInfo.m in Sources */ = {isa = PBXBuildFile; fileRef = 1D70BA341680158700824B72 /* PTYFontInfo.m */; };
		1D9A5594180FA87000B42CE9 /* PTYScrollView.m in Sources */ = {isa = PBXBuildFile; fileRef = E8CF755F026DDA6303A80106 /* PTYScrollView.m */; };
		1D9A5595180FA87000B42CE9 /* PTYSession.m in Sources */ = {isa = PBXBuildFile; fileRef = F52ED8DD037F0A7D01A8A066 /* PTYSession.m */; };
		1D9A5596180FA87000B42CE9 /* PTYSplitView.m in Sources */ = {isa = PBXBuildFile; fileRef = 1DD6707614934ADE008E4361 /* PTYSplitView.m */; };
		1D9A5597180FA87000B42CE9 /* PTYTab.m in Sources */ = {isa = PBXBuildFile; fileRef = 1D2E802D129DA45A00F3D71E /* PTYTab.m */; };
		1D9A5598180FA87000B42CE9 /* PTYTabView.m in Sources */ = {isa = PBXBuildFile; fileRef = F5E533B403B2959201A8A066 /* PTYTabView.m */; };
		1D9A5599180FA87000B42CE9 /* PTYTask.m in Sources */ = {isa = PBXBuildFile; fileRef = E8CF7560026DDA6303A80106 /* PTYTask.m */; };
		1D9A559A180FA87000B42CE9 /* PTYTextView.m in Sources */ = {isa = PBXBuildFile; fileRef = E8CF7561026DDA6303A80106 /* PTYTextView.m */; };
		1D9A559B180FA87000B42CE9 /* RoundedRectView.m in Sources */ = {isa = PBXBuildFile; fileRef = 1D085F9D16F137D900B7FCE9 /* RoundedRectView.m */; };
		1D9A559C180FA87000B42CE9 /* SessionTitleView.m in Sources */ = {isa = PBXBuildFile; fileRef = 1DEDC8FC1451F67D004F1615 /* SessionTitleView.m */; };
		1D9A559D180FA87000B42CE9 /* SessionView.m in Sources */ = {isa = PBXBuildFile; fileRef = 1D2E813012A18F7500F3D71E /* SessionView.m */; };
		1D9A559E180FA87000B42CE9 /* SolidColorView.m in Sources */ = {isa = PBXBuildFile; fileRef = 1DC38817148E840700B89F7C /* SolidColorView.m */; };
		1D9A559F180FA87000B42CE9 /* SplitPanel.m in Sources */ = {isa = PBXBuildFile; fileRef = 1DF8AF5713FD781700C8A435 /* SplitPanel.m */; };
		1D9A55A0180FA87000B42CE9 /* SplitSelectionView.m in Sources */ = {isa = PBXBuildFile; fileRef = 1D29732A14082A52004C5DBE /* SplitSelectionView.m */; };
		1D9A55A1180FA87000B42CE9 /* TextViewWrapper.m in Sources */ = {isa = PBXBuildFile; fileRef = 1D44218B1290B34500891504 /* TextViewWrapper.m */; };
		1D9A55A2180FA87000B42CE9 /* ThreeFingerTapGestureRecognizer.m in Sources */ = {isa = PBXBuildFile; fileRef = 1D6944D6169E96AC00C7048A /* ThreeFingerTapGestureRecognizer.m */; };
		1D9A55A3180FA87000B42CE9 /* ToastWindowController.m in Sources */ = {isa = PBXBuildFile; fileRef = 1D085FA116F138A000B7FCE9 /* ToastWindowController.m */; };
		1D9A55A4180FA87000B42CE9 /* Trouter.m in Sources */ = {isa = PBXBuildFile; fileRef = 1D06A04F134CDBED00C414EF /* Trouter.m */; };
		1D9A55A5180FA87000B42CE9 /* VT100Terminal.m in Sources */ = {isa = PBXBuildFile; fileRef = E8CF7563026DDA6303A80106 /* VT100Terminal.m */; };
		1D9A55A6180FA8B700B42CE9 /* NSBezierPath_AMShading.m in Sources */ = {isa = PBXBuildFile; fileRef = F6E708B60A9D0EA400D0C4EF /* NSBezierPath_AMShading.m */; };
		1D9A55A7180FA8B700B42CE9 /* PSMAdiumTabStyle.m in Sources */ = {isa = PBXBuildFile; fileRef = F62D15EF0AA64B2F0075A287 /* PSMAdiumTabStyle.m */; };
		1D9A55A8180FA8B700B42CE9 /* PSMAquaTabStyle.m in Sources */ = {isa = PBXBuildFile; fileRef = DD02572509CB9398008F320C /* PSMAquaTabStyle.m */; };
		1D9A55A9180FA8B700B42CE9 /* PSMMetalTabStyle.m in Sources */ = {isa = PBXBuildFile; fileRef = DD02572709CB9398008F320C /* PSMMetalTabStyle.m */; };
		1D9A55AA180FA8B700B42CE9 /* PSMOverflowPopUpButton.m in Sources */ = {isa = PBXBuildFile; fileRef = DD02572A09CB9398008F320C /* PSMOverflowPopUpButton.m */; };
		1D9A55AB180FA8B700B42CE9 /* PSMProgressIndicator.m in Sources */ = {isa = PBXBuildFile; fileRef = DD02572D09CB9398008F320C /* PSMProgressIndicator.m */; };
		1D9A55AC180FA8B700B42CE9 /* PSMRolloverButton.m in Sources */ = {isa = PBXBuildFile; fileRef = DD02572F09CB9398008F320C /* PSMRolloverButton.m */; };
		1D9A55AD180FA8B700B42CE9 /* PSMTabBarCell.m in Sources */ = {isa = PBXBuildFile; fileRef = DD02573109CB9398008F320C /* PSMTabBarCell.m */; };
		1D9A55AE180FA8B700B42CE9 /* PSMTabBarControl.m in Sources */ = {isa = PBXBuildFile; fileRef = DD02573309CB9398008F320C /* PSMTabBarControl.m */; };
		1D9A55AF180FA8B700B42CE9 /* PSMTabDragAssistant.m in Sources */ = {isa = PBXBuildFile; fileRef = F6E708B80A9D0EA400D0C4EF /* PSMTabDragAssistant.m */; };
		1D9A55B0180FA8B700B42CE9 /* PSMTabDragWindow.m in Sources */ = {isa = PBXBuildFile; fileRef = F62D15F10AA64B2F0075A287 /* PSMTabDragWindow.m */; };
		1D9A55B1180FA8B700B42CE9 /* PSMUnifiedTabStyle.m in Sources */ = {isa = PBXBuildFile; fileRef = F6E708BA0A9D0EA400D0C4EF /* PSMUnifiedTabStyle.m */; };
		1D9A55B2180FA8D400B42CE9 /* UKCrashReporter.m in Sources */ = {isa = PBXBuildFile; fileRef = 1D94EAA612D64022008225A9 /* UKCrashReporter.m */; };
		1D9A55B3180FA8D400B42CE9 /* UKNibOwner.m in Sources */ = {isa = PBXBuildFile; fileRef = 1D94EAAA12D64022008225A9 /* UKNibOwner.m */; };
		1D9A55B4180FA8D400B42CE9 /* UKSystemInfo.m in Sources */ = {isa = PBXBuildFile; fileRef = 1D94EAAC12D64022008225A9 /* UKSystemInfo.m */; };
		1D9A55B5180FA8F400B42CE9 /* AppKit.framework in Frameworks */ = {isa = PBXBuildFile; fileRef = 1DD39AD9180B8118004E56D5 /* AppKit.framework */; };
		1D9A55B8180FA92100B42CE9 /* libncurses.dylib in Frameworks */ = {isa = PBXBuildFile; fileRef = 1D13EADB12113A2D00909F9C /* libncurses.dylib */; };
		1D9A55B9180FA93000B42CE9 /* AddressBook.framework in Frameworks */ = {isa = PBXBuildFile; fileRef = 1D94EAC712D641D3008225A9 /* AddressBook.framework */; };
		1D9A55BA180FAA1100B42CE9 /* Growl in Frameworks */ = {isa = PBXBuildFile; fileRef = 1D9A553A180FA7C500B42CE9 /* Growl */; };
		1D9DCBFE142D7BA60016228A /* Trigger.h in Headers */ = {isa = PBXBuildFile; fileRef = 1D9DCBFC142D7BA60016228A /* Trigger.h */; };
		1D9DCBFF142D7BA60016228A /* Trigger.m in Sources */ = {isa = PBXBuildFile; fileRef = 1D9DCBFD142D7BA60016228A /* Trigger.m */; };
		1D9DCC04142D7E570016228A /* GrowlTrigger.h in Headers */ = {isa = PBXBuildFile; fileRef = 1D9DCC02142D7E570016228A /* GrowlTrigger.h */; };
		1D9DCC05142D7E570016228A /* GrowlTrigger.m in Sources */ = {isa = PBXBuildFile; fileRef = 1D9DCC03142D7E570016228A /* GrowlTrigger.m */; };
		1D9DCC0A142D7F300016228A /* BounceTrigger.h in Headers */ = {isa = PBXBuildFile; fileRef = 1D9DCC08142D7F300016228A /* BounceTrigger.h */; };
		1D9DCC0B142D7F300016228A /* BounceTrigger.m in Sources */ = {isa = PBXBuildFile; fileRef = 1D9DCC09142D7F300016228A /* BounceTrigger.m */; };
		1D9DCC0E142D7F5F0016228A /* BellTrigger.h in Headers */ = {isa = PBXBuildFile; fileRef = 1D9DCC0C142D7F5F0016228A /* BellTrigger.h */; };
		1D9DCC0F142D7F5F0016228A /* BellTrigger.m in Sources */ = {isa = PBXBuildFile; fileRef = 1D9DCC0D142D7F5F0016228A /* BellTrigger.m */; };
		1D9DCC12142D7F970016228A /* ScriptTrigger.h in Headers */ = {isa = PBXBuildFile; fileRef = 1D9DCC10142D7F970016228A /* ScriptTrigger.h */; };
		1D9DCC13142D7F970016228A /* ScriptTrigger.m in Sources */ = {isa = PBXBuildFile; fileRef = 1D9DCC11142D7F970016228A /* ScriptTrigger.m */; };
		1D9DCC16142D7FC10016228A /* AlertTrigger.h in Headers */ = {isa = PBXBuildFile; fileRef = 1D9DCC14142D7FC10016228A /* AlertTrigger.h */; };
		1D9DCC17142D7FC10016228A /* AlertTrigger.m in Sources */ = {isa = PBXBuildFile; fileRef = 1D9DCC15142D7FC10016228A /* AlertTrigger.m */; };
		1D9DDD92142E5AC600275650 /* CoprocessTrigger.h in Headers */ = {isa = PBXBuildFile; fileRef = 1D9DDD90142E5AC600275650 /* CoprocessTrigger.h */; };
		1D9DDD93142E5AC600275650 /* CoprocessTrigger.m in Sources */ = {isa = PBXBuildFile; fileRef = 1D9DDD91142E5AC600275650 /* CoprocessTrigger.m */; };
		1D9DDD9C142E5FBB00275650 /* Coprocess.h in Headers */ = {isa = PBXBuildFile; fileRef = 1D9DDD9A142E5FBB00275650 /* Coprocess.h */; };
		1D9DDD9D142E5FBB00275650 /* Coprocess.m in Sources */ = {isa = PBXBuildFile; fileRef = 1D9DDD9B142E5FBB00275650 /* Coprocess.m */; };
		1D9DDE9E142E855D00275650 /* Coprocess.png in Resources */ = {isa = PBXBuildFile; fileRef = 1D9DDE9D142E855D00275650 /* Coprocess.png */; };
		1D9F6AB8140C9DC4009B5CD4 /* FutureMethods.h in Headers */ = {isa = PBXBuildFile; fileRef = 1D9F6AB6140C9DC4009B5CD4 /* FutureMethods.h */; };
		1D9F6AB9140C9DC4009B5CD4 /* FutureMethods.m in Sources */ = {isa = PBXBuildFile; fileRef = 1D9F6AB7140C9DC4009B5CD4 /* FutureMethods.m */; };
		1DA02CFB1327612600D7E7DB /* bell.png in Resources */ = {isa = PBXBuildFile; fileRef = 1DA02CFA1327612600D7E7DB /* bell.png */; };
		1DA030F91328BD7C00D7E7DB /* wrap_to_bottom.png in Resources */ = {isa = PBXBuildFile; fileRef = 1DA030F71328BD7C00D7E7DB /* wrap_to_bottom.png */; };
		1DA030FA1328BD7C00D7E7DB /* wrap_to_top.png in Resources */ = {isa = PBXBuildFile; fileRef = 1DA030F81328BD7C00D7E7DB /* wrap_to_top.png */; };
		1DA26AC015007507004B5792 /* BackgroundThread.h in Headers */ = {isa = PBXBuildFile; fileRef = 1DA26ABE15007507004B5792 /* BackgroundThread.h */; };
		1DA26AC115007507004B5792 /* BackgroundThread.m in Sources */ = {isa = PBXBuildFile; fileRef = 1DA26ABF15007507004B5792 /* BackgroundThread.m */; };
		1DA34E04165F268F00AA91C4 /* IBarCursor@2x.png in Resources */ = {isa = PBXBuildFile; fileRef = 1DA34E02165F268F00AA91C4 /* IBarCursor@2x.png */; };
		1DA34E05165F268F00AA91C4 /* IBarCursorXMR@2x.png in Resources */ = {isa = PBXBuildFile; fileRef = 1DA34E03165F268F00AA91C4 /* IBarCursorXMR@2x.png */; };
		1DA7894814AC19F500C8FBD9 /* Growl in Frameworks */ = {isa = PBXBuildFile; fileRef = 1DA7894714AC19F500C8FBD9 /* Growl */; };
		1DA8117E13CEA30A00CCA89A /* FontSizeEstimator.h in Headers */ = {isa = PBXBuildFile; fileRef = 1DA8117C13CEA30A00CCA89A /* FontSizeEstimator.h */; };
		1DA8117F13CEA30A00CCA89A /* FontSizeEstimator.m in Sources */ = {isa = PBXBuildFile; fileRef = 1DA8117D13CEA30A00CCA89A /* FontSizeEstimator.m */; };
		1DA9AEEA14A51CA000BEB37B /* TmuxSessionsTable.h in Headers */ = {isa = PBXBuildFile; fileRef = 1DA9AEE814A51CA000BEB37B /* TmuxSessionsTable.h */; };
		1DA9AEEB14A51CA000BEB37B /* TmuxSessionsTable.m in Sources */ = {isa = PBXBuildFile; fileRef = 1DA9AEE914A51CA000BEB37B /* TmuxSessionsTable.m */; };
		1DAAE592180FAD9A0061611B /* Growl.framework in CopyFiles */ = {isa = PBXBuildFile; fileRef = 5ECE4AC41451343E002A9CC2 /* Growl.framework */; };
		1DAAE593180FAD9A0061611B /* Sparkle.framework in CopyFiles */ = {isa = PBXBuildFile; fileRef = F6E2DED70AE2F67200D20B3B /* Sparkle.framework */; };
		1DABA03319253FEA00A228D8 /* PasswordTrigger.h in Headers */ = {isa = PBXBuildFile; fileRef = 1DABA03119253FEA00A228D8 /* PasswordTrigger.h */; };
		1DABA03419253FEA00A228D8 /* PasswordTrigger.m in Sources */ = {isa = PBXBuildFile; fileRef = 1DABA03219253FEA00A228D8 /* PasswordTrigger.m */; };
		1DABA03519253FEA00A228D8 /* PasswordTrigger.m in Sources */ = {isa = PBXBuildFile; fileRef = 1DABA03219253FEA00A228D8 /* PasswordTrigger.m */; };
		1DAE714D14AAF24200DA144B /* EquivalenceClassSet.h in Headers */ = {isa = PBXBuildFile; fileRef = 1DAE714B14AAF24200DA144B /* EquivalenceClassSet.h */; };
		1DAE714E14AAF24200DA144B /* EquivalenceClassSet.m in Sources */ = {isa = PBXBuildFile; fileRef = 1DAE714C14AAF24200DA144B /* EquivalenceClassSet.m */; };
		1DAED28812E9395E005E49ED /* GlobalSearch.h in Headers */ = {isa = PBXBuildFile; fileRef = 1DAED28612E9395E005E49ED /* GlobalSearch.h */; };
		1DAED28912E9395E005E49ED /* GlobalSearch.m in Sources */ = {isa = PBXBuildFile; fileRef = 1DAED28712E9395E005E49ED /* GlobalSearch.m */; };
		1DAED5B212ECC485005E49ED /* FakeWindow.m in Sources */ = {isa = PBXBuildFile; fileRef = 1D173858126C820A004622DC /* FakeWindow.m */; };
		1DAED99212EDF923005E49ED /* iTermSearchField.h in Headers */ = {isa = PBXBuildFile; fileRef = 1DAED99012EDF923005E49ED /* iTermSearchField.h */; };
		1DAED99312EDF923005E49ED /* iTermSearchField.m in Sources */ = {isa = PBXBuildFile; fileRef = 1DAED99112EDF923005E49ED /* iTermSearchField.m */; };
		1DB67CED14850D53005849A1 /* TmuxWindowOpener.h in Headers */ = {isa = PBXBuildFile; fileRef = 1DB67CEB14850D53005849A1 /* TmuxWindowOpener.h */; };
		1DB67CEE14850D53005849A1 /* TmuxWindowOpener.m in Sources */ = {isa = PBXBuildFile; fileRef = 1DB67CEC14850D53005849A1 /* TmuxWindowOpener.m */; };
		1DB67CF11485C578005849A1 /* TmuxHistoryParser.h in Headers */ = {isa = PBXBuildFile; fileRef = 1DB67CEF1485C578005849A1 /* TmuxHistoryParser.h */; };
		1DB67CF21485C578005849A1 /* TmuxHistoryParser.m in Sources */ = {isa = PBXBuildFile; fileRef = 1DB67CF01485C578005849A1 /* TmuxHistoryParser.m */; };
		1DB67CF51486BD3D005849A1 /* TmuxStateParser.h in Headers */ = {isa = PBXBuildFile; fileRef = 1DB67CF31486BD3D005849A1 /* TmuxStateParser.h */; };
		1DB67CF61486BD3D005849A1 /* TmuxStateParser.m in Sources */ = {isa = PBXBuildFile; fileRef = 1DB67CF41486BD3D005849A1 /* TmuxStateParser.m */; };
		1DB72CF61396059200EB1005 /* xterm-terminfo.txt in Resources */ = {isa = PBXBuildFile; fileRef = 1DB72CF51396059200EB1005 /* xterm-terminfo.txt */; };
		1DB83952192E95EB0037E548 /* CaptureTrigger.h in Headers */ = {isa = PBXBuildFile; fileRef = 1DB83950192E95EB0037E548 /* CaptureTrigger.h */; };
		1DB83953192E95EB0037E548 /* CaptureTrigger.m in Sources */ = {isa = PBXBuildFile; fileRef = 1DB83951192E95EB0037E548 /* CaptureTrigger.m */; };
		1DB83954192E95EB0037E548 /* CaptureTrigger.m in Sources */ = {isa = PBXBuildFile; fileRef = 1DB83951192E95EB0037E548 /* CaptureTrigger.m */; };
		1DB83957192E9A610037E548 /* ToolCapturedOutputView.h in Headers */ = {isa = PBXBuildFile; fileRef = 1DB83955192E9A610037E548 /* ToolCapturedOutputView.h */; };
		1DB83958192E9A610037E548 /* ToolCapturedOutputView.m in Sources */ = {isa = PBXBuildFile; fileRef = 1DB83956192E9A610037E548 /* ToolCapturedOutputView.m */; };
		1DB83959192E9A610037E548 /* ToolCapturedOutputView.m in Sources */ = {isa = PBXBuildFile; fileRef = 1DB83956192E9A610037E548 /* ToolCapturedOutputView.m */; };
		1DB8FBC419468A40006BAF5C /* AquaTabsDown_vertical.png in Resources */ = {isa = PBXBuildFile; fileRef = 1DB8FBBD19468A40006BAF5C /* AquaTabsDown_vertical.png */; };
		1DB8FBC519468A40006BAF5C /* AquaTabsDown_vertical.png in Resources */ = {isa = PBXBuildFile; fileRef = 1DB8FBBD19468A40006BAF5C /* AquaTabsDown_vertical.png */; };
		1DB8FBC619468A40006BAF5C /* AquaTabsBackground_vertical.png in Resources */ = {isa = PBXBuildFile; fileRef = 1DB8FBBE19468A40006BAF5C /* AquaTabsBackground_vertical.png */; };
		1DB8FBC719468A40006BAF5C /* AquaTabsBackground_vertical.png in Resources */ = {isa = PBXBuildFile; fileRef = 1DB8FBBE19468A40006BAF5C /* AquaTabsBackground_vertical.png */; };
		1DB8FBC819468A40006BAF5C /* AquaTabsDownGraphite_vertical.png in Resources */ = {isa = PBXBuildFile; fileRef = 1DB8FBBF19468A40006BAF5C /* AquaTabsDownGraphite_vertical.png */; };
		1DB8FBC919468A40006BAF5C /* AquaTabsDownGraphite_vertical.png in Resources */ = {isa = PBXBuildFile; fileRef = 1DB8FBBF19468A40006BAF5C /* AquaTabsDownGraphite_vertical.png */; };
		1DB8FBCA19468A40006BAF5C /* AquaTabsDownNonKey_vertical.png in Resources */ = {isa = PBXBuildFile; fileRef = 1DB8FBC019468A40006BAF5C /* AquaTabsDownNonKey_vertical.png */; };
		1DB8FBCB19468A40006BAF5C /* AquaTabsDownNonKey_vertical.png in Resources */ = {isa = PBXBuildFile; fileRef = 1DB8FBC019468A40006BAF5C /* AquaTabsDownNonKey_vertical.png */; };
		1DB8FBCC19468A40006BAF5C /* AquaTabsSeparator_vertical.png in Resources */ = {isa = PBXBuildFile; fileRef = 1DB8FBC119468A40006BAF5C /* AquaTabsSeparator_vertical.png */; };
		1DB8FBCD19468A40006BAF5C /* AquaTabsSeparator_vertical.png in Resources */ = {isa = PBXBuildFile; fileRef = 1DB8FBC119468A40006BAF5C /* AquaTabsSeparator_vertical.png */; };
		1DB8FBCE19468A40006BAF5C /* AquaTabsSeparatorDown_vertical.png in Resources */ = {isa = PBXBuildFile; fileRef = 1DB8FBC219468A40006BAF5C /* AquaTabsSeparatorDown_vertical.png */; };
		1DB8FBCF19468A40006BAF5C /* AquaTabsSeparatorDown_vertical.png in Resources */ = {isa = PBXBuildFile; fileRef = 1DB8FBC219468A40006BAF5C /* AquaTabsSeparatorDown_vertical.png */; };
		1DB8FBD019468A40006BAF5C /* TabClose_Front_Rollover.png in Resources */ = {isa = PBXBuildFile; fileRef = 1DB8FBC319468A40006BAF5C /* TabClose_Front_Rollover.png */; };
		1DB8FBD119468A40006BAF5C /* TabClose_Front_Rollover.png in Resources */ = {isa = PBXBuildFile; fileRef = 1DB8FBC319468A40006BAF5C /* TabClose_Front_Rollover.png */; };
		1DB9D8F2183FE9EF0029F0B5 /* HotkeyWindowController.h in Headers */ = {isa = PBXBuildFile; fileRef = 1DB9D8F0183FE9EF0029F0B5 /* HotkeyWindowController.h */; };
		1DB9D8F3183FE9EF0029F0B5 /* HotkeyWindowController.m in Sources */ = {isa = PBXBuildFile; fileRef = 1DB9D8F1183FE9EF0029F0B5 /* HotkeyWindowController.m */; };
		1DB9D8F4183FE9EF0029F0B5 /* HotkeyWindowController.m in Sources */ = {isa = PBXBuildFile; fileRef = 1DB9D8F1183FE9EF0029F0B5 /* HotkeyWindowController.m */; };
		1DBB4B371901F12400832B09 /* ProfilesSessionPreferencesViewController.h in Headers */ = {isa = PBXBuildFile; fileRef = 1DBB4B351901F12400832B09 /* ProfilesSessionPreferencesViewController.h */; };
		1DBB4B381901F12400832B09 /* ProfilesSessionPreferencesViewController.m in Sources */ = {isa = PBXBuildFile; fileRef = 1DBB4B361901F12400832B09 /* ProfilesSessionPreferencesViewController.m */; };
		1DBB4B391901F12400832B09 /* ProfilesSessionPreferencesViewController.m in Sources */ = {isa = PBXBuildFile; fileRef = 1DBB4B361901F12400832B09 /* ProfilesSessionPreferencesViewController.m */; };
		1DC13ABD1886146B00034DAE /* mark_err.png in Resources */ = {isa = PBXBuildFile; fileRef = 1DC13ABB1886146B00034DAE /* mark_err.png */; };
		1DC13ABE1886146B00034DAE /* mark_err.png in Resources */ = {isa = PBXBuildFile; fileRef = 1DC13ABB1886146B00034DAE /* mark_err.png */; };
		1DC13ABF1886146B00034DAE /* mark_err@2x.png in Resources */ = {isa = PBXBuildFile; fileRef = 1DC13ABC1886146B00034DAE /* mark_err@2x.png */; };
		1DC13AC01886146B00034DAE /* mark_err@2x.png in Resources */ = {isa = PBXBuildFile; fileRef = 1DC13ABC1886146B00034DAE /* mark_err@2x.png */; };
		1DC13AC318864E2200034DAE /* CommandHistoryPopup.h in Headers */ = {isa = PBXBuildFile; fileRef = 1DC13AC118864E2200034DAE /* CommandHistoryPopup.h */; };
		1DC13AC418864E2200034DAE /* CommandHistoryPopup.m in Sources */ = {isa = PBXBuildFile; fileRef = 1DC13AC218864E2200034DAE /* CommandHistoryPopup.m */; };
		1DC13AC518864E2200034DAE /* CommandHistoryPopup.m in Sources */ = {isa = PBXBuildFile; fileRef = 1DC13AC218864E2200034DAE /* CommandHistoryPopup.m */; };
		1DC13AC71886507D00034DAE /* CommandHistoryPopup.xib in Resources */ = {isa = PBXBuildFile; fileRef = 1DC13AC61886507D00034DAE /* CommandHistoryPopup.xib */; };
		1DC13AC81886507D00034DAE /* CommandHistoryPopup.xib in Resources */ = {isa = PBXBuildFile; fileRef = 1DC13AC61886507D00034DAE /* CommandHistoryPopup.xib */; };
		1DC2A1CC1949165D005769D5 /* Maximized.png in Resources */ = {isa = PBXBuildFile; fileRef = 1DC2A1CA1949165D005769D5 /* Maximized.png */; };
		1DC2A1CD1949165D005769D5 /* Maximized.png in Resources */ = {isa = PBXBuildFile; fileRef = 1DC2A1CA1949165D005769D5 /* Maximized.png */; };
		1DC2A1CE1949165D005769D5 /* Maximized@2x.png in Resources */ = {isa = PBXBuildFile; fileRef = 1DC2A1CB1949165D005769D5 /* Maximized@2x.png */; };
		1DC2A1CF1949165D005769D5 /* Maximized@2x.png in Resources */ = {isa = PBXBuildFile; fileRef = 1DC2A1CB1949165D005769D5 /* Maximized@2x.png */; };
		1DC2AF5119521CFF005769D5 /* QuestionMarkSign.png in Resources */ = {isa = PBXBuildFile; fileRef = 1DC2AF4F19521CFF005769D5 /* QuestionMarkSign.png */; };
		1DC2AF5219521CFF005769D5 /* QuestionMarkSign.png in Resources */ = {isa = PBXBuildFile; fileRef = 1DC2AF4F19521CFF005769D5 /* QuestionMarkSign.png */; };
		1DC2AF5319521CFF005769D5 /* QuestionMarkSign@2x.png in Resources */ = {isa = PBXBuildFile; fileRef = 1DC2AF5019521CFF005769D5 /* QuestionMarkSign@2x.png */; };
		1DC2AF5419521CFF005769D5 /* QuestionMarkSign@2x.png in Resources */ = {isa = PBXBuildFile; fileRef = 1DC2AF5019521CFF005769D5 /* QuestionMarkSign@2x.png */; };
		1DC38818148E840700B89F7C /* SolidColorView.h in Headers */ = {isa = PBXBuildFile; fileRef = 1DC38816148E840600B89F7C /* SolidColorView.h */; };
		1DC38819148E840700B89F7C /* SolidColorView.m in Sources */ = {isa = PBXBuildFile; fileRef = 1DC38817148E840700B89F7C /* SolidColorView.m */; };
		1DC742A0127C96F90069594C /* IBarCursor.png in Resources */ = {isa = PBXBuildFile; fileRef = 1DC7429F127C96F90069594C /* IBarCursor.png */; };
		1DCA5ECF13EE507800B7725E /* WindowArrangements.h in Headers */ = {isa = PBXBuildFile; fileRef = 1DCA5ECD13EE507800B7725E /* WindowArrangements.h */; };
		1DCA5ED013EE507800B7725E /* WindowArrangements.m in Sources */ = {isa = PBXBuildFile; fileRef = 1DCA5ECE13EE507800B7725E /* WindowArrangements.m */; };
		1DCBC811126DD98200D5B961 /* WindowControllerInterface.h in Headers */ = {isa = PBXBuildFile; fileRef = 1DCBC810126DD98200D5B961 /* WindowControllerInterface.h */; };
		1DCF3CB71222FF1400AD56F1 /* PresetKeyMappings.plist in Resources */ = {isa = PBXBuildFile; fileRef = 1DCF3CB61222FF1400AD56F1 /* PresetKeyMappings.plist */; };
		1DCF3E8F122419D200AD56F1 /* ProfileModel.m in Sources */ = {isa = PBXBuildFile; fileRef = 1DCF3E8D122419D200AD56F1 /* ProfileModel.m */; };
		1DCF3EC61224D03D00AD56F1 /* DefaultBookmark.plist in Resources */ = {isa = PBXBuildFile; fileRef = 1DCF3EC51224D03D00AD56F1 /* DefaultBookmark.plist */; };
		1DCF3F001224EEBD00AD56F1 /* MigrationMap.plist in Resources */ = {isa = PBXBuildFile; fileRef = 1DCF3EFF1224EEBD00AD56F1 /* MigrationMap.plist */; };
		1DD39ACF180B7884004E56D5 /* VT100GridTypes.m in Sources */ = {isa = PBXBuildFile; fileRef = 1DD39ACE180B7884004E56D5 /* VT100GridTypes.m */; };
		1DD39AD7180B8118004E56D5 /* Cocoa.framework in Frameworks */ = {isa = PBXBuildFile; fileRef = 1DD39AD6180B8118004E56D5 /* Cocoa.framework */; };
		1DD39AE1180B8118004E56D5 /* InfoPlist.strings in Resources */ = {isa = PBXBuildFile; fileRef = 1DD39ADF180B8118004E56D5 /* InfoPlist.strings */; };
		1DD39AE7180B8118004E56D5 /* Credits.rtf in Resources */ = {isa = PBXBuildFile; fileRef = 1DD39AE5180B8118004E56D5 /* Credits.rtf */; };
		1DD39AEF180B8118004E56D5 /* Images.xcassets in Resources */ = {isa = PBXBuildFile; fileRef = 1DD39AEE180B8118004E56D5 /* Images.xcassets */; };
		1DD39B10180B817B004E56D5 /* VT100Grid.m in Sources */ = {isa = PBXBuildFile; fileRef = 1D8B8A131806038F00C2DC25 /* VT100Grid.m */; };
		1DD39B11180B817B004E56D5 /* VT100GridTypes.m in Sources */ = {isa = PBXBuildFile; fileRef = 1DD39ACE180B7884004E56D5 /* VT100GridTypes.m */; };
		1DD39B14180B819A004E56D5 /* VT100GridTest.h in Headers */ = {isa = PBXBuildFile; fileRef = 1DD39B12180B819A004E56D5 /* VT100GridTest.h */; };
		1DD39B16180B81B3004E56D5 /* VT100GridTest.m in Sources */ = {isa = PBXBuildFile; fileRef = 1DD39B13180B819A004E56D5 /* VT100GridTest.m */; };
		1DD39B17180B82AC004E56D5 /* ScreenChar.m in Sources */ = {isa = PBXBuildFile; fileRef = 1D36155412CBF33E00803EA9 /* ScreenChar.m */; };
		1DD39B1A180B82F5004E56D5 /* DebugLogging.h in Headers */ = {isa = PBXBuildFile; fileRef = 1DD39B18180B82F5004E56D5 /* DebugLogging.h */; };
		1DD39B1B180B82F5004E56D5 /* DebugLogging.m in Sources */ = {isa = PBXBuildFile; fileRef = 1DD39B19180B82F5004E56D5 /* DebugLogging.m */; };
		1DD39B1C180B834A004E56D5 /* DebugLogging.m in Sources */ = {isa = PBXBuildFile; fileRef = 1DD39B19180B82F5004E56D5 /* DebugLogging.m */; };
		1DD39B1E180B8415004E56D5 /* LineBuffer.m in Sources */ = {isa = PBXBuildFile; fileRef = 1D72438C11F416E500BD4924 /* LineBuffer.m */; };
		1DD39B1F180B841C004E56D5 /* RegexKitLite.m in Sources */ = {isa = PBXBuildFile; fileRef = 1D85D1DA1306687700A3E998 /* RegexKitLite.m */; };
		1DD39B22180B8467004E56D5 /* BackgroundThread.m in Sources */ = {isa = PBXBuildFile; fileRef = 1DA26ABF15007507004B5792 /* BackgroundThread.m */; };
		1DD39B7B180B8842004E56D5 /* libicucore.dylib in Frameworks */ = {isa = PBXBuildFile; fileRef = 1DD39B7A180B8842004E56D5 /* libicucore.dylib */; };
		1DD4CE7D14A5163B00ED182E /* TmuxDashboard.xib in Resources */ = {isa = PBXBuildFile; fileRef = 1DD4CE7C14A5163B00ED182E /* TmuxDashboard.xib */; };
		1DD4CE8014A51C0D00ED182E /* TmuxDashboardController.h in Headers */ = {isa = PBXBuildFile; fileRef = 1DD4CE7E14A51C0D00ED182E /* TmuxDashboardController.h */; };
		1DD4CE8114A51C0D00ED182E /* TmuxDashboardController.m in Sources */ = {isa = PBXBuildFile; fileRef = 1DD4CE7F14A51C0D00ED182E /* TmuxDashboardController.m */; };
		1DD6707714934ADE008E4361 /* PTYSplitView.h in Headers */ = {isa = PBXBuildFile; fileRef = 1DD6707514934ADE008E4361 /* PTYSplitView.h */; };
		1DD6707814934ADE008E4361 /* PTYSplitView.m in Sources */ = {isa = PBXBuildFile; fileRef = 1DD6707614934ADE008E4361 /* PTYSplitView.m */; };
		1DD736411283C2FA009B7829 /* Popup.h in Headers */ = {isa = PBXBuildFile; fileRef = 1DD7363F1283C2FA009B7829 /* Popup.h */; };
		1DD736421283C2FA009B7829 /* Popup.m in Sources */ = {isa = PBXBuildFile; fileRef = 1DD736401283C2FA009B7829 /* Popup.m */; };
		1DDBC61E12E2BCDC00BC3868 /* iTermExpose.h in Headers */ = {isa = PBXBuildFile; fileRef = 1DDBC61C12E2BCDC00BC3868 /* iTermExpose.h */; };
		1DDBC61F12E2BCDC00BC3868 /* iTermExpose.m in Sources */ = {isa = PBXBuildFile; fileRef = 1DDBC61D12E2BCDC00BC3868 /* iTermExpose.m */; };
		1DE214E1128212EE004E3ADF /* Autocomplete.h in Headers */ = {isa = PBXBuildFile; fileRef = 1DE214DF128212EE004E3ADF /* Autocomplete.h */; };
		1DE214E2128212EE004E3ADF /* Autocomplete.m in Sources */ = {isa = PBXBuildFile; fileRef = 1DE214E0128212EE004E3ADF /* Autocomplete.m */; };
		1DE2154312821F1C004E3ADF /* Autocomplete.xib in Resources */ = {isa = PBXBuildFile; fileRef = 1DE2154112821F1C004E3ADF /* Autocomplete.xib */; };
		1DE5EBE8122B892900C736B0 /* ProfilesWindow.h in Headers */ = {isa = PBXBuildFile; fileRef = 1DE5EBE6122B892900C736B0 /* ProfilesWindow.h */; };
		1DE5EBE9122B892900C736B0 /* ProfilesWindow.m in Sources */ = {isa = PBXBuildFile; fileRef = 1DE5EBE7122B892900C736B0 /* ProfilesWindow.m */; };
		1DE8DC891415513A00F83147 /* ToolbeltView.h in Headers */ = {isa = PBXBuildFile; fileRef = 1DE8DC871415513A00F83147 /* ToolbeltView.h */; };
		1DE8DC8A1415513A00F83147 /* ToolbeltView.m in Sources */ = {isa = PBXBuildFile; fileRef = 1DE8DC881415513A00F83147 /* ToolbeltView.m */; };
		1DE8DC8D1415546000F83147 /* ToolProfiles.h in Headers */ = {isa = PBXBuildFile; fileRef = 1DE8DC8B1415546000F83147 /* ToolProfiles.h */; };
		1DE8DC8E1415546000F83147 /* ToolProfiles.m in Sources */ = {isa = PBXBuildFile; fileRef = 1DE8DC8C1415546000F83147 /* ToolProfiles.m */; };
		1DE8DDAD1415648600F83147 /* ToolPasteHistory.h in Headers */ = {isa = PBXBuildFile; fileRef = 1DE8DDAB1415648600F83147 /* ToolPasteHistory.h */; };
		1DE8DDAE1415648600F83147 /* ToolPasteHistory.m in Sources */ = {isa = PBXBuildFile; fileRef = 1DE8DDAC1415648600F83147 /* ToolPasteHistory.m */; };
		1DE8DF361415799700F83147 /* ToolWrapper.h in Headers */ = {isa = PBXBuildFile; fileRef = 1DE8DF341415799700F83147 /* ToolWrapper.h */; };
		1DE8DF371415799700F83147 /* ToolWrapper.m in Sources */ = {isa = PBXBuildFile; fileRef = 1DE8DF351415799700F83147 /* ToolWrapper.m */; };
		1DEDC8FD1451F67D004F1615 /* SessionTitleView.h in Headers */ = {isa = PBXBuildFile; fileRef = 1DEDC8FB1451F67D004F1615 /* SessionTitleView.h */; };
		1DEDC8FE1451F67D004F1615 /* SessionTitleView.m in Sources */ = {isa = PBXBuildFile; fileRef = 1DEDC8FC1451F67D004F1615 /* SessionTitleView.m */; };
		1DEF5E6D185F889600300319 /* Alert.png in Resources */ = {isa = PBXBuildFile; fileRef = 1DEF5E6B185F889600300319 /* Alert.png */; };
		1DEF5E6E185F889600300319 /* Alert.png in Resources */ = {isa = PBXBuildFile; fileRef = 1DEF5E6B185F889600300319 /* Alert.png */; };
		1DEF5E6F185F889600300319 /* Alert@2x.png in Resources */ = {isa = PBXBuildFile; fileRef = 1DEF5E6C185F889600300319 /* Alert@2x.png */; };
		1DEF5E70185F889600300319 /* Alert@2x.png in Resources */ = {isa = PBXBuildFile; fileRef = 1DEF5E6C185F889600300319 /* Alert@2x.png */; };
		1DF0897113DBAF4C00A52AD8 /* Quartz.framework in Frameworks */ = {isa = PBXBuildFile; fileRef = 1DF0897013DBAF4C00A52AD8 /* Quartz.framework */; };
		1DF8006F18F34CAB00722B35 /* NSPopUpButton+iTerm.h in Headers */ = {isa = PBXBuildFile; fileRef = 1DF8006D18F34CAB00722B35 /* NSPopUpButton+iTerm.h */; };
		1DF8007018F34CAB00722B35 /* NSPopUpButton+iTerm.m in Sources */ = {isa = PBXBuildFile; fileRef = 1DF8006E18F34CAB00722B35 /* NSPopUpButton+iTerm.m */; };
		1DF8007118F34CAB00722B35 /* NSPopUpButton+iTerm.m in Sources */ = {isa = PBXBuildFile; fileRef = 1DF8006E18F34CAB00722B35 /* NSPopUpButton+iTerm.m */; };
		1DF8AF5813FD781700C8A435 /* SplitPanel.h in Headers */ = {isa = PBXBuildFile; fileRef = 1DF8AF5613FD781700C8A435 /* SplitPanel.h */; };
		1DF8AF5913FD781700C8A435 /* SplitPanel.m in Sources */ = {isa = PBXBuildFile; fileRef = 1DF8AF5713FD781700C8A435 /* SplitPanel.m */; };
		1DF8FEF318F3217100722B35 /* KeysPreferencesViewController.h in Headers */ = {isa = PBXBuildFile; fileRef = 1DF8FEF118F3217100722B35 /* KeysPreferencesViewController.h */; };
		1DF8FEF418F3217100722B35 /* KeysPreferencesViewController.m in Sources */ = {isa = PBXBuildFile; fileRef = 1DF8FEF218F3217100722B35 /* KeysPreferencesViewController.m */; };
		1DF8FEF518F3217100722B35 /* KeysPreferencesViewController.m in Sources */ = {isa = PBXBuildFile; fileRef = 1DF8FEF218F3217100722B35 /* KeysPreferencesViewController.m */; };
		1DFA7C681923E83500DF1410 /* Cocoa.framework in Frameworks */ = {isa = PBXBuildFile; fileRef = 1DD39AD6180B8118004E56D5 /* Cocoa.framework */; };
		1DFA7C8D1923E86400DF1410 /* SSKeychainQuery.h in Headers */ = {isa = PBXBuildFile; fileRef = 1DFA7C8B1923E86400DF1410 /* SSKeychainQuery.h */; };
		1DFA7C8E1923E86400DF1410 /* SSKeychainQuery.m in Sources */ = {isa = PBXBuildFile; fileRef = 1DFA7C8C1923E86400DF1410 /* SSKeychainQuery.m */; };
		1DFA7C911923E89100DF1410 /* SSKeychain.h in Headers */ = {isa = PBXBuildFile; fileRef = 1DFA7C8F1923E89100DF1410 /* SSKeychain.h */; };
		1DFA7C921923E89100DF1410 /* SSKeychain.m in Sources */ = {isa = PBXBuildFile; fileRef = 1DFA7C901923E89100DF1410 /* SSKeychain.m */; };
		1DFA7C931923E8AC00DF1410 /* libSSKeychain.a in Frameworks */ = {isa = PBXBuildFile; fileRef = 1DFA7C671923E83500DF1410 /* libSSKeychain.a */; };
		1DFA7C941923E8B300DF1410 /* libSSKeychain.a in Frameworks */ = {isa = PBXBuildFile; fileRef = 1DFA7C671923E83500DF1410 /* libSSKeychain.a */; };
		1DFA7C961923EA8700DF1410 /* iTermPasswordManager.xib in Resources */ = {isa = PBXBuildFile; fileRef = 1DFA7C951923EA8700DF1410 /* iTermPasswordManager.xib */; };
		1DFA7C971923EA8700DF1410 /* iTermPasswordManager.xib in Resources */ = {isa = PBXBuildFile; fileRef = 1DFA7C951923EA8700DF1410 /* iTermPasswordManager.xib */; };
		1DFA7C9A1923EDD900DF1410 /* iTermPasswordManagerWindowController.h in Headers */ = {isa = PBXBuildFile; fileRef = 1DFA7C981923EDD900DF1410 /* iTermPasswordManagerWindowController.h */; };
		1DFA7C9B1923EDD900DF1410 /* iTermPasswordManagerWindowController.m in Sources */ = {isa = PBXBuildFile; fileRef = 1DFA7C991923EDD900DF1410 /* iTermPasswordManagerWindowController.m */; };
		1DFA7C9C1923EDD900DF1410 /* iTermPasswordManagerWindowController.m in Sources */ = {isa = PBXBuildFile; fileRef = 1DFA7C991923EDD900DF1410 /* iTermPasswordManagerWindowController.m */; };
		1DFA7C9E1923F77100DF1410 /* Security.framework in Frameworks */ = {isa = PBXBuildFile; fileRef = 1DFA7C9D1923F77100DF1410 /* Security.framework */; };
		1DFA7C9F1923F77C00DF1410 /* Security.framework in Frameworks */ = {isa = PBXBuildFile; fileRef = 1DFA7C9D1923F77100DF1410 /* Security.framework */; };
		1DFA9D5E18F36DC3008ADC98 /* iTermKeyMappingViewController.h in Headers */ = {isa = PBXBuildFile; fileRef = 1DFA9D5C18F36DC3008ADC98 /* iTermKeyMappingViewController.h */; };
		1DFA9D5F18F36DC3008ADC98 /* iTermKeyMappingViewController.m in Sources */ = {isa = PBXBuildFile; fileRef = 1DFA9D5D18F36DC3008ADC98 /* iTermKeyMappingViewController.m */; };
		1DFA9D6018F36DC3008ADC98 /* iTermKeyMappingViewController.m in Sources */ = {isa = PBXBuildFile; fileRef = 1DFA9D5D18F36DC3008ADC98 /* iTermKeyMappingViewController.m */; };
		1DFA9D6418F37160008ADC98 /* iTermEditKeyActionWindowController.h in Headers */ = {isa = PBXBuildFile; fileRef = 1DFA9D6118F37160008ADC98 /* iTermEditKeyActionWindowController.h */; };
		1DFA9D6518F37160008ADC98 /* iTermEditKeyActionWindowController.m in Sources */ = {isa = PBXBuildFile; fileRef = 1DFA9D6218F37160008ADC98 /* iTermEditKeyActionWindowController.m */; };
		1DFA9D6618F37160008ADC98 /* iTermEditKeyActionWindowController.m in Sources */ = {isa = PBXBuildFile; fileRef = 1DFA9D6218F37160008ADC98 /* iTermEditKeyActionWindowController.m */; };
		1DFA9D6718F37160008ADC98 /* iTermEditKeyActionWindowController.xib in Resources */ = {isa = PBXBuildFile; fileRef = 1DFA9D6318F37160008ADC98 /* iTermEditKeyActionWindowController.xib */; };
		1DFA9D6818F37160008ADC98 /* iTermEditKeyActionWindowController.xib in Resources */ = {isa = PBXBuildFile; fileRef = 1DFA9D6318F37160008ADC98 /* iTermEditKeyActionWindowController.xib */; };
		1DFA9D6C18F37AA5008ADC98 /* iTermKeyMapping.xib in Resources */ = {isa = PBXBuildFile; fileRef = 1DFA9D6A18F37AA5008ADC98 /* iTermKeyMapping.xib */; };
		1DFA9D6D18F37AA5008ADC98 /* iTermKeyMapping.xib in Resources */ = {isa = PBXBuildFile; fileRef = 1DFA9D6A18F37AA5008ADC98 /* iTermKeyMapping.xib */; };
		1DFA9D7018F3A30F008ADC98 /* PointerPreferencesViewController.h in Headers */ = {isa = PBXBuildFile; fileRef = 1DFA9D6E18F3A30F008ADC98 /* PointerPreferencesViewController.h */; };
		1DFA9D7118F3A30F008ADC98 /* PointerPreferencesViewController.m in Sources */ = {isa = PBXBuildFile; fileRef = 1DFA9D6F18F3A30F008ADC98 /* PointerPreferencesViewController.m */; };
		1DFA9D7218F3A30F008ADC98 /* PointerPreferencesViewController.m in Sources */ = {isa = PBXBuildFile; fileRef = 1DFA9D6F18F3A30F008ADC98 /* PointerPreferencesViewController.m */; };
		49A6E4091211CC6000D9AD6F /* Compatability.h in Headers */ = {isa = PBXBuildFile; fileRef = 49A6E4081211CC6000D9AD6F /* Compatability.h */; };
		5ECE005F1454E59B004861E9 /* PseudoTerminalRestorer.h in Headers */ = {isa = PBXBuildFile; fileRef = 5ECE005D1454E59B004861E9 /* PseudoTerminalRestorer.h */; };
		5ECE00601454E59B004861E9 /* PseudoTerminalRestorer.m in Sources */ = {isa = PBXBuildFile; fileRef = 5ECE005E1454E59B004861E9 /* PseudoTerminalRestorer.m */; };
		5ECE4AE814513F05002A9CC2 /* Growl.framework in CopyFiles */ = {isa = PBXBuildFile; fileRef = 5ECE4AC41451343E002A9CC2 /* Growl.framework */; };
		5ECE4AEA14514058002A9CC2 /* Growl Registration Ticket.growlRegDict in Resources */ = {isa = PBXBuildFile; fileRef = 5ECE4AE914514058002A9CC2 /* Growl Registration Ticket.growlRegDict */; };
		874206490564169600CFC3F1 /* iTermApplicationDelegate.h in Headers */ = {isa = PBXBuildFile; fileRef = 20D5CC6304E7AA0500000106 /* iTermApplicationDelegate.h */; };
		8742064D0564169600CFC3F1 /* iTerm.icns in Resources */ = {isa = PBXBuildFile; fileRef = E8EDCE69015E0A5703000001 /* iTerm.icns */; };
		8742064F0564169600CFC3F1 /* main.m in Sources */ = {isa = PBXBuildFile; fileRef = E8CF757F026DDAD703A80106 /* main.m */; };
		874206500564169600CFC3F1 /* iTermApplicationDelegate.m in Sources */ = {isa = PBXBuildFile; fileRef = 20D5CC6404E7AA0500000106 /* iTermApplicationDelegate.m */; };
		874206530564169600CFC3F1 /* AppKit.framework in Frameworks */ = {isa = PBXBuildFile; fileRef = 0464AB2F006CD2EC7F000001 /* AppKit.framework */; };
		90A1E13B186F9EA4003EC3E8 /* AppleScriptTest.m in Sources */ = {isa = PBXBuildFile; fileRef = 90A1E13A186F9EA4003EC3E8 /* AppleScriptTest.m */; };
		9325FF500FB54E00004EC67C /* MainMenu.xib in Resources */ = {isa = PBXBuildFile; fileRef = 9325FF4E0FB54E00004EC67C /* MainMenu.xib */; };
		93A6FEFA10685E9900A5F905 /* dsa_pub.pem in Resources */ = {isa = PBXBuildFile; fileRef = 93A6FEF910685E9900A5F905 /* dsa_pub.pem */; };
		9D737D5F17495B4100B3334D /* PrefsGeneral.png in Resources */ = {isa = PBXBuildFile; fileRef = 9D737D5D17495B4100B3334D /* PrefsGeneral.png */; };
		9D737D6017495B4100B3334D /* PrefsGeneral@2x.png in Resources */ = {isa = PBXBuildFile; fileRef = 9D737D5E17495B4100B3334D /* PrefsGeneral@2x.png */; };
		9DB3D6E0176C8F0B0071CCF8 /* PrefsAppearance.png in Resources */ = {isa = PBXBuildFile; fileRef = 9DB3D6DE176C8F0B0071CCF8 /* PrefsAppearance.png */; };
		9DB3D6E1176C8F0B0071CCF8 /* PrefsAppearance@2x.png in Resources */ = {isa = PBXBuildFile; fileRef = 9DB3D6DF176C8F0B0071CCF8 /* PrefsAppearance@2x.png */; };
		9DB3D6E4176CB4D80071CCF8 /* PrefsProfile.png in Resources */ = {isa = PBXBuildFile; fileRef = 9DB3D6E2176CB4D80071CCF8 /* PrefsProfile.png */; };
		9DB3D6E5176CB4D80071CCF8 /* PrefsProfile@2x.png in Resources */ = {isa = PBXBuildFile; fileRef = 9DB3D6E3176CB4D80071CCF8 /* PrefsProfile@2x.png */; };
		9DB3D6E8176CBC0C0071CCF8 /* PrefsKeyboard.png in Resources */ = {isa = PBXBuildFile; fileRef = 9DB3D6E6176CBC0C0071CCF8 /* PrefsKeyboard.png */; };
		9DB3D6E9176CBC0C0071CCF8 /* PrefsKeyboard@2x.png in Resources */ = {isa = PBXBuildFile; fileRef = 9DB3D6E7176CBC0C0071CCF8 /* PrefsKeyboard@2x.png */; };
		9DB3D6EC176CC47E0071CCF8 /* PrefsMouse.png in Resources */ = {isa = PBXBuildFile; fileRef = 9DB3D6EA176CC47E0071CCF8 /* PrefsMouse.png */; };
		9DB3D6ED176CC47E0071CCF8 /* PrefsMouse@2x.png in Resources */ = {isa = PBXBuildFile; fileRef = 9DB3D6EB176CC47E0071CCF8 /* PrefsMouse@2x.png */; };
		9DB3D6F0176CCABE0071CCF8 /* PrefsArrangements.png in Resources */ = {isa = PBXBuildFile; fileRef = 9DB3D6EE176CCABE0071CCF8 /* PrefsArrangements.png */; };
		9DB3D6F1176CCABE0071CCF8 /* PrefsArrangements@2x.png in Resources */ = {isa = PBXBuildFile; fileRef = 9DB3D6EF176CCABE0071CCF8 /* PrefsArrangements@2x.png */; };
		A073973E14C768E400786414 /* ColorsMenuItemView.h in Headers */ = {isa = PBXBuildFile; fileRef = A073973D14C768E400786414 /* ColorsMenuItemView.h */; };
		A073974014C7694600786414 /* ColorsMenuItemView.m in Sources */ = {isa = PBXBuildFile; fileRef = A073973F14C7694600786414 /* ColorsMenuItemView.m */; };
		A60014F618550F3900CE38D8 /* NSMutableAttributedString+iTerm.h in Headers */ = {isa = PBXBuildFile; fileRef = A60014F418550F3900CE38D8 /* NSMutableAttributedString+iTerm.h */; };
		A60014F718550F3900CE38D8 /* NSMutableAttributedString+iTerm.m in Sources */ = {isa = PBXBuildFile; fileRef = A60014F518550F3900CE38D8 /* NSMutableAttributedString+iTerm.m */; };
		A60014F818550F3900CE38D8 /* NSMutableAttributedString+iTerm.m in Sources */ = {isa = PBXBuildFile; fileRef = A60014F518550F3900CE38D8 /* NSMutableAttributedString+iTerm.m */; };
		A60014FB18552BDF00CE38D8 /* iTermNSKeyBindingEmulator.h in Headers */ = {isa = PBXBuildFile; fileRef = A60014F918552BDF00CE38D8 /* iTermNSKeyBindingEmulator.h */; };
		A60014FC18552BDF00CE38D8 /* iTermNSKeyBindingEmulator.m in Sources */ = {isa = PBXBuildFile; fileRef = A60014FA18552BDF00CE38D8 /* iTermNSKeyBindingEmulator.m */; };
		A60014FD18552BDF00CE38D8 /* iTermNSKeyBindingEmulator.m in Sources */ = {isa = PBXBuildFile; fileRef = A60014FA18552BDF00CE38D8 /* iTermNSKeyBindingEmulator.m */; };
		A6057C041878CD30004A60AF /* ProfileTagsView.h in Headers */ = {isa = PBXBuildFile; fileRef = A6057C021878CD30004A60AF /* ProfileTagsView.h */; };
		A6057C051878CD30004A60AF /* ProfileTagsView.m in Sources */ = {isa = PBXBuildFile; fileRef = A6057C031878CD30004A60AF /* ProfileTagsView.m */; };
		A6057C061878CD30004A60AF /* ProfileTagsView.m in Sources */ = {isa = PBXBuildFile; fileRef = A6057C031878CD30004A60AF /* ProfileTagsView.m */; };
		A6057C09187A1809004A60AF /* TerminalFile.h in Headers */ = {isa = PBXBuildFile; fileRef = A6057C07187A1809004A60AF /* TerminalFile.h */; };
		A6057C0A187A1809004A60AF /* TerminalFile.m in Sources */ = {isa = PBXBuildFile; fileRef = A6057C08187A1809004A60AF /* TerminalFile.m */; };
		A6057C0B187A1809004A60AF /* TerminalFile.m in Sources */ = {isa = PBXBuildFile; fileRef = A6057C08187A1809004A60AF /* TerminalFile.m */; };
		A6057C0E187BC4C3004A60AF /* CommandHistory.h in Headers */ = {isa = PBXBuildFile; fileRef = A6057C0C187BC4C3004A60AF /* CommandHistory.h */; };
		A6057C0F187BC4C3004A60AF /* CommandHistory.m in Sources */ = {isa = PBXBuildFile; fileRef = A6057C0D187BC4C3004A60AF /* CommandHistory.m */; };
		A6057C10187BC4C3004A60AF /* CommandHistory.m in Sources */ = {isa = PBXBuildFile; fileRef = A6057C0D187BC4C3004A60AF /* CommandHistory.m */; };
		A6057C171883D12E004A60AF /* broken_image.png in Resources */ = {isa = PBXBuildFile; fileRef = A6057C161883D12E004A60AF /* broken_image.png */; };
		A6099B0518D6B0FD00081FA9 /* iTermWarning.h in Headers */ = {isa = PBXBuildFile; fileRef = A6099B0318D6B0FD00081FA9 /* iTermWarning.h */; };
		A6099B0618D6B0FD00081FA9 /* iTermWarning.m in Sources */ = {isa = PBXBuildFile; fileRef = A6099B0418D6B0FD00081FA9 /* iTermWarning.m */; };
		A6099B0718D6B0FD00081FA9 /* iTermWarning.m in Sources */ = {isa = PBXBuildFile; fileRef = A6099B0418D6B0FD00081FA9 /* iTermWarning.m */; };
		A61B66CA18D4D855009AC9D5 /* NSView+iTerm.h in Headers */ = {isa = PBXBuildFile; fileRef = A61B66C818D4D855009AC9D5 /* NSView+iTerm.h */; };
		A61B66CB18D4D855009AC9D5 /* NSView+iTerm.m in Sources */ = {isa = PBXBuildFile; fileRef = A61B66C918D4D855009AC9D5 /* NSView+iTerm.m */; };
		A61B66CC18D4D855009AC9D5 /* NSView+iTerm.m in Sources */ = {isa = PBXBuildFile; fileRef = A61B66C918D4D855009AC9D5 /* NSView+iTerm.m */; };
		A61B66CF18D51EAC009AC9D5 /* iTermInstantReplayWindowController.h in Headers */ = {isa = PBXBuildFile; fileRef = A61B66CD18D51EAC009AC9D5 /* iTermInstantReplayWindowController.h */; };
		A61B66D018D51EAC009AC9D5 /* iTermInstantReplayWindowController.m in Sources */ = {isa = PBXBuildFile; fileRef = A61B66CE18D51EAC009AC9D5 /* iTermInstantReplayWindowController.m */; };
		A61B66D118D51EAC009AC9D5 /* iTermInstantReplayWindowController.m in Sources */ = {isa = PBXBuildFile; fileRef = A61B66CE18D51EAC009AC9D5 /* iTermInstantReplayWindowController.m */; };
		A61B66D318D63758009AC9D5 /* InstantReplay.xib in Resources */ = {isa = PBXBuildFile; fileRef = A61B66D218D63758009AC9D5 /* InstantReplay.xib */; };
		A61B66D418D63758009AC9D5 /* InstantReplay.xib in Resources */ = {isa = PBXBuildFile; fileRef = A61B66D218D63758009AC9D5 /* InstantReplay.xib */; };
		A628C7A818764AA4009B0818 /* NSDictionary+iTerm.h in Headers */ = {isa = PBXBuildFile; fileRef = A628C7A618764AA4009B0818 /* NSDictionary+iTerm.h */; };
		A628C7A918764AA4009B0818 /* NSDictionary+iTerm.m in Sources */ = {isa = PBXBuildFile; fileRef = A628C7A718764AA4009B0818 /* NSDictionary+iTerm.m */; };
		A628C7AA18764AA4009B0818 /* NSDictionary+iTerm.m in Sources */ = {isa = PBXBuildFile; fileRef = A628C7A718764AA4009B0818 /* NSDictionary+iTerm.m */; };
		A6358646184BEA57009ED690 /* AATree.h in Headers */ = {isa = PBXBuildFile; fileRef = A6358642184BEA57009ED690 /* AATree.h */; };
		A6358647184BEA57009ED690 /* AATree.m in Sources */ = {isa = PBXBuildFile; fileRef = A6358643184BEA57009ED690 /* AATree.m */; };
		A6358648184BEA57009ED690 /* AATree.m in Sources */ = {isa = PBXBuildFile; fileRef = A6358643184BEA57009ED690 /* AATree.m */; };
		A6358649184BEA57009ED690 /* AATreeNode.h in Headers */ = {isa = PBXBuildFile; fileRef = A6358644184BEA57009ED690 /* AATreeNode.h */; };
		A635864A184BEA57009ED690 /* AATreeNode.m in Sources */ = {isa = PBXBuildFile; fileRef = A6358645184BEA57009ED690 /* AATreeNode.m */; };
		A635864B184BEA57009ED690 /* AATreeNode.m in Sources */ = {isa = PBXBuildFile; fileRef = A6358645184BEA57009ED690 /* AATreeNode.m */; };
		A63BA39518A9CB43002BE075 /* iTermSelection.h in Headers */ = {isa = PBXBuildFile; fileRef = A63BA39318A9CB43002BE075 /* iTermSelection.h */; };
		A63BA39618A9CB43002BE075 /* iTermSelection.m in Sources */ = {isa = PBXBuildFile; fileRef = A63BA39418A9CB43002BE075 /* iTermSelection.m */; };
		A63BA39718A9CB43002BE075 /* iTermSelection.m in Sources */ = {isa = PBXBuildFile; fileRef = A63BA39418A9CB43002BE075 /* iTermSelection.m */; };
		A63BA39F18B27B92002BE075 /* iTermTextExtractor.h in Headers */ = {isa = PBXBuildFile; fileRef = A63BA39D18B27B92002BE075 /* iTermTextExtractor.h */; };
		A63BA3A018B27B92002BE075 /* iTermTextExtractor.m in Sources */ = {isa = PBXBuildFile; fileRef = A63BA39E18B27B92002BE075 /* iTermTextExtractor.m */; };
		A63BA3A118B27B92002BE075 /* iTermTextExtractor.m in Sources */ = {isa = PBXBuildFile; fileRef = A63BA39E18B27B92002BE075 /* iTermTextExtractor.m */; };
		A63F4095183B398C003A6A6D /* PTYNoteViewController.h in Headers */ = {isa = PBXBuildFile; fileRef = A63F4093183B398C003A6A6D /* PTYNoteViewController.h */; };
		A63F4096183B398C003A6A6D /* PTYNoteViewController.m in Sources */ = {isa = PBXBuildFile; fileRef = A63F4094183B398C003A6A6D /* PTYNoteViewController.m */; };
		A63F4097183B398C003A6A6D /* PTYNoteViewController.m in Sources */ = {isa = PBXBuildFile; fileRef = A63F4094183B398C003A6A6D /* PTYNoteViewController.m */; };
		A63F409A183B3AA7003A6A6D /* PTYNoteView.h in Headers */ = {isa = PBXBuildFile; fileRef = A63F4098183B3AA7003A6A6D /* PTYNoteView.h */; };
		A63F409B183B3AA7003A6A6D /* PTYNoteView.m in Sources */ = {isa = PBXBuildFile; fileRef = A63F4099183B3AA7003A6A6D /* PTYNoteView.m */; };
		A63F409C183B3AA7003A6A6D /* PTYNoteView.m in Sources */ = {isa = PBXBuildFile; fileRef = A63F4099183B3AA7003A6A6D /* PTYNoteView.m */; };
		A63F409F183F3AF5003A6A6D /* VT100LineInfo.h in Headers */ = {isa = PBXBuildFile; fileRef = A63F409D183F3AF5003A6A6D /* VT100LineInfo.h */; };
		A63F40A0183F3AF5003A6A6D /* VT100LineInfo.m in Sources */ = {isa = PBXBuildFile; fileRef = A63F409E183F3AF5003A6A6D /* VT100LineInfo.m */; };
		A63F40A1183F3AF5003A6A6D /* VT100LineInfo.m in Sources */ = {isa = PBXBuildFile; fileRef = A63F409E183F3AF5003A6A6D /* VT100LineInfo.m */; };
		A63F40A4183F3B78003A6A6D /* LineBlock.h in Headers */ = {isa = PBXBuildFile; fileRef = A63F40A2183F3B78003A6A6D /* LineBlock.h */; };
		A63F40A5183F3B78003A6A6D /* LineBlock.m in Sources */ = {isa = PBXBuildFile; fileRef = A63F40A3183F3B78003A6A6D /* LineBlock.m */; };
		A63F40A6183F3B78003A6A6D /* LineBlock.m in Sources */ = {isa = PBXBuildFile; fileRef = A63F40A3183F3B78003A6A6D /* LineBlock.m */; };
		A63F40A9183F3CED003A6A6D /* LineBufferHelpers.h in Headers */ = {isa = PBXBuildFile; fileRef = A63F40A7183F3CED003A6A6D /* LineBufferHelpers.h */; };
		A63F40AA183F3CED003A6A6D /* LineBufferHelpers.m in Sources */ = {isa = PBXBuildFile; fileRef = A63F40A8183F3CED003A6A6D /* LineBufferHelpers.m */; };
		A63F40AB183F3CED003A6A6D /* LineBufferHelpers.m in Sources */ = {isa = PBXBuildFile; fileRef = A63F40A8183F3CED003A6A6D /* LineBufferHelpers.m */; };
		A647E39A18C3515900450FA1 /* VT100AnsiParser.h in Headers */ = {isa = PBXBuildFile; fileRef = A647E39818C3515900450FA1 /* VT100AnsiParser.h */; };
		A647E39B18C3515900450FA1 /* VT100AnsiParser.m in Sources */ = {isa = PBXBuildFile; fileRef = A647E39918C3515900450FA1 /* VT100AnsiParser.m */; };
		A647E39C18C3515900450FA1 /* VT100AnsiParser.m in Sources */ = {isa = PBXBuildFile; fileRef = A647E39918C3515900450FA1 /* VT100AnsiParser.m */; };
		A647E39F18C351F400450FA1 /* VT100DCSParser.h in Headers */ = {isa = PBXBuildFile; fileRef = A647E39D18C351F400450FA1 /* VT100DCSParser.h */; };
		A647E3A018C351F400450FA1 /* VT100DCSParser.m in Sources */ = {isa = PBXBuildFile; fileRef = A647E39E18C351F400450FA1 /* VT100DCSParser.m */; };
		A647E3A118C351F400450FA1 /* VT100DCSParser.m in Sources */ = {isa = PBXBuildFile; fileRef = A647E39E18C351F400450FA1 /* VT100DCSParser.m */; };
		A647E3A418C352B000450FA1 /* VT100OtherParser.h in Headers */ = {isa = PBXBuildFile; fileRef = A647E3A218C352B000450FA1 /* VT100OtherParser.h */; };
		A647E3A518C352B000450FA1 /* VT100OtherParser.m in Sources */ = {isa = PBXBuildFile; fileRef = A647E3A318C352B000450FA1 /* VT100OtherParser.m */; };
		A647E3A618C352B000450FA1 /* VT100OtherParser.m in Sources */ = {isa = PBXBuildFile; fileRef = A647E3A318C352B000450FA1 /* VT100OtherParser.m */; };
		A647E3A918C353C500450FA1 /* VT100StringParser.h in Headers */ = {isa = PBXBuildFile; fileRef = A647E3A718C353C500450FA1 /* VT100StringParser.h */; };
		A647E3AA18C353C500450FA1 /* VT100StringParser.m in Sources */ = {isa = PBXBuildFile; fileRef = A647E3A818C353C500450FA1 /* VT100StringParser.m */; };
		A647E3AB18C353C500450FA1 /* VT100StringParser.m in Sources */ = {isa = PBXBuildFile; fileRef = A647E3A818C353C500450FA1 /* VT100StringParser.m */; };
		A647E3AE18C3588800450FA1 /* VT100ControlParser.h in Headers */ = {isa = PBXBuildFile; fileRef = A647E3AC18C3588800450FA1 /* VT100ControlParser.h */; };
		A647E3AF18C3588800450FA1 /* VT100ControlParser.m in Sources */ = {isa = PBXBuildFile; fileRef = A647E3AD18C3588800450FA1 /* VT100ControlParser.m */; };
		A647E3B018C3588800450FA1 /* VT100ControlParser.m in Sources */ = {isa = PBXBuildFile; fileRef = A647E3AD18C3588800450FA1 /* VT100ControlParser.m */; };
		A647E3B318C36D0300450FA1 /* VT100Token.m in Sources */ = {isa = PBXBuildFile; fileRef = A647E3B218C36D0300450FA1 /* VT100Token.m */; };
		A647E3B418C36D0300450FA1 /* VT100Token.m in Sources */ = {isa = PBXBuildFile; fileRef = A647E3B218C36D0300450FA1 /* VT100Token.m */; };
		A647E3B718C5884600450FA1 /* iTermObjectPool.h in Headers */ = {isa = PBXBuildFile; fileRef = A647E3B518C5884600450FA1 /* iTermObjectPool.h */; };
		A647E3B818C5884600450FA1 /* iTermObjectPool.m in Sources */ = {isa = PBXBuildFile; fileRef = A647E3B618C5884600450FA1 /* iTermObjectPool.m */; };
		A647E3B918C5884600450FA1 /* iTermObjectPool.m in Sources */ = {isa = PBXBuildFile; fileRef = A647E3B618C5884600450FA1 /* iTermObjectPool.m */; };
		A671C067192981D000A7F796 /* NSStringCategoryTest.h in Headers */ = {isa = PBXBuildFile; fileRef = A671C065192981D000A7F796 /* NSStringCategoryTest.h */; };
		A671C068192981D000A7F796 /* NSStringCategoryTest.m in Sources */ = {isa = PBXBuildFile; fileRef = A671C066192981D000A7F796 /* NSStringCategoryTest.m */; };
		A671C069192981D000A7F796 /* NSStringCategoryTest.m in Sources */ = {isa = PBXBuildFile; fileRef = A671C066192981D000A7F796 /* NSStringCategoryTest.m */; };
		A67E0AD0186E4B71009B2B68 /* TaskNotifier.h in Headers */ = {isa = PBXBuildFile; fileRef = A67E0ACE186E4B71009B2B68 /* TaskNotifier.h */; };
		A67E0AD1186E4B71009B2B68 /* TaskNotifier.m in Sources */ = {isa = PBXBuildFile; fileRef = A67E0ACF186E4B71009B2B68 /* TaskNotifier.m */; };
		A67E0AD2186E4B71009B2B68 /* TaskNotifier.m in Sources */ = {isa = PBXBuildFile; fileRef = A67E0ACF186E4B71009B2B68 /* TaskNotifier.m */; };
		A67F118018D82B9500B23C7B /* PrefsAdvanced.png in Resources */ = {isa = PBXBuildFile; fileRef = A67F117E18D82B9500B23C7B /* PrefsAdvanced.png */; };
		A67F118118D82B9500B23C7B /* PrefsAdvanced.png in Resources */ = {isa = PBXBuildFile; fileRef = A67F117E18D82B9500B23C7B /* PrefsAdvanced.png */; };
		A67F118218D82B9500B23C7B /* PrefsAdvanced@2x.png in Resources */ = {isa = PBXBuildFile; fileRef = A67F117F18D82B9500B23C7B /* PrefsAdvanced@2x.png */; };
		A67F118318D82B9500B23C7B /* PrefsAdvanced@2x.png in Resources */ = {isa = PBXBuildFile; fileRef = A67F117F18D82B9500B23C7B /* PrefsAdvanced@2x.png */; };
		A680AA1318CEA1040034D4F8 /* VT100TmuxParser.h in Headers */ = {isa = PBXBuildFile; fileRef = A680AA1118CEA1040034D4F8 /* VT100TmuxParser.h */; };
		A680AA1418CEA1040034D4F8 /* VT100TmuxParser.m in Sources */ = {isa = PBXBuildFile; fileRef = A680AA1218CEA1040034D4F8 /* VT100TmuxParser.m */; };
		A680AA1518CEA1040034D4F8 /* VT100TmuxParser.m in Sources */ = {isa = PBXBuildFile; fileRef = A680AA1218CEA1040034D4F8 /* VT100TmuxParser.m */; };
		A680AA1818CEBF5C0034D4F8 /* NSMutableData+iTerm.h in Headers */ = {isa = PBXBuildFile; fileRef = A680AA1618CEBF5C0034D4F8 /* NSMutableData+iTerm.h */; };
		A680AA1918CEBF5C0034D4F8 /* NSMutableData+iTerm.m in Sources */ = {isa = PBXBuildFile; fileRef = A680AA1718CEBF5C0034D4F8 /* NSMutableData+iTerm.m */; };
		A680AA1A18CEBF5C0034D4F8 /* NSMutableData+iTerm.m in Sources */ = {isa = PBXBuildFile; fileRef = A680AA1718CEBF5C0034D4F8 /* NSMutableData+iTerm.m */; };
		A682DE96190C5E7000BE8758 /* iTermProgressIndicator.h in Headers */ = {isa = PBXBuildFile; fileRef = A682DE94190C5E7000BE8758 /* iTermProgressIndicator.h */; };
		A682DE97190C5E7000BE8758 /* iTermProgressIndicator.m in Sources */ = {isa = PBXBuildFile; fileRef = A682DE95190C5E7000BE8758 /* iTermProgressIndicator.m */; };
		A682DE98190C5E7000BE8758 /* iTermProgressIndicator.m in Sources */ = {isa = PBXBuildFile; fileRef = A682DE95190C5E7000BE8758 /* iTermProgressIndicator.m */; };
		A682DE9B1915DB1F00BE8758 /* iTermFlippedView.h in Headers */ = {isa = PBXBuildFile; fileRef = A682DE991915DB1F00BE8758 /* iTermFlippedView.h */; };
		A682DE9C1915DB1F00BE8758 /* iTermFlippedView.m in Sources */ = {isa = PBXBuildFile; fileRef = A682DE9A1915DB1F00BE8758 /* iTermFlippedView.m */; };
		A682DE9D1915DB1F00BE8758 /* iTermFlippedView.m in Sources */ = {isa = PBXBuildFile; fileRef = A682DE9A1915DB1F00BE8758 /* iTermFlippedView.m */; };
		A68A30C1186D0DC1007F550F /* FindCursorView.h in Headers */ = {isa = PBXBuildFile; fileRef = A68A30BF186D0DC1007F550F /* FindCursorView.h */; };
		A68A30C2186D0DC1007F550F /* FindCursorView.m in Sources */ = {isa = PBXBuildFile; fileRef = A68A30C0186D0DC1007F550F /* FindCursorView.m */; };
		A68A30C3186D0DC1007F550F /* FindCursorView.m in Sources */ = {isa = PBXBuildFile; fileRef = A68A30C0186D0DC1007F550F /* FindCursorView.m */; };
		A68A30C6186D0F37007F550F /* SmartMatch.h in Headers */ = {isa = PBXBuildFile; fileRef = A68A30C4186D0F36007F550F /* SmartMatch.h */; };
		A68A30C7186D0F37007F550F /* SmartMatch.m in Sources */ = {isa = PBXBuildFile; fileRef = A68A30C5186D0F36007F550F /* SmartMatch.m */; };
		A68A30C8186D0F37007F550F /* SmartMatch.m in Sources */ = {isa = PBXBuildFile; fileRef = A68A30C5186D0F36007F550F /* SmartMatch.m */; };
		A68A30CF186D1414007F550F /* FileTransferManager.m in Sources */ = {isa = PBXBuildFile; fileRef = A68A30CC186D1414007F550F /* FileTransferManager.m */; };
		A68A30D0186D1414007F550F /* FileTransferManager.m in Sources */ = {isa = PBXBuildFile; fileRef = A68A30CC186D1414007F550F /* FileTransferManager.m */; };
		A68A30D1186D1414007F550F /* NSArray+iTerm.m in Sources */ = {isa = PBXBuildFile; fileRef = A68A30CD186D1414007F550F /* NSArray+iTerm.m */; };
		A68A30D2186D1414007F550F /* NSArray+iTerm.m in Sources */ = {isa = PBXBuildFile; fileRef = A68A30CD186D1414007F550F /* NSArray+iTerm.m */; };
		A68A30D3186D1414007F550F /* NSObject+iTerm.m in Sources */ = {isa = PBXBuildFile; fileRef = A68A30CE186D1414007F550F /* NSObject+iTerm.m */; };
		A68A30D4186D1414007F550F /* NSObject+iTerm.m in Sources */ = {isa = PBXBuildFile; fileRef = A68A30CE186D1414007F550F /* NSObject+iTerm.m */; };
		A68A30DC186D1429007F550F /* SCPFile.m in Sources */ = {isa = PBXBuildFile; fileRef = A68A30D5186D1429007F550F /* SCPFile.m */; };
		A68A30DD186D1429007F550F /* SCPFile.m in Sources */ = {isa = PBXBuildFile; fileRef = A68A30D5186D1429007F550F /* SCPFile.m */; };
		A68A30DE186D1429007F550F /* SCPPath.m in Sources */ = {isa = PBXBuildFile; fileRef = A68A30D6186D1429007F550F /* SCPPath.m */; };
		A68A30DF186D1429007F550F /* SCPPath.m in Sources */ = {isa = PBXBuildFile; fileRef = A68A30D6186D1429007F550F /* SCPPath.m */; };
		A68A30E0186D1429007F550F /* TransferrableFile.m in Sources */ = {isa = PBXBuildFile; fileRef = A68A30D7186D1429007F550F /* TransferrableFile.m */; };
		A68A30E1186D1429007F550F /* TransferrableFile.m in Sources */ = {isa = PBXBuildFile; fileRef = A68A30D7186D1429007F550F /* TransferrableFile.m */; };
		A68A30E2186D1429007F550F /* TransferrableFileMenuItemView.m in Sources */ = {isa = PBXBuildFile; fileRef = A68A30D8186D1429007F550F /* TransferrableFileMenuItemView.m */; };
		A68A30E3186D1429007F550F /* TransferrableFileMenuItemView.m in Sources */ = {isa = PBXBuildFile; fileRef = A68A30D8186D1429007F550F /* TransferrableFileMenuItemView.m */; };
		A68A30E4186D1429007F550F /* TransferrableFileMenuItemViewController.m in Sources */ = {isa = PBXBuildFile; fileRef = A68A30D9186D1429007F550F /* TransferrableFileMenuItemViewController.m */; };
		A68A30E5186D1429007F550F /* TransferrableFileMenuItemViewController.m in Sources */ = {isa = PBXBuildFile; fileRef = A68A30D9186D1429007F550F /* TransferrableFileMenuItemViewController.m */; };
		A68A30E6186D1429007F550F /* VT100RemoteHost.m in Sources */ = {isa = PBXBuildFile; fileRef = A68A30DA186D1429007F550F /* VT100RemoteHost.m */; };
		A68A30E7186D1429007F550F /* VT100RemoteHost.m in Sources */ = {isa = PBXBuildFile; fileRef = A68A30DA186D1429007F550F /* VT100RemoteHost.m */; };
		A68A30E8186D1429007F550F /* VT100WorkingDirectory.m in Sources */ = {isa = PBXBuildFile; fileRef = A68A30DB186D1429007F550F /* VT100WorkingDirectory.m */; };
		A68A30E9186D1429007F550F /* VT100WorkingDirectory.m in Sources */ = {isa = PBXBuildFile; fileRef = A68A30DB186D1429007F550F /* VT100WorkingDirectory.m */; };
		A68A30F4186D150A007F550F /* FileTransferManager.h in Headers */ = {isa = PBXBuildFile; fileRef = A68A30EA186D150A007F550F /* FileTransferManager.h */; };
		A68A30F5186D150A007F550F /* NSArray+iTerm.h in Headers */ = {isa = PBXBuildFile; fileRef = A68A30EB186D150A007F550F /* NSArray+iTerm.h */; };
		A68A30F6186D150B007F550F /* NSObject+iTerm.h in Headers */ = {isa = PBXBuildFile; fileRef = A68A30EC186D150A007F550F /* NSObject+iTerm.h */; };
		A68A30F7186D150B007F550F /* SCPFile.h in Headers */ = {isa = PBXBuildFile; fileRef = A68A30ED186D150A007F550F /* SCPFile.h */; };
		A68A30F8186D150B007F550F /* SCPPath.h in Headers */ = {isa = PBXBuildFile; fileRef = A68A30EE186D150A007F550F /* SCPPath.h */; };
		A68A30F9186D150B007F550F /* TransferrableFile.h in Headers */ = {isa = PBXBuildFile; fileRef = A68A30EF186D150A007F550F /* TransferrableFile.h */; };
		A68A30FA186D150B007F550F /* TransferrableFileMenuItemView.h in Headers */ = {isa = PBXBuildFile; fileRef = A68A30F0186D150A007F550F /* TransferrableFileMenuItemView.h */; };
		A68A30FB186D150B007F550F /* TransferrableFileMenuItemViewController.h in Headers */ = {isa = PBXBuildFile; fileRef = A68A30F1186D150A007F550F /* TransferrableFileMenuItemViewController.h */; };
		A68A30FC186D150B007F550F /* VT100RemoteHost.h in Headers */ = {isa = PBXBuildFile; fileRef = A68A30F2186D150A007F550F /* VT100RemoteHost.h */; };
		A68A30FD186D150B007F550F /* VT100WorkingDirectory.h in Headers */ = {isa = PBXBuildFile; fileRef = A68A30F3186D150A007F550F /* VT100WorkingDirectory.h */; };
		A68A30FF186D151E007F550F /* NMSSH.framework in Frameworks */ = {isa = PBXBuildFile; fileRef = A68A30FE186D151E007F550F /* NMSSH.framework */; };
		A68A3100186D151F007F550F /* NMSSH.framework in Frameworks */ = {isa = PBXBuildFile; fileRef = A68A30FE186D151E007F550F /* NMSSH.framework */; };
		A68A3101186D1565007F550F /* NMSSH.framework in CopyFiles */ = {isa = PBXBuildFile; fileRef = A68A30FE186D151E007F550F /* NMSSH.framework */; };
		A68A3102186D1585007F550F /* NMSSH.framework in CopyFiles */ = {isa = PBXBuildFile; fileRef = A68A30FE186D151E007F550F /* NMSSH.framework */; };
		A68A3105186D2973007F550F /* TemporaryNumberAllocator.h in Headers */ = {isa = PBXBuildFile; fileRef = A68A3103186D2973007F550F /* TemporaryNumberAllocator.h */; };
		A68A3106186D2973007F550F /* TemporaryNumberAllocator.m in Sources */ = {isa = PBXBuildFile; fileRef = A68A3104186D2973007F550F /* TemporaryNumberAllocator.m */; };
		A68A3107186D2973007F550F /* TemporaryNumberAllocator.m in Sources */ = {isa = PBXBuildFile; fileRef = A68A3104186D2973007F550F /* TemporaryNumberAllocator.m */; };
		A68A310A186D2BCF007F550F /* BottomBarView.h in Headers */ = {isa = PBXBuildFile; fileRef = A68A3108186D2BCF007F550F /* BottomBarView.h */; };
		A68A310F186E2EDA007F550F /* PopupEntry.h in Headers */ = {isa = PBXBuildFile; fileRef = A68A310D186E2EDA007F550F /* PopupEntry.h */; };
		A68A3110186E2EDA007F550F /* PopupEntry.m in Sources */ = {isa = PBXBuildFile; fileRef = A68A310E186E2EDA007F550F /* PopupEntry.m */; };
		A68A3111186E2EDA007F550F /* PopupEntry.m in Sources */ = {isa = PBXBuildFile; fileRef = A68A310E186E2EDA007F550F /* PopupEntry.m */; };
		A68A3114186E2F14007F550F /* PopupWindow.h in Headers */ = {isa = PBXBuildFile; fileRef = A68A3112186E2F14007F550F /* PopupWindow.h */; };
		A68A3115186E2F14007F550F /* PopupWindow.m in Sources */ = {isa = PBXBuildFile; fileRef = A68A3113186E2F14007F550F /* PopupWindow.m */; };
		A68A3116186E2F14007F550F /* PopupWindow.m in Sources */ = {isa = PBXBuildFile; fileRef = A68A3113186E2F14007F550F /* PopupWindow.m */; };
		A68A3119186E2F54007F550F /* PopupModel.h in Headers */ = {isa = PBXBuildFile; fileRef = A68A3117186E2F54007F550F /* PopupModel.h */; };
		A68A311A186E2F54007F550F /* PopupModel.m in Sources */ = {isa = PBXBuildFile; fileRef = A68A3118186E2F54007F550F /* PopupModel.m */; };
		A68A311B186E2F54007F550F /* PopupModel.m in Sources */ = {isa = PBXBuildFile; fileRef = A68A3118186E2F54007F550F /* PopupModel.m */; };
		A693395C1851A61D00EBEA20 /* VT100ScreenMark.h in Headers */ = {isa = PBXBuildFile; fileRef = A693395A1851A61D00EBEA20 /* VT100ScreenMark.h */; };
		A693395D1851A61D00EBEA20 /* VT100ScreenMark.m in Sources */ = {isa = PBXBuildFile; fileRef = A693395B1851A61D00EBEA20 /* VT100ScreenMark.m */; };
		A693395E1851A61D00EBEA20 /* VT100ScreenMark.m in Sources */ = {isa = PBXBuildFile; fileRef = A693395B1851A61D00EBEA20 /* VT100ScreenMark.m */; };
		A697100618D82E79007E901D /* iTermAdvancedSettingsController.h in Headers */ = {isa = PBXBuildFile; fileRef = A697100418D82E79007E901D /* iTermAdvancedSettingsController.h */; };
		A697100718D82E79007E901D /* iTermAdvancedSettingsController.m in Sources */ = {isa = PBXBuildFile; fileRef = A697100518D82E79007E901D /* iTermAdvancedSettingsController.m */; };
		A697100818D82E79007E901D /* iTermAdvancedSettingsController.m in Sources */ = {isa = PBXBuildFile; fileRef = A697100518D82E79007E901D /* iTermAdvancedSettingsController.m */; };
		A697100B18D94CDA007E901D /* iTermAdvancedSettingsModel.h in Headers */ = {isa = PBXBuildFile; fileRef = A697100918D94CDA007E901D /* iTermAdvancedSettingsModel.h */; };
		A697100C18D94CDA007E901D /* iTermAdvancedSettingsModel.m in Sources */ = {isa = PBXBuildFile; fileRef = A697100A18D94CDA007E901D /* iTermAdvancedSettingsModel.m */; };
		A697100D18D94CDA007E901D /* iTermAdvancedSettingsModel.m in Sources */ = {isa = PBXBuildFile; fileRef = A697100A18D94CDA007E901D /* iTermAdvancedSettingsModel.m */; };
		A697101218DFA7D5007E901D /* closebutton@2x.png in Resources */ = {isa = PBXBuildFile; fileRef = A697101018DFA7D5007E901D /* closebutton@2x.png */; };
		A697101318DFA7D5007E901D /* closebutton.png in Resources */ = {isa = PBXBuildFile; fileRef = A697101118DFA7D5007E901D /* closebutton.png */; };
		A697101418DFA7F9007E901D /* closebutton@2x.png in Resources */ = {isa = PBXBuildFile; fileRef = A697101018DFA7D5007E901D /* closebutton@2x.png */; };
		A697101518DFA7FC007E901D /* closebutton.png in Resources */ = {isa = PBXBuildFile; fileRef = A697101118DFA7D5007E901D /* closebutton.png */; };
		A699BAE618C8394700D425A7 /* CVector.h in Headers */ = {isa = PBXBuildFile; fileRef = A699BAE418C8394700D425A7 /* CVector.h */; };
		A6A13AA218C2D23300B241ED /* iTermColorMap.h in Headers */ = {isa = PBXBuildFile; fileRef = A6A13AA018C2D23300B241ED /* iTermColorMap.h */; };
		A6A13AA318C2D23300B241ED /* iTermColorMap.m in Sources */ = {isa = PBXBuildFile; fileRef = A6A13AA118C2D23300B241ED /* iTermColorMap.m */; };
		A6A13AA418C2D23300B241ED /* iTermColorMap.m in Sources */ = {isa = PBXBuildFile; fileRef = A6A13AA118C2D23300B241ED /* iTermColorMap.m */; };
		A6A13AA718C2D45900B241ED /* NSColor+iTerm.h in Headers */ = {isa = PBXBuildFile; fileRef = A6A13AA518C2D45900B241ED /* NSColor+iTerm.h */; };
		A6A13AA818C2D45900B241ED /* NSColor+iTerm.m in Sources */ = {isa = PBXBuildFile; fileRef = A6A13AA618C2D45900B241ED /* NSColor+iTerm.m */; };
		A6A13AA918C2D45900B241ED /* NSColor+iTerm.m in Sources */ = {isa = PBXBuildFile; fileRef = A6A13AA618C2D45900B241ED /* NSColor+iTerm.m */; };
		A6A13AAC18C3347200B241ED /* VT100Output.h in Headers */ = {isa = PBXBuildFile; fileRef = A6A13AAA18C3347200B241ED /* VT100Output.h */; };
		A6A13AAD18C3347200B241ED /* VT100Output.m in Sources */ = {isa = PBXBuildFile; fileRef = A6A13AAB18C3347200B241ED /* VT100Output.m */; };
		A6A13AAE18C3347200B241ED /* VT100Output.m in Sources */ = {isa = PBXBuildFile; fileRef = A6A13AAB18C3347200B241ED /* VT100Output.m */; };
		A6A13AB118C33ED300B241ED /* VT100CSIParser.h in Headers */ = {isa = PBXBuildFile; fileRef = A6A13AAF18C33ED300B241ED /* VT100CSIParser.h */; };
		A6A13AB218C33ED300B241ED /* VT100CSIParser.m in Sources */ = {isa = PBXBuildFile; fileRef = A6A13AB018C33ED300B241ED /* VT100CSIParser.m */; };
		A6A13AB318C33ED300B241ED /* VT100CSIParser.m in Sources */ = {isa = PBXBuildFile; fileRef = A6A13AB018C33ED300B241ED /* VT100CSIParser.m */; };
		A6A13AB618C33FC500B241ED /* VT100Parser.h in Headers */ = {isa = PBXBuildFile; fileRef = A6A13AB418C33FC500B241ED /* VT100Parser.h */; };
		A6A13AB718C33FC500B241ED /* VT100Parser.m in Sources */ = {isa = PBXBuildFile; fileRef = A6A13AB518C33FC500B241ED /* VT100Parser.m */; };
		A6A13AB818C33FC500B241ED /* VT100Parser.m in Sources */ = {isa = PBXBuildFile; fileRef = A6A13AB518C33FC500B241ED /* VT100Parser.m */; };
		A6A13ABB18C34F6400B241ED /* VT100XtermParser.h in Headers */ = {isa = PBXBuildFile; fileRef = A6A13AB918C34F6400B241ED /* VT100XtermParser.h */; };
		A6A13ABC18C34F6400B241ED /* VT100XtermParser.m in Sources */ = {isa = PBXBuildFile; fileRef = A6A13ABA18C34F6400B241ED /* VT100XtermParser.m */; };
		A6A13ABD18C34F6400B241ED /* VT100XtermParser.m in Sources */ = {isa = PBXBuildFile; fileRef = A6A13ABA18C34F6400B241ED /* VT100XtermParser.m */; };
		A6A2697E18FE2BDE00437DA9 /* ProfilesTextPreferencesViewController.h in Headers */ = {isa = PBXBuildFile; fileRef = A6A2697C18FE2BDE00437DA9 /* ProfilesTextPreferencesViewController.h */; };
		A6A2697F18FE2BDE00437DA9 /* ProfilesTextPreferencesViewController.m in Sources */ = {isa = PBXBuildFile; fileRef = A6A2697D18FE2BDE00437DA9 /* ProfilesTextPreferencesViewController.m */; };
		A6A2698018FE2BDE00437DA9 /* ProfilesTextPreferencesViewController.m in Sources */ = {isa = PBXBuildFile; fileRef = A6A2697D18FE2BDE00437DA9 /* ProfilesTextPreferencesViewController.m */; };
		A6A2698318FE48B200437DA9 /* NSFont+iTerm.h in Headers */ = {isa = PBXBuildFile; fileRef = A6A2698118FE48B200437DA9 /* NSFont+iTerm.h */; };
		A6A2698418FE48B200437DA9 /* NSFont+iTerm.m in Sources */ = {isa = PBXBuildFile; fileRef = A6A2698218FE48B200437DA9 /* NSFont+iTerm.m */; };
		A6A2698518FE48B200437DA9 /* NSFont+iTerm.m in Sources */ = {isa = PBXBuildFile; fileRef = A6A2698218FE48B200437DA9 /* NSFont+iTerm.m */; };
		A6A2698818FF70C600437DA9 /* ProfilesWindowPreferencesViewController.h in Headers */ = {isa = PBXBuildFile; fileRef = A6A2698618FF70C600437DA9 /* ProfilesWindowPreferencesViewController.h */; };
		A6A2698918FF70C600437DA9 /* ProfilesWindowPreferencesViewController.m in Sources */ = {isa = PBXBuildFile; fileRef = A6A2698718FF70C600437DA9 /* ProfilesWindowPreferencesViewController.m */; };
		A6A2698A18FF70C600437DA9 /* ProfilesWindowPreferencesViewController.m in Sources */ = {isa = PBXBuildFile; fileRef = A6A2698718FF70C600437DA9 /* ProfilesWindowPreferencesViewController.m */; };
		A6A269901900F95D00437DA9 /* ProfilesTerminalPreferencesViewController.h in Headers */ = {isa = PBXBuildFile; fileRef = A6A2698D1900F95D00437DA9 /* ProfilesTerminalPreferencesViewController.h */; };
		A6A269911900F95D00437DA9 /* ProfilesTerminalPreferencesViewController.m in Sources */ = {isa = PBXBuildFile; fileRef = A6A2698E1900F95D00437DA9 /* ProfilesTerminalPreferencesViewController.m */; };
		A6A269921900F95D00437DA9 /* ProfilesTerminalPreferencesViewController.m in Sources */ = {isa = PBXBuildFile; fileRef = A6A2698E1900F95D00437DA9 /* ProfilesTerminalPreferencesViewController.m */; };
		A6A269971902FA6800437DA9 /* ProfilesKeysPreferencesViewController.h in Headers */ = {isa = PBXBuildFile; fileRef = A6A269951902FA6800437DA9 /* ProfilesKeysPreferencesViewController.h */; };
		A6A269981902FA6800437DA9 /* ProfilesKeysPreferencesViewController.m in Sources */ = {isa = PBXBuildFile; fileRef = A6A269961902FA6800437DA9 /* ProfilesKeysPreferencesViewController.m */; };
		A6A269991902FA6800437DA9 /* ProfilesKeysPreferencesViewController.m in Sources */ = {isa = PBXBuildFile; fileRef = A6A269961902FA6800437DA9 /* ProfilesKeysPreferencesViewController.m */; };
		A6A2699C190319A000437DA9 /* ProfilesAdvancedPreferencesViewController.h in Headers */ = {isa = PBXBuildFile; fileRef = A6A2699A190319A000437DA9 /* ProfilesAdvancedPreferencesViewController.h */; };
		A6A2699D190319A000437DA9 /* ProfilesAdvancedPreferencesViewController.m in Sources */ = {isa = PBXBuildFile; fileRef = A6A2699B190319A000437DA9 /* ProfilesAdvancedPreferencesViewController.m */; };
		A6A2699E190319A000437DA9 /* ProfilesAdvancedPreferencesViewController.m in Sources */ = {isa = PBXBuildFile; fileRef = A6A2699B190319A000437DA9 /* ProfilesAdvancedPreferencesViewController.m */; };
		A6A5991D1887C63700CB4209 /* ToolCommandHistoryView.h in Headers */ = {isa = PBXBuildFile; fileRef = A6A5991B1887C63700CB4209 /* ToolCommandHistoryView.h */; };
		A6A5991E1887C63700CB4209 /* ToolCommandHistoryView.m in Sources */ = {isa = PBXBuildFile; fileRef = A6A5991C1887C63700CB4209 /* ToolCommandHistoryView.m */; };
		A6A5991F1887C63700CB4209 /* ToolCommandHistoryView.m in Sources */ = {isa = PBXBuildFile; fileRef = A6A5991C1887C63700CB4209 /* ToolCommandHistoryView.m */; };
		A6AE1ECD191FF9DB00780C19 /* iTermMouseCursor.m in Sources */ = {isa = PBXBuildFile; fileRef = A6AE1ECC191FF9DB00780C19 /* iTermMouseCursor.m */; };
		A6AE1ECF191FFA1C00780C19 /* iTermMouseCursor.h in Headers */ = {isa = PBXBuildFile; fileRef = A6AE1ECE191FFA1C00780C19 /* iTermMouseCursor.h */; };
		A6AE1ED0191FFA2100780C19 /* iTermMouseCursor.m in Sources */ = {isa = PBXBuildFile; fileRef = A6AE1ECC191FF9DB00780C19 /* iTermMouseCursor.m */; };
		A6AE1ED81926F89B00780C19 /* iTermAnnouncementViewController.h in Headers */ = {isa = PBXBuildFile; fileRef = A6AE1ED61926F89B00780C19 /* iTermAnnouncementViewController.h */; };
		A6AE1ED91926F89B00780C19 /* iTermAnnouncementViewController.m in Sources */ = {isa = PBXBuildFile; fileRef = A6AE1ED71926F89B00780C19 /* iTermAnnouncementViewController.m */; };
		A6AE1EDA1926F89B00780C19 /* iTermAnnouncementViewController.m in Sources */ = {isa = PBXBuildFile; fileRef = A6AE1ED71926F89B00780C19 /* iTermAnnouncementViewController.m */; };
		A6AE1EDD192723F700780C19 /* iTermAnnouncementView.h in Headers */ = {isa = PBXBuildFile; fileRef = A6AE1EDB192723F700780C19 /* iTermAnnouncementView.h */; };
		A6AE1EDE192723F700780C19 /* iTermAnnouncementView.m in Sources */ = {isa = PBXBuildFile; fileRef = A6AE1EDC192723F700780C19 /* iTermAnnouncementView.m */; };
		A6AE1EDF192723F700780C19 /* iTermAnnouncementView.m in Sources */ = {isa = PBXBuildFile; fileRef = A6AE1EDC192723F700780C19 /* iTermAnnouncementView.m */; };
		A6B5134A18E779BB00D249A5 /* iTermPasteHelper.h in Headers */ = {isa = PBXBuildFile; fileRef = A6B5134818E779BB00D249A5 /* iTermPasteHelper.h */; };
		A6B5134B18E779BB00D249A5 /* iTermPasteHelper.m in Sources */ = {isa = PBXBuildFile; fileRef = A6B5134918E779BB00D249A5 /* iTermPasteHelper.m */; };
		A6B5134C18E779BB00D249A5 /* iTermPasteHelper.m in Sources */ = {isa = PBXBuildFile; fileRef = A6B5134918E779BB00D249A5 /* iTermPasteHelper.m */; };
		A6C4E8E01846E13800CFAA77 /* IntervalTree.m in Sources */ = {isa = PBXBuildFile; fileRef = A6C4E8DC1846E13800CFAA77 /* IntervalTree.m */; };
		A6C4E8E11846E13800CFAA77 /* IntervalTree.m in Sources */ = {isa = PBXBuildFile; fileRef = A6C4E8DC1846E13800CFAA77 /* IntervalTree.m */; };
		A6C4E8E21846E13800CFAA77 /* IntervalTree.h in Headers */ = {isa = PBXBuildFile; fileRef = A6C4E8DD1846E13800CFAA77 /* IntervalTree.h */; };
		A6C4E8E81846E32700CFAA77 /* IntervalTreeTest.m in Sources */ = {isa = PBXBuildFile; fileRef = A6C4E8E61846E32600CFAA77 /* IntervalTreeTest.m */; };
		A6C537BE1938374600A08C18 /* iTermTabBarControlView.h in Headers */ = {isa = PBXBuildFile; fileRef = A6C537BC1938374600A08C18 /* iTermTabBarControlView.h */; };
		A6C537BF1938374600A08C18 /* iTermTabBarControlView.m in Sources */ = {isa = PBXBuildFile; fileRef = A6C537BD1938374600A08C18 /* iTermTabBarControlView.m */; };
		A6C537C01938374600A08C18 /* iTermTabBarControlView.m in Sources */ = {isa = PBXBuildFile; fileRef = A6C537BD1938374600A08C18 /* iTermTabBarControlView.m */; };
		A6C537C31939507100A08C18 /* iTermRestorableSession.h in Headers */ = {isa = PBXBuildFile; fileRef = A6C537C11939507100A08C18 /* iTermRestorableSession.h */; };
		A6C537C41939507100A08C18 /* iTermRestorableSession.m in Sources */ = {isa = PBXBuildFile; fileRef = A6C537C21939507100A08C18 /* iTermRestorableSession.m */; };
		A6C537C51939507100A08C18 /* iTermRestorableSession.m in Sources */ = {isa = PBXBuildFile; fileRef = A6C537C21939507100A08C18 /* iTermRestorableSession.m */; };
		A6CFDAD2185D2587005DC94B /* URLAction.h in Headers */ = {isa = PBXBuildFile; fileRef = A6CFDAD0185D2587005DC94B /* URLAction.h */; };
		A6CFDAD3185D2587005DC94B /* URLAction.m in Sources */ = {isa = PBXBuildFile; fileRef = A6CFDAD1185D2587005DC94B /* URLAction.m */; };
		A6CFDAD4185D2587005DC94B /* URLAction.m in Sources */ = {isa = PBXBuildFile; fileRef = A6CFDAD1185D2587005DC94B /* URLAction.m */; };
		A6CFDAD7185D53C2005DC94B /* AsyncHostLookupController.h in Headers */ = {isa = PBXBuildFile; fileRef = A6CFDAD5185D53C2005DC94B /* AsyncHostLookupController.h */; };
		A6CFDAD8185D53C2005DC94B /* AsyncHostLookupController.m in Sources */ = {isa = PBXBuildFile; fileRef = A6CFDAD6185D53C2005DC94B /* AsyncHostLookupController.m */; };
		A6CFDAD9185D53C2005DC94B /* AsyncHostLookupController.m in Sources */ = {isa = PBXBuildFile; fileRef = A6CFDAD6185D53C2005DC94B /* AsyncHostLookupController.m */; };
		A6DF401C1897607E00F05947 /* NSTextField+iTerm.h in Headers */ = {isa = PBXBuildFile; fileRef = A6DF401A1897607E00F05947 /* NSTextField+iTerm.h */; };
		A6DF401D1897607E00F05947 /* NSTextField+iTerm.m in Sources */ = {isa = PBXBuildFile; fileRef = A6DF401B1897607E00F05947 /* NSTextField+iTerm.m */; };
		A6DF401E1897607E00F05947 /* NSTextField+iTerm.m in Sources */ = {isa = PBXBuildFile; fileRef = A6DF401B1897607E00F05947 /* NSTextField+iTerm.m */; };
		A6E7137A18F1D70E008D94DD /* GeneralPreferencesViewController.h in Headers */ = {isa = PBXBuildFile; fileRef = A6E7137818F1D70D008D94DD /* GeneralPreferencesViewController.h */; };
		A6E7137B18F1D70E008D94DD /* GeneralPreferencesViewController.m in Sources */ = {isa = PBXBuildFile; fileRef = A6E7137918F1D70D008D94DD /* GeneralPreferencesViewController.m */; };
		A6E7137C18F1D70E008D94DD /* GeneralPreferencesViewController.m in Sources */ = {isa = PBXBuildFile; fileRef = A6E7137918F1D70D008D94DD /* GeneralPreferencesViewController.m */; };
		A6E7137F18F1DB1E008D94DD /* iTermPreferences.h in Headers */ = {isa = PBXBuildFile; fileRef = A6E7137D18F1DB1E008D94DD /* iTermPreferences.h */; };
		A6E7138018F1DB1E008D94DD /* iTermPreferences.m in Sources */ = {isa = PBXBuildFile; fileRef = A6E7137E18F1DB1E008D94DD /* iTermPreferences.m */; };
		A6E7138118F1DB1E008D94DD /* iTermPreferences.m in Sources */ = {isa = PBXBuildFile; fileRef = A6E7137E18F1DB1E008D94DD /* iTermPreferences.m */; };
		A6E7138418F263BC008D94DD /* PreferenceInfo.h in Headers */ = {isa = PBXBuildFile; fileRef = A6E7138218F263BC008D94DD /* PreferenceInfo.h */; };
		A6E7138518F263BC008D94DD /* PreferenceInfo.m in Sources */ = {isa = PBXBuildFile; fileRef = A6E7138318F263BC008D94DD /* PreferenceInfo.m */; };
		A6E7138618F263BC008D94DD /* PreferenceInfo.m in Sources */ = {isa = PBXBuildFile; fileRef = A6E7138318F263BC008D94DD /* PreferenceInfo.m */; };
		A6E7138918F26445008D94DD /* iTermPreferencesBaseViewController.h in Headers */ = {isa = PBXBuildFile; fileRef = A6E7138718F26445008D94DD /* iTermPreferencesBaseViewController.h */; };
		A6E7138A18F26445008D94DD /* iTermPreferencesBaseViewController.m in Sources */ = {isa = PBXBuildFile; fileRef = A6E7138818F26445008D94DD /* iTermPreferencesBaseViewController.m */; };
		A6E7138B18F26445008D94DD /* iTermPreferencesBaseViewController.m in Sources */ = {isa = PBXBuildFile; fileRef = A6E7138818F26445008D94DD /* iTermPreferencesBaseViewController.m */; };
		A6E7138E18F26A91008D94DD /* AppearancePreferencesViewController.h in Headers */ = {isa = PBXBuildFile; fileRef = A6E7138C18F26A91008D94DD /* AppearancePreferencesViewController.h */; };
		A6E7138F18F26A91008D94DD /* AppearancePreferencesViewController.m in Sources */ = {isa = PBXBuildFile; fileRef = A6E7138D18F26A91008D94DD /* AppearancePreferencesViewController.m */; };
		A6E7139018F26A91008D94DD /* AppearancePreferencesViewController.m in Sources */ = {isa = PBXBuildFile; fileRef = A6E7138D18F26A91008D94DD /* AppearancePreferencesViewController.m */; };
		A6E7139418F50762008D94DD /* ProfilePreferencesViewController.h in Headers */ = {isa = PBXBuildFile; fileRef = A6E7139118F50762008D94DD /* ProfilePreferencesViewController.h */; };
		A6E7139518F50762008D94DD /* ProfilePreferencesViewController.m in Sources */ = {isa = PBXBuildFile; fileRef = A6E7139218F50762008D94DD /* ProfilePreferencesViewController.m */; };
		A6E7139618F50762008D94DD /* ProfilePreferencesViewController.m in Sources */ = {isa = PBXBuildFile; fileRef = A6E7139218F50762008D94DD /* ProfilePreferencesViewController.m */; };
		A6E7139C18F7B199008D94DD /* BulkCopyProfilePreferencesWindowController.h in Headers */ = {isa = PBXBuildFile; fileRef = A6E7139918F7B199008D94DD /* BulkCopyProfilePreferencesWindowController.h */; };
		A6E7139D18F7B199008D94DD /* BulkCopyProfilePreferencesWindowController.m in Sources */ = {isa = PBXBuildFile; fileRef = A6E7139A18F7B199008D94DD /* BulkCopyProfilePreferencesWindowController.m */; };
		A6E7139E18F7B199008D94DD /* BulkCopyProfilePreferencesWindowController.m in Sources */ = {isa = PBXBuildFile; fileRef = A6E7139A18F7B199008D94DD /* BulkCopyProfilePreferencesWindowController.m */; };
		A6E7139F18F7B199008D94DD /* BulkCopyProfilePreferences.xib in Resources */ = {isa = PBXBuildFile; fileRef = A6E7139B18F7B199008D94DD /* BulkCopyProfilePreferences.xib */; };
		A6E713A018F7B199008D94DD /* BulkCopyProfilePreferences.xib in Resources */ = {isa = PBXBuildFile; fileRef = A6E7139B18F7B199008D94DD /* BulkCopyProfilePreferences.xib */; };
		A6E713A318F7C7E0008D94DD /* iTermProfilePreferencesBaseViewController.h in Headers */ = {isa = PBXBuildFile; fileRef = A6E713A118F7C7E0008D94DD /* iTermProfilePreferencesBaseViewController.h */; };
		A6E713A418F7C7E0008D94DD /* iTermProfilePreferencesBaseViewController.m in Sources */ = {isa = PBXBuildFile; fileRef = A6E713A218F7C7E0008D94DD /* iTermProfilePreferencesBaseViewController.m */; };
		A6E713A518F7C7E0008D94DD /* iTermProfilePreferencesBaseViewController.m in Sources */ = {isa = PBXBuildFile; fileRef = A6E713A218F7C7E0008D94DD /* iTermProfilePreferencesBaseViewController.m */; };
		A6E713A818F7C9F4008D94DD /* iTermProfilePreferences.h in Headers */ = {isa = PBXBuildFile; fileRef = A6E713A618F7C9F4008D94DD /* iTermProfilePreferences.h */; };
		A6E713A918F7C9F4008D94DD /* iTermProfilePreferences.m in Sources */ = {isa = PBXBuildFile; fileRef = A6E713A718F7C9F4008D94DD /* iTermProfilePreferences.m */; };
		A6E713AA18F7C9F4008D94DD /* iTermProfilePreferences.m in Sources */ = {isa = PBXBuildFile; fileRef = A6E713A718F7C9F4008D94DD /* iTermProfilePreferences.m */; };
		A6E713AD18F7CF73008D94DD /* ProfilesGeneralPreferencesViewController.h in Headers */ = {isa = PBXBuildFile; fileRef = A6E713AB18F7CF73008D94DD /* ProfilesGeneralPreferencesViewController.h */; };
		A6E713AE18F7CF73008D94DD /* ProfilesGeneralPreferencesViewController.m in Sources */ = {isa = PBXBuildFile; fileRef = A6E713AC18F7CF73008D94DD /* ProfilesGeneralPreferencesViewController.m */; };
		A6E713AF18F7CF73008D94DD /* ProfilesGeneralPreferencesViewController.m in Sources */ = {isa = PBXBuildFile; fileRef = A6E713AC18F7CF73008D94DD /* ProfilesGeneralPreferencesViewController.m */; };
		A6E713B318FCB559008D94DD /* AdvancedWorkingDirectoryWindowController.h in Headers */ = {isa = PBXBuildFile; fileRef = A6E713B018FCB559008D94DD /* AdvancedWorkingDirectoryWindowController.h */; };
		A6E713B418FCB559008D94DD /* AdvancedWorkingDirectoryWindowController.m in Sources */ = {isa = PBXBuildFile; fileRef = A6E713B118FCB559008D94DD /* AdvancedWorkingDirectoryWindowController.m */; };
		A6E713B518FCB559008D94DD /* AdvancedWorkingDirectoryWindowController.m in Sources */ = {isa = PBXBuildFile; fileRef = A6E713B118FCB559008D94DD /* AdvancedWorkingDirectoryWindowController.m */; };
		A6E713B618FCB559008D94DD /* AdvancedWorkingDirectoryWindow.xib in Resources */ = {isa = PBXBuildFile; fileRef = A6E713B218FCB559008D94DD /* AdvancedWorkingDirectoryWindow.xib */; };
		A6E713B718FCB559008D94DD /* AdvancedWorkingDirectoryWindow.xib in Resources */ = {isa = PBXBuildFile; fileRef = A6E713B218FCB559008D94DD /* AdvancedWorkingDirectoryWindow.xib */; };
		A6E713BA18FCCDD1008D94DD /* iTermURLSchemeController.h in Headers */ = {isa = PBXBuildFile; fileRef = A6E713B818FCCDD1008D94DD /* iTermURLSchemeController.h */; };
		A6E713BB18FCCDD1008D94DD /* iTermURLSchemeController.m in Sources */ = {isa = PBXBuildFile; fileRef = A6E713B918FCCDD1008D94DD /* iTermURLSchemeController.m */; };
		A6E713BC18FCCDD1008D94DD /* iTermURLSchemeController.m in Sources */ = {isa = PBXBuildFile; fileRef = A6E713B918FCCDD1008D94DD /* iTermURLSchemeController.m */; };
		A6E713BF18FCF036008D94DD /* ProfilesColorsPreferencesViewController.h in Headers */ = {isa = PBXBuildFile; fileRef = A6E713BD18FCF036008D94DD /* ProfilesColorsPreferencesViewController.h */; };
		A6E713C018FCF036008D94DD /* ProfilesColorsPreferencesViewController.m in Sources */ = {isa = PBXBuildFile; fileRef = A6E713BE18FCF036008D94DD /* ProfilesColorsPreferencesViewController.m */; };
		A6E713C118FCF036008D94DD /* ProfilesColorsPreferencesViewController.m in Sources */ = {isa = PBXBuildFile; fileRef = A6E713BE18FCF036008D94DD /* ProfilesColorsPreferencesViewController.m */; };
		A6E74748188C6344005355CF /* CommandHistoryEntry.h in Headers */ = {isa = PBXBuildFile; fileRef = A6E74746188C6344005355CF /* CommandHistoryEntry.h */; };
		A6E74749188C6344005355CF /* CommandHistoryEntry.m in Sources */ = {isa = PBXBuildFile; fileRef = A6E74747188C6344005355CF /* CommandHistoryEntry.m */; };
		A6E7474A188C6344005355CF /* CommandHistoryEntry.m in Sources */ = {isa = PBXBuildFile; fileRef = A6E74747188C6344005355CF /* CommandHistoryEntry.m */; };
		A6E7474D188C6394005355CF /* CommandUse.h in Headers */ = {isa = PBXBuildFile; fileRef = A6E7474B188C6394005355CF /* CommandUse.h */; };
		A6E7474E188C6394005355CF /* CommandUse.m in Sources */ = {isa = PBXBuildFile; fileRef = A6E7474C188C6394005355CF /* CommandUse.m */; };
		A6E7474F188C6394005355CF /* CommandUse.m in Sources */ = {isa = PBXBuildFile; fileRef = A6E7474C188C6394005355CF /* CommandUse.m */; };
		A6E74752188C6693005355CF /* iTermExposeWindow.h in Headers */ = {isa = PBXBuildFile; fileRef = A6E74750188C6692005355CF /* iTermExposeWindow.h */; };
		A6E74753188C6693005355CF /* iTermExposeWindow.m in Sources */ = {isa = PBXBuildFile; fileRef = A6E74751188C6693005355CF /* iTermExposeWindow.m */; };
		A6E74754188C6693005355CF /* iTermExposeWindow.m in Sources */ = {isa = PBXBuildFile; fileRef = A6E74751188C6693005355CF /* iTermExposeWindow.m */; };
		A6E74757188C66CF005355CF /* iTermExposeTabView.h in Headers */ = {isa = PBXBuildFile; fileRef = A6E74755188C66CF005355CF /* iTermExposeTabView.h */; };
		A6E74758188C66CF005355CF /* iTermExposeTabView.m in Sources */ = {isa = PBXBuildFile; fileRef = A6E74756188C66CF005355CF /* iTermExposeTabView.m */; };
		A6E74759188C66CF005355CF /* iTermExposeTabView.m in Sources */ = {isa = PBXBuildFile; fileRef = A6E74756188C66CF005355CF /* iTermExposeTabView.m */; };
		A6E7475C188C6731005355CF /* iTermExposeGridView.h in Headers */ = {isa = PBXBuildFile; fileRef = A6E7475A188C6731005355CF /* iTermExposeGridView.h */; };
		A6E7475D188C6731005355CF /* iTermExposeGridView.m in Sources */ = {isa = PBXBuildFile; fileRef = A6E7475B188C6731005355CF /* iTermExposeGridView.m */; };
		A6E7475E188C6731005355CF /* iTermExposeGridView.m in Sources */ = {isa = PBXBuildFile; fileRef = A6E7475B188C6731005355CF /* iTermExposeGridView.m */; };
		A6E74761188C679C005355CF /* iTermExposeView.h in Headers */ = {isa = PBXBuildFile; fileRef = A6E7475F188C679C005355CF /* iTermExposeView.h */; };
		A6E74762188C679C005355CF /* iTermExposeView.m in Sources */ = {isa = PBXBuildFile; fileRef = A6E74760188C679C005355CF /* iTermExposeView.m */; };
		A6E74763188C679C005355CF /* iTermExposeView.m in Sources */ = {isa = PBXBuildFile; fileRef = A6E74760188C679C005355CF /* iTermExposeView.m */; };
		DDF0FD65062916F70080EF74 /* iTermApplication.h in Headers */ = {isa = PBXBuildFile; fileRef = DDF0FD63062916F70080EF74 /* iTermApplication.h */; };
		DDF0FD66062916F70080EF74 /* iTermApplication.m in Sources */ = {isa = PBXBuildFile; fileRef = DDF0FD64062916F70080EF74 /* iTermApplication.m */; };
		F638C2620AD483BF00BEE23D /* iTerm.strings in Resources */ = {isa = PBXBuildFile; fileRef = FB151F2903648AC401F955DB /* iTerm.strings */; };
		F6E2DEDA0AE2F67200D20B3B /* Sparkle.framework in Frameworks */ = {isa = PBXBuildFile; fileRef = F6E2DED70AE2F67200D20B3B /* Sparkle.framework */; };
		FB4CE4BB3E3E413B051DAFBC /* iTermRemotePreferences.m in Sources */ = {isa = PBXBuildFile; fileRef = FB4CEAC661436E55F3B3A668 /* iTermRemotePreferences.m */; };
		FB4CE863CA46CC65A727807B /* iTermRemotePreferences.m in Sources */ = {isa = PBXBuildFile; fileRef = FB4CEAC661436E55F3B3A668 /* iTermRemotePreferences.m */; };
		FB4CEC973C7E9235362E3F26 /* iTermRemotePreferences.h in Headers */ = {isa = PBXBuildFile; fileRef = FB4CECF4AC4392B21E87A07B /* iTermRemotePreferences.h */; };
/* End PBXBuildFile section */

/* Begin PBXContainerItemProxy section */
		907F290218A5D3E400CA2ACB /* PBXContainerItemProxy */ = {
			isa = PBXContainerItemProxy;
			containerPortal = 0464AB0C006CD2EC7F000001 /* Project object */;
			proxyType = 1;
			remoteGlobalIDString = 874206460564169600CFC3F1;
			remoteInfo = iTerm;
		};
		A6C537BA19315CCB00A08C18 /* PBXContainerItemProxy */ = {
			isa = PBXContainerItemProxy;
			containerPortal = 0464AB0C006CD2EC7F000001 /* Project object */;
			proxyType = 1;
			remoteGlobalIDString = 1DFA7C661923E83500DF1410;
			remoteInfo = SSKeychain;
		};
/* End PBXContainerItemProxy section */

/* Begin PBXCopyFilesBuildPhase section */
		1DAAE591180FAD7C0061611B /* CopyFiles */ = {
			isa = PBXCopyFilesBuildPhase;
			buildActionMask = 2147483647;
			dstPath = "";
			dstSubfolderSpec = 10;
			files = (
				A68A3101186D1565007F550F /* NMSSH.framework in CopyFiles */,
				1DAAE592180FAD9A0061611B /* Growl.framework in CopyFiles */,
				1DAAE593180FAD9A0061611B /* Sparkle.framework in CopyFiles */,
			);
			runOnlyForDeploymentPostprocessing = 0;
		};
		874206560564169600CFC3F1 /* CopyFiles */ = {
			isa = PBXCopyFilesBuildPhase;
			buildActionMask = 12;
			dstPath = "";
			dstSubfolderSpec = 10;
			files = (
				A68A3102186D1585007F550F /* NMSSH.framework in CopyFiles */,
				1D3452471451475D007B1ECD /* Sparkle.framework in CopyFiles */,
				5ECE4AE814513F05002A9CC2 /* Growl.framework in CopyFiles */,
			);
			runOnlyForDeploymentPostprocessing = 0;
		};
/* End PBXCopyFilesBuildPhase section */

/* Begin PBXFileReference section */
		0464AB2F006CD2EC7F000001 /* AppKit.framework */ = {isa = PBXFileReference; lastKnownFileType = wrapper.framework; name = AppKit.framework; path = /System/Library/Frameworks/AppKit.framework; sourceTree = "<absolute>"; };
		1D0160991852AA6F0014D26A /* mark@2x.png */ = {isa = PBXFileReference; lastKnownFileType = image.png; name = "mark@2x.png"; path = "images/mark@2x.png"; sourceTree = "<group>"; };
		1D01609A1852AA6F0014D26A /* mark.png */ = {isa = PBXFileReference; lastKnownFileType = image.png; name = mark.png; path = images/mark.png; sourceTree = "<group>"; };
		1D03D41D191419080049EB8F /* DirectoriesPopup.h */ = {isa = PBXFileReference; fileEncoding = 4; indentWidth = 4; lastKnownFileType = sourcecode.c.h; path = DirectoriesPopup.h; sourceTree = "<group>"; tabWidth = 4; };
		1D03D41E191419080049EB8F /* DirectoriesPopup.m */ = {isa = PBXFileReference; fileEncoding = 4; indentWidth = 4; lastKnownFileType = sourcecode.c.objc; path = DirectoriesPopup.m; sourceTree = "<group>"; tabWidth = 4; };
		1D03D41F191419080049EB8F /* DirectoriesPopup.xib */ = {isa = PBXFileReference; fileEncoding = 4; lastKnownFileType = file.xib; path = DirectoriesPopup.xib; sourceTree = "<group>"; };
		1D06A04F134CDBED00C414EF /* Trouter.m */ = {isa = PBXFileReference; fileEncoding = 4; indentWidth = 4; lastKnownFileType = sourcecode.c.objc; path = Trouter.m; sourceTree = "<group>"; tabWidth = 4; };
		1D06A051134CDBF800C414EF /* Trouter.h */ = {isa = PBXFileReference; fileEncoding = 4; indentWidth = 4; lastKnownFileType = sourcecode.c.h; path = Trouter.h; sourceTree = "<group>"; tabWidth = 4; };
		1D06E7D114BC04510097C0ED /* ProfileTableRow.h */ = {isa = PBXFileReference; fileEncoding = 4; indentWidth = 4; lastKnownFileType = sourcecode.c.h; path = ProfileTableRow.h; sourceTree = "<group>"; tabWidth = 4; };
		1D06E7D214BC04510097C0ED /* ProfileTableRow.m */ = {isa = PBXFileReference; fileEncoding = 4; indentWidth = 4; lastKnownFileType = sourcecode.c.objc; path = ProfileTableRow.m; sourceTree = "<group>"; tabWidth = 4; };
		1D06E7D514BC04E20097C0ED /* ProfileModelWrapper.h */ = {isa = PBXFileReference; fileEncoding = 4; indentWidth = 4; lastKnownFileType = sourcecode.c.h; path = ProfileModelWrapper.h; sourceTree = "<group>"; tabWidth = 4; };
		1D06E7D614BC04E20097C0ED /* ProfileModelWrapper.m */ = {isa = PBXFileReference; fileEncoding = 4; indentWidth = 4; lastKnownFileType = sourcecode.c.objc; path = ProfileModelWrapper.m; sourceTree = "<group>"; tabWidth = 4; };
		1D06E7D914BC05DB0097C0ED /* ProfileTableView.h */ = {isa = PBXFileReference; fileEncoding = 4; indentWidth = 4; lastKnownFileType = sourcecode.c.h; path = ProfileTableView.h; sourceTree = "<group>"; tabWidth = 4; };
		1D06E7DA14BC05DB0097C0ED /* ProfileTableView.m */ = {isa = PBXFileReference; fileEncoding = 4; indentWidth = 4; lastKnownFileType = sourcecode.c.objc; path = ProfileTableView.m; sourceTree = "<group>"; tabWidth = 4; };
		1D085F8416F02E7400B7FCE9 /* PasteContext.h */ = {isa = PBXFileReference; fileEncoding = 4; indentWidth = 4; lastKnownFileType = sourcecode.c.h; path = PasteContext.h; sourceTree = "<group>"; tabWidth = 4; };
		1D085F8516F02E7400B7FCE9 /* PasteContext.m */ = {isa = PBXFileReference; fileEncoding = 4; indentWidth = 4; lastKnownFileType = sourcecode.c.objc; path = PasteContext.m; sourceTree = "<group>"; tabWidth = 4; };
		1D085F8816F030FB00B7FCE9 /* PasteView.xib */ = {isa = PBXFileReference; fileEncoding = 4; lastKnownFileType = file.xib; path = PasteView.xib; sourceTree = "<group>"; };
		1D085F8A16F0328B00B7FCE9 /* PasteViewController.h */ = {isa = PBXFileReference; fileEncoding = 4; indentWidth = 4; lastKnownFileType = sourcecode.c.h; path = PasteViewController.h; sourceTree = "<group>"; tabWidth = 4; };
		1D085F8B16F0328B00B7FCE9 /* PasteViewController.m */ = {isa = PBXFileReference; fileEncoding = 4; indentWidth = 4; lastKnownFileType = sourcecode.c.objc; path = PasteViewController.m; sourceTree = "<group>"; tabWidth = 4; };
		1D085F9016F03E5400B7FCE9 /* PasteView.h */ = {isa = PBXFileReference; fileEncoding = 4; indentWidth = 4; lastKnownFileType = sourcecode.c.h; path = PasteView.h; sourceTree = "<group>"; tabWidth = 4; };
		1D085F9116F03E5400B7FCE9 /* PasteView.m */ = {isa = PBXFileReference; fileEncoding = 4; indentWidth = 4; lastKnownFileType = sourcecode.c.objc; path = PasteView.m; sourceTree = "<group>"; tabWidth = 4; };
		1D085F9416F04D0900B7FCE9 /* NSBezierPath+iTerm.h */ = {isa = PBXFileReference; fileEncoding = 4; indentWidth = 4; lastKnownFileType = sourcecode.c.h; path = "NSBezierPath+iTerm.h"; sourceTree = "<group>"; tabWidth = 4; };
		1D085F9516F04D0900B7FCE9 /* NSBezierPath+iTerm.m */ = {isa = PBXFileReference; fileEncoding = 4; indentWidth = 4; lastKnownFileType = sourcecode.c.objc; path = "NSBezierPath+iTerm.m"; sourceTree = "<group>"; tabWidth = 4; };
		1D085F9816F1135F00B7FCE9 /* PasteEvent.h */ = {isa = PBXFileReference; fileEncoding = 4; indentWidth = 4; lastKnownFileType = sourcecode.c.h; path = PasteEvent.h; sourceTree = "<group>"; tabWidth = 4; };
		1D085F9916F1135F00B7FCE9 /* PasteEvent.m */ = {isa = PBXFileReference; fileEncoding = 4; indentWidth = 4; lastKnownFileType = sourcecode.c.objc; path = PasteEvent.m; sourceTree = "<group>"; tabWidth = 4; };
		1D085F9C16F137D900B7FCE9 /* RoundedRectView.h */ = {isa = PBXFileReference; fileEncoding = 4; indentWidth = 4; lastKnownFileType = sourcecode.c.h; path = RoundedRectView.h; sourceTree = "<group>"; tabWidth = 4; };
		1D085F9D16F137D900B7FCE9 /* RoundedRectView.m */ = {isa = PBXFileReference; fileEncoding = 4; indentWidth = 4; lastKnownFileType = sourcecode.c.objc; path = RoundedRectView.m; sourceTree = "<group>"; tabWidth = 4; };
		1D085FA016F138A000B7FCE9 /* ToastWindowController.h */ = {isa = PBXFileReference; fileEncoding = 4; indentWidth = 4; lastKnownFileType = sourcecode.c.h; path = ToastWindowController.h; sourceTree = "<group>"; tabWidth = 4; };
		1D085FA116F138A000B7FCE9 /* ToastWindowController.m */ = {isa = PBXFileReference; fileEncoding = 4; indentWidth = 4; lastKnownFileType = sourcecode.c.objc; path = ToastWindowController.m; sourceTree = "<group>"; tabWidth = 4; };
		1D0B613614A7BC1200C57C33 /* TmuxControllerRegistry.h */ = {isa = PBXFileReference; fileEncoding = 4; indentWidth = 4; lastKnownFileType = sourcecode.c.h; path = TmuxControllerRegistry.h; sourceTree = "<group>"; tabWidth = 4; };
		1D0B613714A7BC1200C57C33 /* TmuxControllerRegistry.m */ = {isa = PBXFileReference; fileEncoding = 4; indentWidth = 4; lastKnownFileType = sourcecode.c.objc; path = TmuxControllerRegistry.m; sourceTree = "<group>"; tabWidth = 4; };
		1D0B613A14A7C76500C57C33 /* TmuxWindowsTable.h */ = {isa = PBXFileReference; fileEncoding = 4; indentWidth = 4; lastKnownFileType = sourcecode.c.h; path = TmuxWindowsTable.h; sourceTree = "<group>"; tabWidth = 4; };
		1D0B613B14A7C76500C57C33 /* TmuxWindowsTable.m */ = {isa = PBXFileReference; fileEncoding = 4; indentWidth = 4; lastKnownFileType = sourcecode.c.objc; path = TmuxWindowsTable.m; sourceTree = "<group>"; tabWidth = 4; };
		1D1158CA13444D29009B366F /* English */ = {isa = PBXFileReference; lastKnownFileType = folder; name = English; path = "English.lproj/iTerm2 Help"; sourceTree = "<group>"; };
		1D13EADB12113A2D00909F9C /* libncurses.dylib */ = {isa = PBXFileReference; lastKnownFileType = "compiled.mach-o.dylib"; name = libncurses.dylib; path = usr/lib/libncurses.dylib; sourceTree = SDKROOT; };
		1D173857126C820A004622DC /* FakeWindow.h */ = {isa = PBXFileReference; fileEncoding = 4; indentWidth = 4; lastKnownFileType = sourcecode.c.h; path = FakeWindow.h; sourceTree = "<group>"; tabWidth = 4; };
		1D173858126C820A004622DC /* FakeWindow.m */ = {isa = PBXFileReference; fileEncoding = 4; indentWidth = 4; lastKnownFileType = sourcecode.c.objc; path = FakeWindow.m; sourceTree = "<group>"; tabWidth = 4; };
		1D19C71214171F1D00617E08 /* ToolJobs.h */ = {isa = PBXFileReference; fileEncoding = 4; indentWidth = 4; lastKnownFileType = sourcecode.c.h; path = ToolJobs.h; sourceTree = "<group>"; tabWidth = 4; };
		1D19C71314171F1D00617E08 /* ToolJobs.m */ = {isa = PBXFileReference; fileEncoding = 4; indentWidth = 4; lastKnownFileType = sourcecode.c.objc; path = ToolJobs.m; sourceTree = "<group>"; tabWidth = 4; };
		1D21EE39147711300066E04A /* ContextMenuActionPrefsController.h */ = {isa = PBXFileReference; fileEncoding = 4; indentWidth = 4; lastKnownFileType = sourcecode.c.h; path = ContextMenuActionPrefsController.h; sourceTree = "<group>"; tabWidth = 4; };
		1D21EE3A147711300066E04A /* ContextMenuActionPrefsController.m */ = {isa = PBXFileReference; fileEncoding = 4; indentWidth = 4; lastKnownFileType = sourcecode.c.objc; path = ContextMenuActionPrefsController.m; sourceTree = "<group>"; tabWidth = 4; };
		1D237D26131D8741004DD60C /* FindView.h */ = {isa = PBXFileReference; fileEncoding = 4; indentWidth = 4; lastKnownFileType = sourcecode.c.h; path = FindView.h; sourceTree = "<group>"; tabWidth = 4; };
		1D237D27131D8741004DD60C /* FindView.m */ = {isa = PBXFileReference; fileEncoding = 4; indentWidth = 4; lastKnownFileType = sourcecode.c.objc; path = FindView.m; sourceTree = "<group>"; tabWidth = 4; };
		1D237D8F131D8BEE004DD60C /* English */ = {isa = PBXFileReference; lastKnownFileType = file.xib; name = English; path = English.lproj/FindView.xib; sourceTree = "<group>"; };
		1D237D92131D8D66004DD60C /* FindViewController.h */ = {isa = PBXFileReference; fileEncoding = 4; indentWidth = 4; lastKnownFileType = sourcecode.c.h; path = FindViewController.h; sourceTree = "<group>"; tabWidth = 4; };
		1D237D93131D8D66004DD60C /* FindViewController.m */ = {isa = PBXFileReference; fileEncoding = 4; indentWidth = 4; lastKnownFileType = sourcecode.c.objc; path = FindViewController.m; sourceTree = "<group>"; tabWidth = 4; };
		1D24C282142EF334006B246F /* SendTextTrigger.h */ = {isa = PBXFileReference; fileEncoding = 4; indentWidth = 4; lastKnownFileType = sourcecode.c.h; path = SendTextTrigger.h; sourceTree = "<group>"; tabWidth = 4; };
		1D24C283142EF334006B246F /* SendTextTrigger.m */ = {isa = PBXFileReference; fileEncoding = 4; indentWidth = 4; lastKnownFileType = sourcecode.c.objc; path = SendTextTrigger.m; sourceTree = "<group>"; tabWidth = 4; };
		1D24C2C3142FEACF006B246F /* SmartSelectionController.h */ = {isa = PBXFileReference; fileEncoding = 4; indentWidth = 4; lastKnownFileType = sourcecode.c.h; path = SmartSelectionController.h; sourceTree = "<group>"; tabWidth = 4; };
		1D24C2C4142FEACF006B246F /* SmartSelectionController.m */ = {isa = PBXFileReference; fileEncoding = 4; indentWidth = 4; lastKnownFileType = sourcecode.c.objc; path = SmartSelectionController.m; sourceTree = "<group>"; tabWidth = 4; };
		1D2560A813EE60E4006B35CD /* ArrangementPreviewView.h */ = {isa = PBXFileReference; fileEncoding = 4; indentWidth = 4; lastKnownFileType = sourcecode.c.h; path = ArrangementPreviewView.h; sourceTree = "<group>"; tabWidth = 4; };
		1D2560A913EE60E4006B35CD /* ArrangementPreviewView.m */ = {isa = PBXFileReference; fileEncoding = 4; indentWidth = 4; lastKnownFileType = sourcecode.c.objc; path = ArrangementPreviewView.m; sourceTree = "<group>"; tabWidth = 4; };
		1D29732514082676004C5DBE /* MovePaneController.h */ = {isa = PBXFileReference; fileEncoding = 4; indentWidth = 4; lastKnownFileType = sourcecode.c.h; path = MovePaneController.h; sourceTree = "<group>"; tabWidth = 4; };
		1D29732614082676004C5DBE /* MovePaneController.m */ = {isa = PBXFileReference; fileEncoding = 4; indentWidth = 4; lastKnownFileType = sourcecode.c.objc; path = MovePaneController.m; sourceTree = "<group>"; tabWidth = 4; };
		1D29732914082A52004C5DBE /* SplitSelectionView.h */ = {isa = PBXFileReference; fileEncoding = 4; indentWidth = 4; lastKnownFileType = sourcecode.c.h; path = SplitSelectionView.h; sourceTree = "<group>"; tabWidth = 4; };
		1D29732A14082A52004C5DBE /* SplitSelectionView.m */ = {isa = PBXFileReference; fileEncoding = 4; indentWidth = 4; lastKnownFileType = sourcecode.c.objc; path = SplitSelectionView.m; sourceTree = "<group>"; tabWidth = 4; };
		1D2E802C129DA45A00F3D71E /* PTYTab.h */ = {isa = PBXFileReference; fileEncoding = 4; indentWidth = 4; lastKnownFileType = sourcecode.c.h; path = PTYTab.h; sourceTree = "<group>"; tabWidth = 4; };
		1D2E802D129DA45A00F3D71E /* PTYTab.m */ = {isa = PBXFileReference; fileEncoding = 4; indentWidth = 4; lastKnownFileType = sourcecode.c.objc; path = PTYTab.m; sourceTree = "<group>"; tabWidth = 4; };
		1D2E812F12A18F7500F3D71E /* SessionView.h */ = {isa = PBXFileReference; fileEncoding = 4; indentWidth = 4; lastKnownFileType = sourcecode.c.h; path = SessionView.h; sourceTree = "<group>"; tabWidth = 4; };
		1D2E813012A18F7500F3D71E /* SessionView.m */ = {isa = PBXFileReference; fileEncoding = 4; indentWidth = 4; lastKnownFileType = sourcecode.c.objc; path = SessionView.m; sourceTree = "<group>"; tabWidth = 4; };
		1D2F3B3B1516BA460044C337 /* iTermFontPanel.h */ = {isa = PBXFileReference; fileEncoding = 4; indentWidth = 4; lastKnownFileType = sourcecode.c.h; path = iTermFontPanel.h; sourceTree = "<group>"; tabWidth = 4; };
		1D2F3B3C1516BA460044C337 /* iTermFontPanel.m */ = {isa = PBXFileReference; fileEncoding = 4; indentWidth = 4; lastKnownFileType = sourcecode.c.objc; path = iTermFontPanel.m; sourceTree = "<group>"; tabWidth = 4; };
		1D31BC63142D33CA001F7ECB /* TriggerController.h */ = {isa = PBXFileReference; fileEncoding = 4; indentWidth = 4; lastKnownFileType = sourcecode.c.h; path = TriggerController.h; sourceTree = "<group>"; tabWidth = 4; };
		1D31BC64142D33CA001F7ECB /* TriggerController.m */ = {isa = PBXFileReference; fileEncoding = 4; indentWidth = 4; lastKnownFileType = sourcecode.c.objc; path = TriggerController.m; sourceTree = "<group>"; tabWidth = 4; };
		1D36155312CBF33E00803EA9 /* ScreenChar.h */ = {isa = PBXFileReference; fileEncoding = 4; indentWidth = 4; lastKnownFileType = sourcecode.c.h; path = ScreenChar.h; sourceTree = "<group>"; tabWidth = 4; };
		1D36155412CBF33E00803EA9 /* ScreenChar.m */ = {isa = PBXFileReference; fileEncoding = 4; indentWidth = 4; lastKnownFileType = sourcecode.c.objc; path = ScreenChar.m; sourceTree = "<group>"; tabWidth = 4; };
		1D373E4718F3613600773D3E /* iTermShortcutInputView.h */ = {isa = PBXFileReference; fileEncoding = 4; indentWidth = 4; lastKnownFileType = sourcecode.c.h; path = iTermShortcutInputView.h; sourceTree = "<group>"; tabWidth = 4; };
		1D373E4818F3613600773D3E /* iTermShortcutInputView.m */ = {isa = PBXFileReference; fileEncoding = 4; indentWidth = 4; lastKnownFileType = sourcecode.c.objc; path = iTermShortcutInputView.m; sourceTree = "<group>"; tabWidth = 4; };
		1D395912134E75B5005A8021 /* SmartSelectionRules.plist */ = {isa = PBXFileReference; fileEncoding = 4; lastKnownFileType = text.plist.xml; path = SmartSelectionRules.plist; sourceTree = "<group>"; };
		1D3BBD6914759D6C00FAB389 /* HighlightTrigger.h */ = {isa = PBXFileReference; fileEncoding = 4; indentWidth = 4; lastKnownFileType = sourcecode.c.h; path = HighlightTrigger.h; sourceTree = "<group>"; tabWidth = 4; };
		1D3BBD6A14759D6C00FAB389 /* HighlightTrigger.m */ = {isa = PBXFileReference; fileEncoding = 4; indentWidth = 4; lastKnownFileType = sourcecode.c.objc; path = HighlightTrigger.m; sourceTree = "<group>"; tabWidth = 4; };
		1D3D21851482E0E500FAC8E7 /* TmuxGateway.h */ = {isa = PBXFileReference; fileEncoding = 4; indentWidth = 4; lastKnownFileType = sourcecode.c.h; path = TmuxGateway.h; sourceTree = "<group>"; tabWidth = 4; };
		1D3D21861482E0E500FAC8E7 /* TmuxGateway.m */ = {isa = PBXFileReference; fileEncoding = 4; indentWidth = 4; lastKnownFileType = sourcecode.c.objc; path = TmuxGateway.m; sourceTree = "<group>"; tabWidth = 4; };
		1D3D218E1482F18A00FAC8E7 /* TmuxController.h */ = {isa = PBXFileReference; fileEncoding = 4; indentWidth = 4; lastKnownFileType = sourcecode.c.h; path = TmuxController.h; sourceTree = "<group>"; tabWidth = 4; };
		1D3D218F1482F18A00FAC8E7 /* TmuxController.m */ = {isa = PBXFileReference; fileEncoding = 4; indentWidth = 4; lastKnownFileType = sourcecode.c.objc; path = TmuxController.m; sourceTree = "<group>"; tabWidth = 4; };
		1D3D21931483144600FAC8E7 /* TSVParser.h */ = {isa = PBXFileReference; fileEncoding = 4; indentWidth = 4; lastKnownFileType = sourcecode.c.h; path = TSVParser.h; sourceTree = "<group>"; tabWidth = 4; };
		1D3D21941483144600FAC8E7 /* TSVParser.m */ = {isa = PBXFileReference; fileEncoding = 4; indentWidth = 4; lastKnownFileType = sourcecode.c.objc; path = TSVParser.m; sourceTree = "<group>"; tabWidth = 4; };
		1D3D21AD14839AAB00FAC8E7 /* TmuxLayoutParser.h */ = {isa = PBXFileReference; fileEncoding = 4; indentWidth = 4; lastKnownFileType = sourcecode.c.h; path = TmuxLayoutParser.h; sourceTree = "<group>"; tabWidth = 4; };
		1D3D21AE14839AAB00FAC8E7 /* TmuxLayoutParser.m */ = {isa = PBXFileReference; fileEncoding = 4; indentWidth = 4; lastKnownFileType = sourcecode.c.objc; path = TmuxLayoutParser.m; sourceTree = "<group>"; tabWidth = 4; };
		1D407A2214BABE8700BD5035 /* ProfileModel.h */ = {isa = PBXFileReference; fileEncoding = 4; indentWidth = 4; lastKnownFileType = sourcecode.c.h; path = ProfileModel.h; sourceTree = "<group>"; tabWidth = 4; };
		1D407A2414BABE8700BD5035 /* charmaps.h */ = {isa = PBXFileReference; fileEncoding = 4; indentWidth = 4; lastKnownFileType = sourcecode.c.h; path = charmaps.h; sourceTree = "<group>"; tabWidth = 4; };
		1D407A2614BABE8700BD5035 /* iTerm.h */ = {isa = PBXFileReference; fileEncoding = 4; indentWidth = 4; lastKnownFileType = sourcecode.c.h; path = iTerm.h; sourceTree = "<group>"; tabWidth = 4; };
		1D407A2714BABE8700BD5035 /* iTermController.h */ = {isa = PBXFileReference; fileEncoding = 4; indentWidth = 4; lastKnownFileType = sourcecode.c.h; path = iTermController.h; sourceTree = "<group>"; tabWidth = 4; };
		1D407A2814BABE8700BD5035 /* iTermKeyBindingMgr.h */ = {isa = PBXFileReference; fileEncoding = 4; indentWidth = 4; lastKnownFileType = sourcecode.c.h; path = iTermKeyBindingMgr.h; sourceTree = "<group>"; tabWidth = 4; };
		1D407A2914BABE8700BD5035 /* NSStringITerm.h */ = {isa = PBXFileReference; fileEncoding = 4; indentWidth = 4; lastKnownFileType = sourcecode.c.h; path = NSStringITerm.h; sourceTree = "<group>"; tabWidth = 4; };
		1D407A2A14BABE8700BD5035 /* PreferencePanel.h */ = {isa = PBXFileReference; fileEncoding = 4; indentWidth = 4; lastKnownFileType = sourcecode.c.h; path = PreferencePanel.h; sourceTree = "<group>"; tabWidth = 4; };
		1D407A2B14BABE8700BD5035 /* PseudoTerminal.h */ = {isa = PBXFileReference; fileEncoding = 4; indentWidth = 4; lastKnownFileType = sourcecode.c.h; path = PseudoTerminal.h; sourceTree = "<group>"; tabWidth = 4; };
		1D407A2C14BABE8700BD5035 /* PTYScrollView.h */ = {isa = PBXFileReference; fileEncoding = 4; indentWidth = 4; lastKnownFileType = sourcecode.c.h; path = PTYScrollView.h; sourceTree = "<group>"; tabWidth = 4; };
		1D407A2D14BABE8700BD5035 /* PTYSession.h */ = {isa = PBXFileReference; fileEncoding = 4; indentWidth = 4; lastKnownFileType = sourcecode.c.h; path = PTYSession.h; sourceTree = "<group>"; tabWidth = 4; };
		1D407A2E14BABE8700BD5035 /* PTYTabView.h */ = {isa = PBXFileReference; fileEncoding = 4; indentWidth = 4; lastKnownFileType = sourcecode.c.h; path = PTYTabView.h; sourceTree = "<group>"; tabWidth = 4; };
		1D407A2F14BABE8700BD5035 /* PTYTask.h */ = {isa = PBXFileReference; fileEncoding = 4; indentWidth = 4; lastKnownFileType = sourcecode.c.h; path = PTYTask.h; sourceTree = "<group>"; tabWidth = 4; };
		1D407A3014BABE8700BD5035 /* PTYTextView.h */ = {isa = PBXFileReference; fileEncoding = 4; indentWidth = 4; lastKnownFileType = sourcecode.c.h; lineEnding = 0; path = PTYTextView.h; sourceTree = "<group>"; tabWidth = 4; xcLanguageSpecificationIdentifier = xcode.lang.objcpp; };
		1D407A3114BABE8700BD5035 /* PTYWindow.h */ = {isa = PBXFileReference; fileEncoding = 4; indentWidth = 4; lastKnownFileType = sourcecode.c.h; path = PTYWindow.h; sourceTree = "<group>"; tabWidth = 4; };
		1D407A3214BABE8700BD5035 /* VT100Screen.h */ = {isa = PBXFileReference; fileEncoding = 4; indentWidth = 4; lastKnownFileType = sourcecode.c.h; path = VT100Screen.h; sourceTree = "<group>"; tabWidth = 4; };
		1D407A3314BABE8700BD5035 /* VT100Terminal.h */ = {isa = PBXFileReference; fileEncoding = 4; indentWidth = 4; lastKnownFileType = sourcecode.c.h; path = VT100Terminal.h; sourceTree = "<group>"; tabWidth = 4; };
		1D44218A1290B34500891504 /* TextViewWrapper.h */ = {isa = PBXFileReference; fileEncoding = 4; indentWidth = 4; lastKnownFileType = sourcecode.c.h; path = TextViewWrapper.h; sourceTree = "<group>"; tabWidth = 4; };
		1D44218B1290B34500891504 /* TextViewWrapper.m */ = {isa = PBXFileReference; fileEncoding = 4; indentWidth = 4; lastKnownFileType = sourcecode.c.objc; path = TextViewWrapper.m; sourceTree = "<group>"; tabWidth = 4; };
		1D48B27B165F362B000046EE /* AquaTabClose_Front_Rollover@2x.png */ = {isa = PBXFileReference; lastKnownFileType = image.png; path = "AquaTabClose_Front_Rollover@2x.png"; sourceTree = "<group>"; };
		1D48B27C165F362B000046EE /* AquaTabClose_Front_Pressed@2x.png */ = {isa = PBXFileReference; lastKnownFileType = image.png; path = "AquaTabClose_Front_Pressed@2x.png"; sourceTree = "<group>"; };
		1D48B27D165F362B000046EE /* AquaTabClose_Front@2x.png */ = {isa = PBXFileReference; lastKnownFileType = image.png; path = "AquaTabClose_Front@2x.png"; sourceTree = "<group>"; };
		1D48B27E165F362B000046EE /* TabClose_Front_Rollover@2x.png */ = {isa = PBXFileReference; lastKnownFileType = image.png; path = "TabClose_Front_Rollover@2x.png"; sourceTree = "<group>"; };
		1D48B27F165F362B000046EE /* TabClose_Front_Pressed@2x.png */ = {isa = PBXFileReference; lastKnownFileType = image.png; path = "TabClose_Front_Pressed@2x.png"; sourceTree = "<group>"; };
		1D48B280165F362B000046EE /* TabClose_Front@2x.png */ = {isa = PBXFileReference; lastKnownFileType = image.png; path = "TabClose_Front@2x.png"; sourceTree = "<group>"; };
		1D48B287165F3669000046EE /* TabClose_Front_Pressed.png */ = {isa = PBXFileReference; lastKnownFileType = image.png; path = TabClose_Front_Pressed.png; sourceTree = "<group>"; };
		1D48B288165F3669000046EE /* TabClose_Front.png */ = {isa = PBXFileReference; lastKnownFileType = image.png; path = TabClose_Front.png; sourceTree = "<group>"; };
		1D48B289165F3669000046EE /* AquaTabClose_Front_Rollover.png */ = {isa = PBXFileReference; lastKnownFileType = image.png; path = AquaTabClose_Front_Rollover.png; sourceTree = "<group>"; };
		1D48B28A165F3669000046EE /* AquaTabClose_Front_Pressed.png */ = {isa = PBXFileReference; lastKnownFileType = image.png; path = AquaTabClose_Front_Pressed.png; sourceTree = "<group>"; };
		1D48B28B165F3669000046EE /* AquaTabClose_Front.png */ = {isa = PBXFileReference; lastKnownFileType = image.png; path = AquaTabClose_Front.png; sourceTree = "<group>"; };
		1D48B291165F405A000046EE /* important@2x.png */ = {isa = PBXFileReference; lastKnownFileType = image.png; name = "important@2x.png"; path = "images/important@2x.png"; sourceTree = "<group>"; };
		1D48B377167E809D000046EE /* CharacterRun.h */ = {isa = PBXFileReference; fileEncoding = 4; indentWidth = 4; lastKnownFileType = sourcecode.c.h; path = CharacterRun.h; sourceTree = "<group>"; tabWidth = 4; };
		1D48B378167E809D000046EE /* CharacterRun.m */ = {isa = PBXFileReference; fileEncoding = 4; indentWidth = 4; lastKnownFileType = sourcecode.c.objc; path = CharacterRun.m; sourceTree = "<group>"; tabWidth = 4; };
		1D4983491912CD9E002E942D /* iTermDirectoriesModel.h */ = {isa = PBXFileReference; fileEncoding = 4; indentWidth = 4; lastKnownFileType = sourcecode.c.h; path = iTermDirectoriesModel.h; sourceTree = "<group>"; tabWidth = 4; };
		1D49834A1912CD9E002E942D /* iTermDirectoriesModel.m */ = {isa = PBXFileReference; fileEncoding = 4; indentWidth = 4; lastKnownFileType = sourcecode.c.objc; path = iTermDirectoriesModel.m; sourceTree = "<group>"; tabWidth = 4; };
		1D49834E1912FC0B002E942D /* ToolDirectoriesView.h */ = {isa = PBXFileReference; fileEncoding = 4; indentWidth = 4; lastKnownFileType = sourcecode.c.h; path = ToolDirectoriesView.h; sourceTree = "<group>"; tabWidth = 4; };
		1D49834F1912FC0B002E942D /* ToolDirectoriesView.m */ = {isa = PBXFileReference; fileEncoding = 4; indentWidth = 4; lastKnownFileType = sourcecode.c.objc; path = ToolDirectoriesView.m; sourceTree = "<group>"; tabWidth = 4; };
		1D4AE8FC14343A760092EB49 /* TrouterPrefsController.h */ = {isa = PBXFileReference; fileEncoding = 4; indentWidth = 4; lastKnownFileType = sourcecode.c.h; path = TrouterPrefsController.h; sourceTree = "<group>"; tabWidth = 4; };
		1D4AE8FD14343A760092EB49 /* TrouterPrefsController.m */ = {isa = PBXFileReference; fileEncoding = 4; indentWidth = 4; lastKnownFileType = sourcecode.c.objc; path = TrouterPrefsController.m; sourceTree = "<group>"; tabWidth = 4; };
		1D4F359F1813386600699FDF /* iTermCursor.h */ = {isa = PBXFileReference; indentWidth = 4; lastKnownFileType = sourcecode.c.h; path = iTermCursor.h; sourceTree = "<group>"; tabWidth = 4; };
		1D53A6AE1232DA3B00B7767B /* DefaultGlobalKeyMap.plist */ = {isa = PBXFileReference; fileEncoding = 4; lastKnownFileType = text.plist.xml; path = DefaultGlobalKeyMap.plist; sourceTree = "<group>"; };
		1D53FD13181C4B4B00524D4F /* FindContext.h */ = {isa = PBXFileReference; fileEncoding = 4; indentWidth = 4; lastKnownFileType = sourcecode.c.h; path = FindContext.h; sourceTree = "<group>"; tabWidth = 4; };
		1D53FD14181C4B4B00524D4F /* FindContext.m */ = {isa = PBXFileReference; fileEncoding = 4; indentWidth = 4; lastKnownFileType = sourcecode.c.objc; path = FindContext.m; sourceTree = "<group>"; tabWidth = 4; };
		1D53FD18181C700B00524D4F /* VT100TerminalDelegate.h */ = {isa = PBXFileReference; indentWidth = 4; lastKnownFileType = sourcecode.c.h; path = VT100TerminalDelegate.h; sourceTree = "<group>"; tabWidth = 4; };
		1D624BC71386E09E00111319 /* GTMCarbonEvent.m */ = {isa = PBXFileReference; fileEncoding = 4; lastKnownFileType = sourcecode.c.objc; path = GTMCarbonEvent.m; sourceTree = "<group>"; };
		1D624BD81386E0B600111319 /* GTMCarbonEvent.h */ = {isa = PBXFileReference; fileEncoding = 4; indentWidth = 4; lastKnownFileType = sourcecode.c.h; path = GTMCarbonEvent.h; sourceTree = "<group>"; tabWidth = 4; };
		1D624BDC1386E0FA00111319 /* GTMDefines.h */ = {isa = PBXFileReference; fileEncoding = 4; indentWidth = 4; lastKnownFileType = sourcecode.c.h; path = GTMDefines.h; sourceTree = "<group>"; tabWidth = 4; };
		1D624BED1386E34F00111319 /* GTMObjectSingleton.h */ = {isa = PBXFileReference; fileEncoding = 4; indentWidth = 4; lastKnownFileType = sourcecode.c.h; path = GTMObjectSingleton.h; sourceTree = "<group>"; tabWidth = 4; };
		1D624BF31386E39D00111319 /* GTMDebugSelectorValidation.h */ = {isa = PBXFileReference; fileEncoding = 4; indentWidth = 4; lastKnownFileType = sourcecode.c.h; path = GTMDebugSelectorValidation.h; sourceTree = "<group>"; tabWidth = 4; };
		1D624BF51386E3B400111319 /* GTMTypeCasting.h */ = {isa = PBXFileReference; fileEncoding = 4; indentWidth = 4; lastKnownFileType = sourcecode.c.h; path = GTMTypeCasting.h; sourceTree = "<group>"; tabWidth = 4; };
		1D67AAA714284BF300D5DA4E /* ToolNotes.h */ = {isa = PBXFileReference; fileEncoding = 4; indentWidth = 4; lastKnownFileType = sourcecode.c.h; path = ToolNotes.h; sourceTree = "<group>"; tabWidth = 4; };
		1D67AAA814284BF300D5DA4E /* ToolNotes.m */ = {isa = PBXFileReference; fileEncoding = 4; indentWidth = 4; lastKnownFileType = sourcecode.c.objc; path = ToolNotes.m; sourceTree = "<group>"; tabWidth = 4; };
		1D67ABA914285D6000D5DA4E /* NSFileManager+iTerm.h */ = {isa = PBXFileReference; fileEncoding = 4; indentWidth = 4; lastKnownFileType = sourcecode.c.h; path = "NSFileManager+iTerm.h"; sourceTree = "<group>"; tabWidth = 4; };
		1D67ABAA14285D6000D5DA4E /* NSFileManager+iTerm.m */ = {isa = PBXFileReference; fileEncoding = 4; indentWidth = 4; lastKnownFileType = sourcecode.c.objc; path = "NSFileManager+iTerm.m"; sourceTree = "<group>"; tabWidth = 4; };
		1D6944D5169E96AC00C7048A /* ThreeFingerTapGestureRecognizer.h */ = {isa = PBXFileReference; fileEncoding = 4; indentWidth = 4; lastKnownFileType = sourcecode.c.h; path = ThreeFingerTapGestureRecognizer.h; sourceTree = "<group>"; tabWidth = 4; };
		1D6944D6169E96AC00C7048A /* ThreeFingerTapGestureRecognizer.m */ = {isa = PBXFileReference; fileEncoding = 4; indentWidth = 4; lastKnownFileType = sourcecode.c.objc; path = ThreeFingerTapGestureRecognizer.m; sourceTree = "<group>"; tabWidth = 4; };
		1D699BC317CABC060094F0C1 /* CharacterRunInline.h */ = {isa = PBXFileReference; fileEncoding = 4; indentWidth = 4; lastKnownFileType = sourcecode.c.h; path = CharacterRunInline.h; sourceTree = "<group>"; tabWidth = 4; };
		1D6A5FDE140D7AA000DE19F8 /* IBarCursorXMR.png */ = {isa = PBXFileReference; lastKnownFileType = image.png; name = IBarCursorXMR.png; path = images/IBarCursorXMR.png; sourceTree = "<group>"; };
		1D6C4D59122329F000E0AA3E /* ColorPresets.plist */ = {isa = PBXFileReference; fileEncoding = 4; lastKnownFileType = text.plist.xml; path = ColorPresets.plist; sourceTree = "<group>"; };
		1D6C50A51226EEFB00E0AA3E /* ProfileListView.h */ = {isa = PBXFileReference; fileEncoding = 4; indentWidth = 4; lastKnownFileType = sourcecode.c.h; path = ProfileListView.h; sourceTree = "<group>"; tabWidth = 4; };
		1D6C50A61226EEFB00E0AA3E /* ProfileListView.m */ = {isa = PBXFileReference; fileEncoding = 4; indentWidth = 4; lastKnownFileType = sourcecode.c.objc; lineEnding = 0; path = ProfileListView.m; sourceTree = "<group>"; tabWidth = 4; xcLanguageSpecificationIdentifier = xcode.lang.objc; };
		1D70BA331680158700824B72 /* PTYFontInfo.h */ = {isa = PBXFileReference; fileEncoding = 4; indentWidth = 4; lastKnownFileType = sourcecode.c.h; path = PTYFontInfo.h; sourceTree = "<group>"; tabWidth = 4; };
		1D70BA341680158700824B72 /* PTYFontInfo.m */ = {isa = PBXFileReference; fileEncoding = 4; indentWidth = 4; lastKnownFileType = sourcecode.c.objc; path = PTYFontInfo.m; sourceTree = "<group>"; tabWidth = 4; };
		1D72438C11F416E500BD4924 /* LineBuffer.m */ = {isa = PBXFileReference; fileEncoding = 4; indentWidth = 4; lastKnownFileType = sourcecode.c.objc; path = LineBuffer.m; sourceTree = "<group>"; tabWidth = 4; };
		1D72438F11F416F300BD4924 /* LineBuffer.h */ = {isa = PBXFileReference; fileEncoding = 4; indentWidth = 4; lastKnownFileType = sourcecode.c.h; path = LineBuffer.h; sourceTree = "<group>"; tabWidth = 4; };
		1D72477211F55E5700BD4924 /* LineBufferTest.h */ = {isa = PBXFileReference; fileEncoding = 4; lastKnownFileType = sourcecode.c.h; path = LineBufferTest.h; sourceTree = "<group>"; };
		1D72477311F55E5700BD4924 /* LineBufferTest.m */ = {isa = PBXFileReference; fileEncoding = 4; lastKnownFileType = sourcecode.c.objc; path = LineBufferTest.m; sourceTree = "<group>"; };
		1D78B55C183EE1C000014D49 /* LineBufferPosition.h */ = {isa = PBXFileReference; fileEncoding = 4; indentWidth = 4; lastKnownFileType = sourcecode.c.h; path = LineBufferPosition.h; sourceTree = "<group>"; tabWidth = 4; };
		1D78B55D183EE1C000014D49 /* LineBufferPosition.m */ = {isa = PBXFileReference; fileEncoding = 4; indentWidth = 4; lastKnownFileType = sourcecode.c.objc; path = LineBufferPosition.m; sourceTree = "<group>"; tabWidth = 4; };
		1D7B9A671491D82F003A2A22 /* IntervalMap.h */ = {isa = PBXFileReference; fileEncoding = 4; indentWidth = 4; lastKnownFileType = sourcecode.c.h; path = IntervalMap.h; sourceTree = "<group>"; tabWidth = 4; };
		1D7B9A681491D82F003A2A22 /* IntervalMap.m */ = {isa = PBXFileReference; fileEncoding = 4; indentWidth = 4; lastKnownFileType = sourcecode.c.objc; path = IntervalMap.m; sourceTree = "<group>"; tabWidth = 4; };
		1D7C187F1275D22900461E55 /* PasteboardHistory.h */ = {isa = PBXFileReference; fileEncoding = 4; indentWidth = 4; lastKnownFileType = sourcecode.c.h; path = PasteboardHistory.h; sourceTree = "<group>"; tabWidth = 4; };
		1D7C18801275D22900461E55 /* PasteboardHistory.m */ = {isa = PBXFileReference; fileEncoding = 4; indentWidth = 4; lastKnownFileType = sourcecode.c.objc; path = PasteboardHistory.m; sourceTree = "<group>"; tabWidth = 4; };
		1D7C1AD21276FD6E00461E55 /* English */ = {isa = PBXFileReference; lastKnownFileType = file.xib; name = English; path = English.lproj/PasteboardHistory.xib; sourceTree = "<group>"; };
		1D7C1D1012772ECC00461E55 /* NSDateFormatterExtras.h */ = {isa = PBXFileReference; fileEncoding = 4; indentWidth = 4; lastKnownFileType = sourcecode.c.h; path = NSDateFormatterExtras.h; sourceTree = "<group>"; tabWidth = 4; };
		1D7C1D1112772ECC00461E55 /* NSDateFormatterExtras.m */ = {isa = PBXFileReference; fileEncoding = 4; indentWidth = 4; lastKnownFileType = sourcecode.c.objc; path = NSDateFormatterExtras.m; sourceTree = "<group>"; tabWidth = 4; };
		1D81F0BC183C3B0100910838 /* ScriptingBridge.framework */ = {isa = PBXFileReference; lastKnownFileType = wrapper.framework; name = ScriptingBridge.framework; path = System/Library/Frameworks/ScriptingBridge.framework; sourceTree = SDKROOT; };
		1D81F0BE183C3C2D00910838 /* NSView+RecursiveDescription.h */ = {isa = PBXFileReference; fileEncoding = 4; indentWidth = 4; lastKnownFileType = sourcecode.c.h; path = "NSView+RecursiveDescription.h"; sourceTree = "<group>"; tabWidth = 4; };
		1D81F0BF183C3C2D00910838 /* NSView+RecursiveDescription.m */ = {isa = PBXFileReference; fileEncoding = 4; indentWidth = 4; lastKnownFileType = sourcecode.c.objc; path = "NSView+RecursiveDescription.m"; sourceTree = "<group>"; tabWidth = 4; };
		1D81F0C2183C3CCD00910838 /* SBSystemPreferences.h */ = {isa = PBXFileReference; fileEncoding = 4; indentWidth = 4; lastKnownFileType = sourcecode.c.h; path = SBSystemPreferences.h; sourceTree = "<group>"; tabWidth = 4; };
		1D8255F8146869D8007CAE78 /* DefaultPointerActions.plist */ = {isa = PBXFileReference; fileEncoding = 4; lastKnownFileType = text.plist.xml; path = DefaultPointerActions.plist; sourceTree = "<group>"; };
		1D8255FA14687EE8007CAE78 /* PointerPrefsController.h */ = {isa = PBXFileReference; fileEncoding = 4; indentWidth = 4; lastKnownFileType = sourcecode.c.h; path = PointerPrefsController.h; sourceTree = "<group>"; tabWidth = 4; };
		1D8255FB14687EE8007CAE78 /* PointerPrefsController.m */ = {isa = PBXFileReference; fileEncoding = 4; indentWidth = 4; lastKnownFileType = sourcecode.c.objc; path = PointerPrefsController.m; sourceTree = "<group>"; tabWidth = 4; };
		1D8255FE146881EC007CAE78 /* PointerController.h */ = {isa = PBXFileReference; fileEncoding = 4; indentWidth = 4; lastKnownFileType = sourcecode.c.h; path = PointerController.h; sourceTree = "<group>"; tabWidth = 4; };
		1D8255FF146881EC007CAE78 /* PointerController.m */ = {isa = PBXFileReference; fileEncoding = 4; indentWidth = 4; lastKnownFileType = sourcecode.c.objc; path = PointerController.m; sourceTree = "<group>"; tabWidth = 4; };
		1D825602146B258A007CAE78 /* EventMonitorView.h */ = {isa = PBXFileReference; fileEncoding = 4; indentWidth = 4; lastKnownFileType = sourcecode.c.h; path = EventMonitorView.h; sourceTree = "<group>"; tabWidth = 4; };
		1D825603146B258A007CAE78 /* EventMonitorView.m */ = {isa = PBXFileReference; fileEncoding = 4; indentWidth = 4; lastKnownFileType = sourcecode.c.objc; path = EventMonitorView.m; sourceTree = "<group>"; tabWidth = 4; };
		1D82FF5F14ABC38700B34CEA /* EquivalenceClassSetTest.h */ = {isa = PBXFileReference; fileEncoding = 4; lastKnownFileType = sourcecode.c.h; path = EquivalenceClassSetTest.h; sourceTree = "<group>"; };
		1D82FF6014ABC38700B34CEA /* EquivalenceClassSetTest.m */ = {isa = PBXFileReference; fileEncoding = 4; lastKnownFileType = sourcecode.c.objc; path = EquivalenceClassSetTest.m; sourceTree = "<group>"; };
		1D844C8C13FD8B7700CD4F85 /* English */ = {isa = PBXFileReference; lastKnownFileType = file.xib; name = English; path = English.lproj/SplitPanel.xib; sourceTree = "<group>"; };
		1D85D1D81306687700A3E998 /* RegexKitLite.h */ = {isa = PBXFileReference; fileEncoding = 4; lastKnownFileType = sourcecode.c.h; path = RegexKitLite.h; sourceTree = "<group>"; };
		1D85D1DA1306687700A3E998 /* RegexKitLite.m */ = {isa = PBXFileReference; fileEncoding = 4; lastKnownFileType = sourcecode.c.objc; path = RegexKitLite.m; sourceTree = "<group>"; };
		1D891E41190724DB0053C4BB /* MarkTrigger.h */ = {isa = PBXFileReference; fileEncoding = 4; indentWidth = 4; lastKnownFileType = sourcecode.c.h; path = MarkTrigger.h; sourceTree = "<group>"; tabWidth = 4; };
		1D891E42190724DB0053C4BB /* MarkTrigger.m */ = {isa = PBXFileReference; fileEncoding = 4; indentWidth = 4; lastKnownFileType = sourcecode.c.objc; path = MarkTrigger.m; sourceTree = "<group>"; tabWidth = 4; };
		1D8B8A121806038F00C2DC25 /* VT100Grid.h */ = {isa = PBXFileReference; fileEncoding = 4; indentWidth = 4; lastKnownFileType = sourcecode.c.h; path = VT100Grid.h; sourceTree = "<group>"; tabWidth = 4; };
		1D8B8A131806038F00C2DC25 /* VT100Grid.m */ = {isa = PBXFileReference; fileEncoding = 4; indentWidth = 4; lastKnownFileType = sourcecode.c.objc; path = VT100Grid.m; sourceTree = "<group>"; tabWidth = 4; };
		1D8C6BF4126592DF00E2744E /* EncodingsWithLowerCase.plist */ = {isa = PBXFileReference; fileEncoding = 4; lastKnownFileType = text.plist.xml; path = EncodingsWithLowerCase.plist; sourceTree = "<group>"; };
<<<<<<< HEAD
		1D8CE03B195A143100FE1BEE /* iTermRule.h */ = {isa = PBXFileReference; fileEncoding = 4; lastKnownFileType = sourcecode.c.h; path = iTermRule.h; sourceTree = "<group>"; };
		1D8CE03C195A143100FE1BEE /* iTermRule.m */ = {isa = PBXFileReference; fileEncoding = 4; lastKnownFileType = sourcecode.c.objc; path = iTermRule.m; sourceTree = "<group>"; };
=======
		1D8CDF501958F31700FE1BEE /* iTermSizeRememberingView.h */ = {isa = PBXFileReference; fileEncoding = 4; lastKnownFileType = sourcecode.c.h; path = iTermSizeRememberingView.h; sourceTree = "<group>"; };
		1D8CDF511958F31700FE1BEE /* iTermSizeRememberingView.m */ = {isa = PBXFileReference; fileEncoding = 4; indentWidth = 4; lastKnownFileType = sourcecode.c.objc; path = iTermSizeRememberingView.m; sourceTree = "<group>"; tabWidth = 4; };
>>>>>>> 6d45432e
		1D8F396A13EB7A2C0025B80B /* BroadcastInput.png */ = {isa = PBXFileReference; lastKnownFileType = image.png; name = BroadcastInput.png; path = images/BroadcastInput.png; sourceTree = "<group>"; };
		1D8FC67917E673A400A82402 /* shell_launcher.h */ = {isa = PBXFileReference; indentWidth = 4; lastKnownFileType = sourcecode.c.h; path = shell_launcher.h; sourceTree = "<group>"; tabWidth = 4; };
		1D8FC67B17E67FA700A82402 /* shell_launcher.c */ = {isa = PBXFileReference; fileEncoding = 4; indentWidth = 4; lastKnownFileType = sourcecode.c.c; path = shell_launcher.c; sourceTree = "<group>"; tabWidth = 4; };
		1D9053C417A5CCF100A0B64E /* MovingAverage.h */ = {isa = PBXFileReference; fileEncoding = 4; indentWidth = 4; lastKnownFileType = sourcecode.c.h; path = MovingAverage.h; sourceTree = "<group>"; tabWidth = 4; };
		1D9053C517A5CCF100A0B64E /* MovingAverage.m */ = {isa = PBXFileReference; fileEncoding = 4; indentWidth = 4; lastKnownFileType = sourcecode.c.objc; path = MovingAverage.m; sourceTree = "<group>"; tabWidth = 4; };
		1D93D33312695442007F741B /* DVR.h */ = {isa = PBXFileReference; fileEncoding = 4; indentWidth = 4; lastKnownFileType = sourcecode.c.h; path = DVR.h; sourceTree = "<group>"; tabWidth = 4; };
		1D93D33412695442007F741B /* DVR.m */ = {isa = PBXFileReference; fileEncoding = 4; indentWidth = 4; lastKnownFileType = sourcecode.c.objc; path = DVR.m; sourceTree = "<group>"; tabWidth = 4; };
		1D93D3451269741B007F741B /* DVRBuffer.h */ = {isa = PBXFileReference; fileEncoding = 4; indentWidth = 4; lastKnownFileType = sourcecode.c.h; path = DVRBuffer.h; sourceTree = "<group>"; tabWidth = 4; };
		1D93D3491269746F007F741B /* DVRIndexEntry.h */ = {isa = PBXFileReference; fileEncoding = 4; indentWidth = 4; lastKnownFileType = sourcecode.c.h; path = DVRIndexEntry.h; sourceTree = "<group>"; tabWidth = 4; };
		1D93D34D126974BC007F741B /* DVRDecoder.h */ = {isa = PBXFileReference; fileEncoding = 4; indentWidth = 4; lastKnownFileType = sourcecode.c.h; path = DVRDecoder.h; sourceTree = "<group>"; tabWidth = 4; };
		1D93D34E126974BC007F741B /* DVRDecoder.m */ = {isa = PBXFileReference; fileEncoding = 4; indentWidth = 4; lastKnownFileType = sourcecode.c.objc; path = DVRDecoder.m; sourceTree = "<group>"; tabWidth = 4; };
		1D93D35112697529007F741B /* DVREncoder.h */ = {isa = PBXFileReference; fileEncoding = 4; indentWidth = 4; lastKnownFileType = sourcecode.c.h; path = DVREncoder.h; sourceTree = "<group>"; tabWidth = 4; };
		1D93D35212697529007F741B /* DVREncoder.m */ = {isa = PBXFileReference; fileEncoding = 4; indentWidth = 4; lastKnownFileType = sourcecode.c.objc; path = DVREncoder.m; sourceTree = "<group>"; tabWidth = 4; };
		1D93D3591269778C007F741B /* DVRBuffer.m */ = {isa = PBXFileReference; fileEncoding = 4; indentWidth = 4; lastKnownFileType = sourcecode.c.objc; path = DVRBuffer.m; sourceTree = "<group>"; tabWidth = 4; };
		1D93D3B012697D53007F741B /* DVRIndexEntry.m */ = {isa = PBXFileReference; fileEncoding = 4; indentWidth = 4; lastKnownFileType = sourcecode.c.objc; path = DVRIndexEntry.m; sourceTree = "<group>"; tabWidth = 4; };
		1D94EAA412D64022008225A9 /* UKCrashReporter Readme.txt */ = {isa = PBXFileReference; fileEncoding = 4; lastKnownFileType = text; path = "UKCrashReporter Readme.txt"; sourceTree = "<group>"; };
		1D94EAA512D64022008225A9 /* UKCrashReporter.h */ = {isa = PBXFileReference; fileEncoding = 4; lastKnownFileType = sourcecode.c.h; path = UKCrashReporter.h; sourceTree = "<group>"; };
		1D94EAA612D64022008225A9 /* UKCrashReporter.m */ = {isa = PBXFileReference; fileEncoding = 4; lastKnownFileType = sourcecode.c.objc; path = UKCrashReporter.m; sourceTree = "<group>"; };
		1D94EAA712D64022008225A9 /* UKCrashReporter.nib */ = {isa = PBXFileReference; lastKnownFileType = wrapper.nib; path = UKCrashReporter.nib; sourceTree = "<group>"; };
		1D94EAA812D64022008225A9 /* UKCrashReporter.strings */ = {isa = PBXFileReference; fileEncoding = 4; lastKnownFileType = text.plist.strings; path = UKCrashReporter.strings; sourceTree = "<group>"; };
		1D94EAA912D64022008225A9 /* UKNibOwner.h */ = {isa = PBXFileReference; fileEncoding = 4; lastKnownFileType = sourcecode.c.h; path = UKNibOwner.h; sourceTree = "<group>"; };
		1D94EAAA12D64022008225A9 /* UKNibOwner.m */ = {isa = PBXFileReference; fileEncoding = 4; lastKnownFileType = sourcecode.c.objc; path = UKNibOwner.m; sourceTree = "<group>"; };
		1D94EAAB12D64022008225A9 /* UKSystemInfo.h */ = {isa = PBXFileReference; fileEncoding = 4; lastKnownFileType = sourcecode.c.h; path = UKSystemInfo.h; sourceTree = "<group>"; };
		1D94EAAC12D64022008225A9 /* UKSystemInfo.m */ = {isa = PBXFileReference; fileEncoding = 4; lastKnownFileType = sourcecode.c.objc; path = UKSystemInfo.m; sourceTree = "<group>"; };
		1D94EAC712D641D3008225A9 /* AddressBook.framework */ = {isa = PBXFileReference; lastKnownFileType = wrapper.framework; name = AddressBook.framework; path = System/Library/Frameworks/AddressBook.framework; sourceTree = SDKROOT; };
		1D988595135D23BD0072023F /* ProcessCache.h */ = {isa = PBXFileReference; fileEncoding = 4; indentWidth = 4; lastKnownFileType = sourcecode.c.h; path = ProcessCache.h; sourceTree = "<group>"; tabWidth = 4; };
		1D988596135D23BD0072023F /* ProcessCache.m */ = {isa = PBXFileReference; fileEncoding = 4; indentWidth = 4; lastKnownFileType = sourcecode.c.objc; path = ProcessCache.m; sourceTree = "<group>"; tabWidth = 4; };
		1D99785212EEB3D600F0794D /* English */ = {isa = PBXFileReference; lastKnownFileType = file.xib; name = English; path = English.lproj/GlobalSearch.xib; sourceTree = "<group>"; };
		1D9A5521180FA46100B42CE9 /* iTermTests.m */ = {isa = PBXFileReference; fileEncoding = 4; lastKnownFileType = sourcecode.c.objc; name = iTermTests.m; path = iTermTests/iTermTests.m; sourceTree = "<group>"; };
		1D9A5522180FA46100B42CE9 /* iTermTests.h */ = {isa = PBXFileReference; fileEncoding = 4; lastKnownFileType = sourcecode.c.h; name = iTermTests.h; path = iTermTests/iTermTests.h; sourceTree = "<group>"; };
		1D9A5527180FA61700B42CE9 /* VT100ScreenTest.h */ = {isa = PBXFileReference; fileEncoding = 4; lastKnownFileType = sourcecode.c.h; name = VT100ScreenTest.h; path = iTermTests/VT100ScreenTest.h; sourceTree = "<group>"; };
		1D9A5528180FA61700B42CE9 /* VT100ScreenTest.m */ = {isa = PBXFileReference; fileEncoding = 4; lastKnownFileType = sourcecode.c.objc; name = VT100ScreenTest.m; path = iTermTests/VT100ScreenTest.m; sourceTree = "<group>"; };
		1D9A553A180FA7C500B42CE9 /* Growl */ = {isa = PBXFileReference; lastKnownFileType = "compiled.mach-o.dylib"; name = Growl; path = Growl.framework/Versions/A/Growl; sourceTree = "<group>"; };
		1D9A55B6180FA90700B42CE9 /* Sparkle */ = {isa = PBXFileReference; lastKnownFileType = "compiled.mach-o.dylib"; name = Sparkle; path = Sparkle.framework/Versions/A/Sparkle; sourceTree = "<group>"; };
		1D9DCBFC142D7BA60016228A /* Trigger.h */ = {isa = PBXFileReference; fileEncoding = 4; indentWidth = 4; lastKnownFileType = sourcecode.c.h; path = Trigger.h; sourceTree = "<group>"; tabWidth = 4; };
		1D9DCBFD142D7BA60016228A /* Trigger.m */ = {isa = PBXFileReference; fileEncoding = 4; indentWidth = 4; lastKnownFileType = sourcecode.c.objc; path = Trigger.m; sourceTree = "<group>"; tabWidth = 4; };
		1D9DCC02142D7E570016228A /* GrowlTrigger.h */ = {isa = PBXFileReference; fileEncoding = 4; indentWidth = 4; lastKnownFileType = sourcecode.c.h; path = GrowlTrigger.h; sourceTree = "<group>"; tabWidth = 4; };
		1D9DCC03142D7E570016228A /* GrowlTrigger.m */ = {isa = PBXFileReference; fileEncoding = 4; indentWidth = 4; lastKnownFileType = sourcecode.c.objc; path = GrowlTrigger.m; sourceTree = "<group>"; tabWidth = 4; };
		1D9DCC08142D7F300016228A /* BounceTrigger.h */ = {isa = PBXFileReference; fileEncoding = 4; indentWidth = 4; lastKnownFileType = sourcecode.c.h; path = BounceTrigger.h; sourceTree = "<group>"; tabWidth = 4; };
		1D9DCC09142D7F300016228A /* BounceTrigger.m */ = {isa = PBXFileReference; fileEncoding = 4; indentWidth = 4; lastKnownFileType = sourcecode.c.objc; path = BounceTrigger.m; sourceTree = "<group>"; tabWidth = 4; };
		1D9DCC0C142D7F5F0016228A /* BellTrigger.h */ = {isa = PBXFileReference; fileEncoding = 4; indentWidth = 4; lastKnownFileType = sourcecode.c.h; path = BellTrigger.h; sourceTree = "<group>"; tabWidth = 4; };
		1D9DCC0D142D7F5F0016228A /* BellTrigger.m */ = {isa = PBXFileReference; fileEncoding = 4; indentWidth = 4; lastKnownFileType = sourcecode.c.objc; path = BellTrigger.m; sourceTree = "<group>"; tabWidth = 4; };
		1D9DCC10142D7F970016228A /* ScriptTrigger.h */ = {isa = PBXFileReference; fileEncoding = 4; indentWidth = 4; lastKnownFileType = sourcecode.c.h; path = ScriptTrigger.h; sourceTree = "<group>"; tabWidth = 4; };
		1D9DCC11142D7F970016228A /* ScriptTrigger.m */ = {isa = PBXFileReference; fileEncoding = 4; indentWidth = 4; lastKnownFileType = sourcecode.c.objc; path = ScriptTrigger.m; sourceTree = "<group>"; tabWidth = 4; };
		1D9DCC14142D7FC10016228A /* AlertTrigger.h */ = {isa = PBXFileReference; fileEncoding = 4; indentWidth = 4; lastKnownFileType = sourcecode.c.h; path = AlertTrigger.h; sourceTree = "<group>"; tabWidth = 4; };
		1D9DCC15142D7FC10016228A /* AlertTrigger.m */ = {isa = PBXFileReference; fileEncoding = 4; indentWidth = 4; lastKnownFileType = sourcecode.c.objc; path = AlertTrigger.m; sourceTree = "<group>"; tabWidth = 4; };
		1D9DDD90142E5AC600275650 /* CoprocessTrigger.h */ = {isa = PBXFileReference; fileEncoding = 4; indentWidth = 4; lastKnownFileType = sourcecode.c.h; path = CoprocessTrigger.h; sourceTree = "<group>"; tabWidth = 4; };
		1D9DDD91142E5AC600275650 /* CoprocessTrigger.m */ = {isa = PBXFileReference; fileEncoding = 4; indentWidth = 4; lastKnownFileType = sourcecode.c.objc; path = CoprocessTrigger.m; sourceTree = "<group>"; tabWidth = 4; };
		1D9DDD9A142E5FBB00275650 /* Coprocess.h */ = {isa = PBXFileReference; fileEncoding = 4; indentWidth = 4; lastKnownFileType = sourcecode.c.h; path = Coprocess.h; sourceTree = "<group>"; tabWidth = 4; };
		1D9DDD9B142E5FBB00275650 /* Coprocess.m */ = {isa = PBXFileReference; fileEncoding = 4; indentWidth = 4; lastKnownFileType = sourcecode.c.objc; path = Coprocess.m; sourceTree = "<group>"; tabWidth = 4; };
		1D9DDE9D142E855D00275650 /* Coprocess.png */ = {isa = PBXFileReference; lastKnownFileType = image.png; name = Coprocess.png; path = images/Coprocess.png; sourceTree = "<group>"; };
		1D9F6AB6140C9DC4009B5CD4 /* FutureMethods.h */ = {isa = PBXFileReference; fileEncoding = 4; indentWidth = 4; lastKnownFileType = sourcecode.c.h; path = FutureMethods.h; sourceTree = "<group>"; tabWidth = 4; };
		1D9F6AB7140C9DC4009B5CD4 /* FutureMethods.m */ = {isa = PBXFileReference; fileEncoding = 4; indentWidth = 4; lastKnownFileType = sourcecode.c.objc; path = FutureMethods.m; sourceTree = "<group>"; tabWidth = 4; };
		1DA02CFA1327612600D7E7DB /* bell.png */ = {isa = PBXFileReference; lastKnownFileType = image.png; name = bell.png; path = images/bell.png; sourceTree = "<group>"; };
		1DA030F71328BD7C00D7E7DB /* wrap_to_bottom.png */ = {isa = PBXFileReference; lastKnownFileType = image.png; name = wrap_to_bottom.png; path = images/wrap_to_bottom.png; sourceTree = "<group>"; };
		1DA030F81328BD7C00D7E7DB /* wrap_to_top.png */ = {isa = PBXFileReference; lastKnownFileType = image.png; name = wrap_to_top.png; path = images/wrap_to_top.png; sourceTree = "<group>"; };
		1DA26ABE15007507004B5792 /* BackgroundThread.h */ = {isa = PBXFileReference; fileEncoding = 4; indentWidth = 4; lastKnownFileType = sourcecode.c.h; path = BackgroundThread.h; sourceTree = "<group>"; tabWidth = 4; };
		1DA26ABF15007507004B5792 /* BackgroundThread.m */ = {isa = PBXFileReference; fileEncoding = 4; indentWidth = 4; lastKnownFileType = sourcecode.c.objc; path = BackgroundThread.m; sourceTree = "<group>"; tabWidth = 4; };
		1DA34E02165F268F00AA91C4 /* IBarCursor@2x.png */ = {isa = PBXFileReference; lastKnownFileType = image.png; name = "IBarCursor@2x.png"; path = "images/IBarCursor@2x.png"; sourceTree = "<group>"; };
		1DA34E03165F268F00AA91C4 /* IBarCursorXMR@2x.png */ = {isa = PBXFileReference; lastKnownFileType = image.png; name = "IBarCursorXMR@2x.png"; path = "images/IBarCursorXMR@2x.png"; sourceTree = "<group>"; };
		1DA7894714AC19F500C8FBD9 /* Growl */ = {isa = PBXFileReference; lastKnownFileType = "compiled.mach-o.dylib"; name = Growl; path = Growl.framework/Growl; sourceTree = "<absolute>"; };
		1DA8117C13CEA30A00CCA89A /* FontSizeEstimator.h */ = {isa = PBXFileReference; fileEncoding = 4; indentWidth = 4; lastKnownFileType = sourcecode.c.h; path = FontSizeEstimator.h; sourceTree = "<group>"; tabWidth = 4; };
		1DA8117D13CEA30A00CCA89A /* FontSizeEstimator.m */ = {isa = PBXFileReference; fileEncoding = 4; indentWidth = 4; lastKnownFileType = sourcecode.c.objc; path = FontSizeEstimator.m; sourceTree = "<group>"; tabWidth = 4; };
		1DA9AEE814A51CA000BEB37B /* TmuxSessionsTable.h */ = {isa = PBXFileReference; fileEncoding = 4; indentWidth = 4; lastKnownFileType = sourcecode.c.h; path = TmuxSessionsTable.h; sourceTree = "<group>"; tabWidth = 4; };
		1DA9AEE914A51CA000BEB37B /* TmuxSessionsTable.m */ = {isa = PBXFileReference; fileEncoding = 4; indentWidth = 4; lastKnownFileType = sourcecode.c.objc; path = TmuxSessionsTable.m; sourceTree = "<group>"; tabWidth = 4; };
		1DABA03119253FEA00A228D8 /* PasswordTrigger.h */ = {isa = PBXFileReference; fileEncoding = 4; indentWidth = 4; lastKnownFileType = sourcecode.c.h; path = PasswordTrigger.h; sourceTree = "<group>"; tabWidth = 4; };
		1DABA03219253FEA00A228D8 /* PasswordTrigger.m */ = {isa = PBXFileReference; fileEncoding = 4; indentWidth = 4; lastKnownFileType = sourcecode.c.objc; path = PasswordTrigger.m; sourceTree = "<group>"; tabWidth = 4; };
		1DAE714B14AAF24200DA144B /* EquivalenceClassSet.h */ = {isa = PBXFileReference; fileEncoding = 4; indentWidth = 4; lastKnownFileType = sourcecode.c.h; path = EquivalenceClassSet.h; sourceTree = "<group>"; tabWidth = 4; };
		1DAE714C14AAF24200DA144B /* EquivalenceClassSet.m */ = {isa = PBXFileReference; fileEncoding = 4; indentWidth = 4; lastKnownFileType = sourcecode.c.objc; path = EquivalenceClassSet.m; sourceTree = "<group>"; tabWidth = 4; };
		1DAED28612E9395E005E49ED /* GlobalSearch.h */ = {isa = PBXFileReference; fileEncoding = 4; indentWidth = 4; lastKnownFileType = sourcecode.c.h; path = GlobalSearch.h; sourceTree = "<group>"; tabWidth = 4; };
		1DAED28712E9395E005E49ED /* GlobalSearch.m */ = {isa = PBXFileReference; fileEncoding = 4; indentWidth = 4; lastKnownFileType = sourcecode.c.objc; path = GlobalSearch.m; sourceTree = "<group>"; tabWidth = 4; };
		1DAED99012EDF923005E49ED /* iTermSearchField.h */ = {isa = PBXFileReference; fileEncoding = 4; indentWidth = 4; lastKnownFileType = sourcecode.c.h; path = iTermSearchField.h; sourceTree = "<group>"; tabWidth = 4; };
		1DAED99112EDF923005E49ED /* iTermSearchField.m */ = {isa = PBXFileReference; fileEncoding = 4; indentWidth = 4; lastKnownFileType = sourcecode.c.objc; path = iTermSearchField.m; sourceTree = "<group>"; tabWidth = 4; };
		1DB67CEB14850D53005849A1 /* TmuxWindowOpener.h */ = {isa = PBXFileReference; fileEncoding = 4; indentWidth = 4; lastKnownFileType = sourcecode.c.h; path = TmuxWindowOpener.h; sourceTree = "<group>"; tabWidth = 4; };
		1DB67CEC14850D53005849A1 /* TmuxWindowOpener.m */ = {isa = PBXFileReference; fileEncoding = 4; indentWidth = 4; lastKnownFileType = sourcecode.c.objc; path = TmuxWindowOpener.m; sourceTree = "<group>"; tabWidth = 4; };
		1DB67CEF1485C578005849A1 /* TmuxHistoryParser.h */ = {isa = PBXFileReference; fileEncoding = 4; indentWidth = 4; lastKnownFileType = sourcecode.c.h; path = TmuxHistoryParser.h; sourceTree = "<group>"; tabWidth = 4; };
		1DB67CF01485C578005849A1 /* TmuxHistoryParser.m */ = {isa = PBXFileReference; fileEncoding = 4; indentWidth = 4; lastKnownFileType = sourcecode.c.objc; path = TmuxHistoryParser.m; sourceTree = "<group>"; tabWidth = 4; };
		1DB67CF31486BD3D005849A1 /* TmuxStateParser.h */ = {isa = PBXFileReference; fileEncoding = 4; indentWidth = 4; lastKnownFileType = sourcecode.c.h; path = TmuxStateParser.h; sourceTree = "<group>"; tabWidth = 4; };
		1DB67CF41486BD3D005849A1 /* TmuxStateParser.m */ = {isa = PBXFileReference; fileEncoding = 4; indentWidth = 4; lastKnownFileType = sourcecode.c.objc; path = TmuxStateParser.m; sourceTree = "<group>"; tabWidth = 4; };
		1DB72CF51396059200EB1005 /* xterm-terminfo.txt */ = {isa = PBXFileReference; fileEncoding = 4; lastKnownFileType = text; path = "xterm-terminfo.txt"; sourceTree = "<group>"; };
		1DB83950192E95EB0037E548 /* CaptureTrigger.h */ = {isa = PBXFileReference; fileEncoding = 4; indentWidth = 4; lastKnownFileType = sourcecode.c.h; path = CaptureTrigger.h; sourceTree = "<group>"; tabWidth = 4; };
		1DB83951192E95EB0037E548 /* CaptureTrigger.m */ = {isa = PBXFileReference; fileEncoding = 4; indentWidth = 4; lastKnownFileType = sourcecode.c.objc; path = CaptureTrigger.m; sourceTree = "<group>"; tabWidth = 4; };
		1DB83955192E9A610037E548 /* ToolCapturedOutputView.h */ = {isa = PBXFileReference; fileEncoding = 4; indentWidth = 4; lastKnownFileType = sourcecode.c.h; path = ToolCapturedOutputView.h; sourceTree = "<group>"; tabWidth = 4; };
		1DB83956192E9A610037E548 /* ToolCapturedOutputView.m */ = {isa = PBXFileReference; fileEncoding = 4; indentWidth = 4; lastKnownFileType = sourcecode.c.objc; path = ToolCapturedOutputView.m; sourceTree = "<group>"; tabWidth = 4; };
		1DB8FBBD19468A40006BAF5C /* AquaTabsDown_vertical.png */ = {isa = PBXFileReference; lastKnownFileType = image.png; path = AquaTabsDown_vertical.png; sourceTree = "<group>"; };
		1DB8FBBE19468A40006BAF5C /* AquaTabsBackground_vertical.png */ = {isa = PBXFileReference; lastKnownFileType = image.png; path = AquaTabsBackground_vertical.png; sourceTree = "<group>"; };
		1DB8FBBF19468A40006BAF5C /* AquaTabsDownGraphite_vertical.png */ = {isa = PBXFileReference; lastKnownFileType = image.png; path = AquaTabsDownGraphite_vertical.png; sourceTree = "<group>"; };
		1DB8FBC019468A40006BAF5C /* AquaTabsDownNonKey_vertical.png */ = {isa = PBXFileReference; lastKnownFileType = image.png; path = AquaTabsDownNonKey_vertical.png; sourceTree = "<group>"; };
		1DB8FBC119468A40006BAF5C /* AquaTabsSeparator_vertical.png */ = {isa = PBXFileReference; lastKnownFileType = image.png; path = AquaTabsSeparator_vertical.png; sourceTree = "<group>"; };
		1DB8FBC219468A40006BAF5C /* AquaTabsSeparatorDown_vertical.png */ = {isa = PBXFileReference; lastKnownFileType = image.png; path = AquaTabsSeparatorDown_vertical.png; sourceTree = "<group>"; };
		1DB8FBC319468A40006BAF5C /* TabClose_Front_Rollover.png */ = {isa = PBXFileReference; lastKnownFileType = image.png; path = TabClose_Front_Rollover.png; sourceTree = "<group>"; };
		1DB9D8F0183FE9EF0029F0B5 /* HotkeyWindowController.h */ = {isa = PBXFileReference; fileEncoding = 4; indentWidth = 4; lastKnownFileType = sourcecode.c.h; path = HotkeyWindowController.h; sourceTree = "<group>"; tabWidth = 4; };
		1DB9D8F1183FE9EF0029F0B5 /* HotkeyWindowController.m */ = {isa = PBXFileReference; fileEncoding = 4; indentWidth = 4; lastKnownFileType = sourcecode.c.objc; path = HotkeyWindowController.m; sourceTree = "<group>"; tabWidth = 4; };
		1DBB4B351901F12400832B09 /* ProfilesSessionPreferencesViewController.h */ = {isa = PBXFileReference; fileEncoding = 4; indentWidth = 4; lastKnownFileType = sourcecode.c.h; path = ProfilesSessionPreferencesViewController.h; sourceTree = "<group>"; tabWidth = 4; };
		1DBB4B361901F12400832B09 /* ProfilesSessionPreferencesViewController.m */ = {isa = PBXFileReference; fileEncoding = 4; indentWidth = 4; lastKnownFileType = sourcecode.c.objc; path = ProfilesSessionPreferencesViewController.m; sourceTree = "<group>"; tabWidth = 4; };
		1DC13ABB1886146B00034DAE /* mark_err.png */ = {isa = PBXFileReference; lastKnownFileType = image.png; name = mark_err.png; path = images/mark_err.png; sourceTree = "<group>"; };
		1DC13ABC1886146B00034DAE /* mark_err@2x.png */ = {isa = PBXFileReference; lastKnownFileType = image.png; name = "mark_err@2x.png"; path = "images/mark_err@2x.png"; sourceTree = "<group>"; };
		1DC13AC118864E2200034DAE /* CommandHistoryPopup.h */ = {isa = PBXFileReference; fileEncoding = 4; indentWidth = 4; lastKnownFileType = sourcecode.c.h; path = CommandHistoryPopup.h; sourceTree = "<group>"; tabWidth = 4; };
		1DC13AC218864E2200034DAE /* CommandHistoryPopup.m */ = {isa = PBXFileReference; fileEncoding = 4; indentWidth = 4; lastKnownFileType = sourcecode.c.objc; path = CommandHistoryPopup.m; sourceTree = "<group>"; tabWidth = 4; };
		1DC13AC61886507D00034DAE /* CommandHistoryPopup.xib */ = {isa = PBXFileReference; fileEncoding = 4; lastKnownFileType = file.xib; path = CommandHistoryPopup.xib; sourceTree = "<group>"; };
		1DC2A1CA1949165D005769D5 /* Maximized.png */ = {isa = PBXFileReference; lastKnownFileType = image.png; name = Maximized.png; path = images/Maximized.png; sourceTree = "<group>"; };
		1DC2A1CB1949165D005769D5 /* Maximized@2x.png */ = {isa = PBXFileReference; lastKnownFileType = image.png; name = "Maximized@2x.png"; path = "images/Maximized@2x.png"; sourceTree = "<group>"; };
		1DC2AF4F19521CFF005769D5 /* QuestionMarkSign.png */ = {isa = PBXFileReference; lastKnownFileType = image.png; name = QuestionMarkSign.png; path = images/QuestionMarkSign.png; sourceTree = "<group>"; };
		1DC2AF5019521CFF005769D5 /* QuestionMarkSign@2x.png */ = {isa = PBXFileReference; lastKnownFileType = image.png; name = "QuestionMarkSign@2x.png"; path = "images/QuestionMarkSign@2x.png"; sourceTree = "<group>"; };
		1DC38816148E840600B89F7C /* SolidColorView.h */ = {isa = PBXFileReference; fileEncoding = 4; indentWidth = 4; lastKnownFileType = sourcecode.c.h; path = SolidColorView.h; sourceTree = "<group>"; tabWidth = 4; };
		1DC38817148E840700B89F7C /* SolidColorView.m */ = {isa = PBXFileReference; fileEncoding = 4; indentWidth = 4; lastKnownFileType = sourcecode.c.objc; path = SolidColorView.m; sourceTree = "<group>"; tabWidth = 4; };
		1DC393C317B59B08000EE0F2 /* SearchResult.h */ = {isa = PBXFileReference; indentWidth = 4; lastKnownFileType = sourcecode.c.h; path = SearchResult.h; sourceTree = "<group>"; tabWidth = 4; };
		1DC393C417B59B08000EE0F2 /* SearchResult.m */ = {isa = PBXFileReference; indentWidth = 4; lastKnownFileType = sourcecode.c.objc; path = SearchResult.m; sourceTree = "<group>"; tabWidth = 4; };
		1DC7429F127C96F90069594C /* IBarCursor.png */ = {isa = PBXFileReference; lastKnownFileType = image.png; name = IBarCursor.png; path = images/IBarCursor.png; sourceTree = "<group>"; };
		1DCA5ECD13EE507800B7725E /* WindowArrangements.h */ = {isa = PBXFileReference; fileEncoding = 4; indentWidth = 4; lastKnownFileType = sourcecode.c.h; path = WindowArrangements.h; sourceTree = "<group>"; tabWidth = 4; };
		1DCA5ECE13EE507800B7725E /* WindowArrangements.m */ = {isa = PBXFileReference; fileEncoding = 4; indentWidth = 4; lastKnownFileType = sourcecode.c.objc; path = WindowArrangements.m; sourceTree = "<group>"; tabWidth = 4; };
		1DCBC810126DD98200D5B961 /* WindowControllerInterface.h */ = {isa = PBXFileReference; fileEncoding = 4; indentWidth = 4; lastKnownFileType = sourcecode.c.h; path = WindowControllerInterface.h; sourceTree = "<group>"; tabWidth = 4; };
		1DCF3CB61222FF1400AD56F1 /* PresetKeyMappings.plist */ = {isa = PBXFileReference; fileEncoding = 4; lastKnownFileType = text.plist.xml; path = PresetKeyMappings.plist; sourceTree = "<group>"; };
		1DCF3E8D122419D200AD56F1 /* ProfileModel.m */ = {isa = PBXFileReference; fileEncoding = 4; indentWidth = 4; lastKnownFileType = sourcecode.c.objc; lineEnding = 0; path = ProfileModel.m; sourceTree = "<group>"; tabWidth = 4; xcLanguageSpecificationIdentifier = xcode.lang.objc; };
		1DCF3EC51224D03D00AD56F1 /* DefaultBookmark.plist */ = {isa = PBXFileReference; fileEncoding = 4; lastKnownFileType = text.plist.xml; path = DefaultBookmark.plist; sourceTree = "<group>"; };
		1DCF3EFF1224EEBD00AD56F1 /* MigrationMap.plist */ = {isa = PBXFileReference; fileEncoding = 4; lastKnownFileType = text.plist.xml; path = MigrationMap.plist; sourceTree = "<group>"; };
		1DD39ACD180B785A004E56D5 /* VT100GridTypes.h */ = {isa = PBXFileReference; indentWidth = 4; lastKnownFileType = sourcecode.c.h; path = VT100GridTypes.h; sourceTree = "<group>"; tabWidth = 4; };
		1DD39ACE180B7884004E56D5 /* VT100GridTypes.m */ = {isa = PBXFileReference; fileEncoding = 4; indentWidth = 4; lastKnownFileType = sourcecode.c.objc; path = VT100GridTypes.m; sourceTree = "<group>"; tabWidth = 4; };
		1DD39AD4180B8117004E56D5 /* iTermTests.app */ = {isa = PBXFileReference; explicitFileType = wrapper.application; includeInIndex = 0; path = iTermTests.app; sourceTree = BUILT_PRODUCTS_DIR; };
		1DD39AD6180B8118004E56D5 /* Cocoa.framework */ = {isa = PBXFileReference; lastKnownFileType = wrapper.framework; name = Cocoa.framework; path = System/Library/Frameworks/Cocoa.framework; sourceTree = SDKROOT; };
		1DD39AD9180B8118004E56D5 /* AppKit.framework */ = {isa = PBXFileReference; lastKnownFileType = wrapper.framework; name = AppKit.framework; path = System/Library/Frameworks/AppKit.framework; sourceTree = SDKROOT; };
		1DD39ADA180B8118004E56D5 /* CoreData.framework */ = {isa = PBXFileReference; lastKnownFileType = wrapper.framework; name = CoreData.framework; path = System/Library/Frameworks/CoreData.framework; sourceTree = SDKROOT; };
		1DD39ADB180B8118004E56D5 /* Foundation.framework */ = {isa = PBXFileReference; lastKnownFileType = wrapper.framework; name = Foundation.framework; path = System/Library/Frameworks/Foundation.framework; sourceTree = SDKROOT; };
		1DD39ADE180B8118004E56D5 /* iTermTests-Info.plist */ = {isa = PBXFileReference; lastKnownFileType = text.plist.xml; path = "iTermTests-Info.plist"; sourceTree = "<group>"; };
		1DD39AE0180B8118004E56D5 /* en */ = {isa = PBXFileReference; lastKnownFileType = text.plist.strings; name = en; path = en.lproj/InfoPlist.strings; sourceTree = "<group>"; };
		1DD39AE4180B8118004E56D5 /* iTermTests-Prefix.pch */ = {isa = PBXFileReference; lastKnownFileType = sourcecode.c.h; path = "iTermTests-Prefix.pch"; sourceTree = "<group>"; };
		1DD39AE6180B8118004E56D5 /* en */ = {isa = PBXFileReference; lastKnownFileType = text.rtf; name = en; path = en.lproj/Credits.rtf; sourceTree = "<group>"; };
		1DD39AEE180B8118004E56D5 /* Images.xcassets */ = {isa = PBXFileReference; lastKnownFileType = folder.assetcatalog; path = Images.xcassets; sourceTree = "<group>"; };
		1DD39AF5180B8119004E56D5 /* XCTest.framework */ = {isa = PBXFileReference; lastKnownFileType = wrapper.framework; name = XCTest.framework; path = Library/Frameworks/XCTest.framework; sourceTree = DEVELOPER_DIR; };
		1DD39B12180B819A004E56D5 /* VT100GridTest.h */ = {isa = PBXFileReference; fileEncoding = 4; lastKnownFileType = sourcecode.c.h; name = VT100GridTest.h; path = iTermTests/VT100GridTest.h; sourceTree = "<group>"; };
		1DD39B13180B819A004E56D5 /* VT100GridTest.m */ = {isa = PBXFileReference; fileEncoding = 4; lastKnownFileType = sourcecode.c.objc; name = VT100GridTest.m; path = iTermTests/VT100GridTest.m; sourceTree = "<group>"; };
		1DD39B18180B82F5004E56D5 /* DebugLogging.h */ = {isa = PBXFileReference; fileEncoding = 4; indentWidth = 4; lastKnownFileType = sourcecode.c.h; path = DebugLogging.h; sourceTree = "<group>"; tabWidth = 4; };
		1DD39B19180B82F5004E56D5 /* DebugLogging.m */ = {isa = PBXFileReference; fileEncoding = 4; indentWidth = 4; lastKnownFileType = sourcecode.c.objc; path = DebugLogging.m; sourceTree = "<group>"; tabWidth = 4; };
		1DD39B7A180B8842004E56D5 /* libicucore.dylib */ = {isa = PBXFileReference; lastKnownFileType = "compiled.mach-o.dylib"; name = libicucore.dylib; path = usr/lib/libicucore.dylib; sourceTree = SDKROOT; };
		1DD39B7C180F68BF004E56D5 /* PTYTextViewDataSource.h */ = {isa = PBXFileReference; indentWidth = 4; lastKnownFileType = sourcecode.c.h; path = PTYTextViewDataSource.h; sourceTree = "<group>"; tabWidth = 4; };
		1DD39B7D180F969E004E56D5 /* VT100ScreenDelegate.h */ = {isa = PBXFileReference; indentWidth = 4; lastKnownFileType = sourcecode.c.h; path = VT100ScreenDelegate.h; sourceTree = "<group>"; tabWidth = 4; };
		1DD4CE7C14A5163B00ED182E /* TmuxDashboard.xib */ = {isa = PBXFileReference; fileEncoding = 4; lastKnownFileType = file.xib; path = TmuxDashboard.xib; sourceTree = "<group>"; };
		1DD4CE7E14A51C0D00ED182E /* TmuxDashboardController.h */ = {isa = PBXFileReference; fileEncoding = 4; indentWidth = 4; lastKnownFileType = sourcecode.c.h; path = TmuxDashboardController.h; sourceTree = "<group>"; tabWidth = 4; };
		1DD4CE7F14A51C0D00ED182E /* TmuxDashboardController.m */ = {isa = PBXFileReference; fileEncoding = 4; indentWidth = 4; lastKnownFileType = sourcecode.c.objc; path = TmuxDashboardController.m; sourceTree = "<group>"; tabWidth = 4; };
		1DD6707514934ADE008E4361 /* PTYSplitView.h */ = {isa = PBXFileReference; fileEncoding = 4; indentWidth = 4; lastKnownFileType = sourcecode.c.h; path = PTYSplitView.h; sourceTree = "<group>"; tabWidth = 4; };
		1DD6707614934ADE008E4361 /* PTYSplitView.m */ = {isa = PBXFileReference; fileEncoding = 4; indentWidth = 4; lastKnownFileType = sourcecode.c.objc; path = PTYSplitView.m; sourceTree = "<group>"; tabWidth = 4; };
		1DD7363F1283C2FA009B7829 /* Popup.h */ = {isa = PBXFileReference; fileEncoding = 4; indentWidth = 4; lastKnownFileType = sourcecode.c.h; path = Popup.h; sourceTree = "<group>"; tabWidth = 4; };
		1DD736401283C2FA009B7829 /* Popup.m */ = {isa = PBXFileReference; fileEncoding = 4; indentWidth = 4; lastKnownFileType = sourcecode.c.objc; path = Popup.m; sourceTree = "<group>"; tabWidth = 4; };
		1DDBC61C12E2BCDC00BC3868 /* iTermExpose.h */ = {isa = PBXFileReference; fileEncoding = 4; indentWidth = 4; lastKnownFileType = sourcecode.c.h; path = iTermExpose.h; sourceTree = "<group>"; tabWidth = 4; };
		1DDBC61D12E2BCDC00BC3868 /* iTermExpose.m */ = {isa = PBXFileReference; fileEncoding = 4; indentWidth = 4; lastKnownFileType = sourcecode.c.objc; path = iTermExpose.m; sourceTree = "<group>"; tabWidth = 4; };
		1DE214DF128212EE004E3ADF /* Autocomplete.h */ = {isa = PBXFileReference; fileEncoding = 4; indentWidth = 4; lastKnownFileType = sourcecode.c.h; lineEnding = 0; path = Autocomplete.h; sourceTree = "<group>"; tabWidth = 4; xcLanguageSpecificationIdentifier = xcode.lang.objcpp; };
		1DE214E0128212EE004E3ADF /* Autocomplete.m */ = {isa = PBXFileReference; fileEncoding = 4; indentWidth = 4; lastKnownFileType = sourcecode.c.objc; lineEnding = 0; path = Autocomplete.m; sourceTree = "<group>"; tabWidth = 4; xcLanguageSpecificationIdentifier = xcode.lang.objc; };
		1DE2154212821F1C004E3ADF /* English */ = {isa = PBXFileReference; lastKnownFileType = file.xib; name = English; path = English.lproj/Autocomplete.xib; sourceTree = "<group>"; };
		1DE5EBE6122B892900C736B0 /* ProfilesWindow.h */ = {isa = PBXFileReference; fileEncoding = 4; indentWidth = 4; lastKnownFileType = sourcecode.c.h; path = ProfilesWindow.h; sourceTree = "<group>"; tabWidth = 4; };
		1DE5EBE7122B892900C736B0 /* ProfilesWindow.m */ = {isa = PBXFileReference; fileEncoding = 4; indentWidth = 4; lastKnownFileType = sourcecode.c.objc; lineEnding = 0; path = ProfilesWindow.m; sourceTree = "<group>"; tabWidth = 4; xcLanguageSpecificationIdentifier = xcode.lang.objc; };
		1DE8DC871415513A00F83147 /* ToolbeltView.h */ = {isa = PBXFileReference; fileEncoding = 4; indentWidth = 4; lastKnownFileType = sourcecode.c.h; path = ToolbeltView.h; sourceTree = "<group>"; tabWidth = 4; };
		1DE8DC881415513A00F83147 /* ToolbeltView.m */ = {isa = PBXFileReference; fileEncoding = 4; indentWidth = 4; lastKnownFileType = sourcecode.c.objc; path = ToolbeltView.m; sourceTree = "<group>"; tabWidth = 4; };
		1DE8DC8B1415546000F83147 /* ToolProfiles.h */ = {isa = PBXFileReference; fileEncoding = 4; indentWidth = 4; lastKnownFileType = sourcecode.c.h; path = ToolProfiles.h; sourceTree = "<group>"; tabWidth = 4; };
		1DE8DC8C1415546000F83147 /* ToolProfiles.m */ = {isa = PBXFileReference; fileEncoding = 4; indentWidth = 4; lastKnownFileType = sourcecode.c.objc; path = ToolProfiles.m; sourceTree = "<group>"; tabWidth = 4; };
		1DE8DDAB1415648600F83147 /* ToolPasteHistory.h */ = {isa = PBXFileReference; fileEncoding = 4; indentWidth = 4; lastKnownFileType = sourcecode.c.h; path = ToolPasteHistory.h; sourceTree = "<group>"; tabWidth = 4; };
		1DE8DDAC1415648600F83147 /* ToolPasteHistory.m */ = {isa = PBXFileReference; fileEncoding = 4; indentWidth = 4; lastKnownFileType = sourcecode.c.objc; path = ToolPasteHistory.m; sourceTree = "<group>"; tabWidth = 4; };
		1DE8DF341415799700F83147 /* ToolWrapper.h */ = {isa = PBXFileReference; fileEncoding = 4; indentWidth = 4; lastKnownFileType = sourcecode.c.h; path = ToolWrapper.h; sourceTree = "<group>"; tabWidth = 4; };
		1DE8DF351415799700F83147 /* ToolWrapper.m */ = {isa = PBXFileReference; fileEncoding = 4; indentWidth = 4; lastKnownFileType = sourcecode.c.objc; path = ToolWrapper.m; sourceTree = "<group>"; tabWidth = 4; };
		1DEB29301288885700B2CB9F /* Quartz.framework */ = {isa = PBXFileReference; lastKnownFileType = wrapper.framework; name = Quartz.framework; path = System/Library/Frameworks/Quartz.framework; sourceTree = SDKROOT; };
		1DEB29371288887100B2CB9F /* QuartzCore.framework */ = {isa = PBXFileReference; lastKnownFileType = wrapper.framework; name = QuartzCore.framework; path = System/Library/Frameworks/QuartzCore.framework; sourceTree = SDKROOT; };
		1DEB293D1288899A00B2CB9F /* Carbon.framework */ = {isa = PBXFileReference; lastKnownFileType = wrapper.framework; name = Carbon.framework; path = System/Library/Frameworks/Carbon.framework; sourceTree = SDKROOT; };
		1DEDC8FB1451F67D004F1615 /* SessionTitleView.h */ = {isa = PBXFileReference; fileEncoding = 4; indentWidth = 4; lastKnownFileType = sourcecode.c.h; path = SessionTitleView.h; sourceTree = "<group>"; tabWidth = 4; };
		1DEDC8FC1451F67D004F1615 /* SessionTitleView.m */ = {isa = PBXFileReference; fileEncoding = 4; indentWidth = 4; lastKnownFileType = sourcecode.c.objc; path = SessionTitleView.m; sourceTree = "<group>"; tabWidth = 4; };
		1DEF5E6B185F889600300319 /* Alert.png */ = {isa = PBXFileReference; lastKnownFileType = image.png; name = Alert.png; path = images/Alert.png; sourceTree = "<group>"; };
		1DEF5E6C185F889600300319 /* Alert@2x.png */ = {isa = PBXFileReference; lastKnownFileType = image.png; name = "Alert@2x.png"; path = "images/Alert@2x.png"; sourceTree = "<group>"; };
		1DF0897013DBAF4C00A52AD8 /* Quartz.framework */ = {isa = PBXFileReference; lastKnownFileType = wrapper.framework; name = Quartz.framework; path = System/Library/Frameworks/Quartz.framework; sourceTree = SDKROOT; };
		1DF8006D18F34CAB00722B35 /* NSPopUpButton+iTerm.h */ = {isa = PBXFileReference; fileEncoding = 4; indentWidth = 4; lastKnownFileType = sourcecode.c.h; path = "NSPopUpButton+iTerm.h"; sourceTree = "<group>"; tabWidth = 4; };
		1DF8006E18F34CAB00722B35 /* NSPopUpButton+iTerm.m */ = {isa = PBXFileReference; fileEncoding = 4; indentWidth = 4; lastKnownFileType = sourcecode.c.objc; path = "NSPopUpButton+iTerm.m"; sourceTree = "<group>"; tabWidth = 4; };
		1DF8AF5613FD781700C8A435 /* SplitPanel.h */ = {isa = PBXFileReference; fileEncoding = 4; indentWidth = 4; lastKnownFileType = sourcecode.c.h; path = SplitPanel.h; sourceTree = "<group>"; tabWidth = 4; };
		1DF8AF5713FD781700C8A435 /* SplitPanel.m */ = {isa = PBXFileReference; fileEncoding = 4; indentWidth = 4; lastKnownFileType = sourcecode.c.objc; path = SplitPanel.m; sourceTree = "<group>"; tabWidth = 4; };
		1DF8FEF118F3217100722B35 /* KeysPreferencesViewController.h */ = {isa = PBXFileReference; fileEncoding = 4; indentWidth = 4; lastKnownFileType = sourcecode.c.h; path = KeysPreferencesViewController.h; sourceTree = "<group>"; tabWidth = 4; };
		1DF8FEF218F3217100722B35 /* KeysPreferencesViewController.m */ = {isa = PBXFileReference; fileEncoding = 4; indentWidth = 4; lastKnownFileType = sourcecode.c.objc; path = KeysPreferencesViewController.m; sourceTree = "<group>"; tabWidth = 4; };
		1DFA7C671923E83500DF1410 /* libSSKeychain.a */ = {isa = PBXFileReference; explicitFileType = archive.ar; includeInIndex = 0; path = libSSKeychain.a; sourceTree = BUILT_PRODUCTS_DIR; };
		1DFA7C6B1923E83600DF1410 /* SSKeychain-Prefix.pch */ = {isa = PBXFileReference; lastKnownFileType = sourcecode.c.h; name = "SSKeychain-Prefix.pch"; path = "SSKeychain/SSKeychain-Prefix.pch"; sourceTree = "<group>"; };
		1DFA7C7B1923E83600DF1410 /* SSKeychainTests-Info.plist */ = {isa = PBXFileReference; lastKnownFileType = text.plist.xml; path = "SSKeychainTests-Info.plist"; sourceTree = "<group>"; };
		1DFA7C7D1923E83600DF1410 /* en */ = {isa = PBXFileReference; lastKnownFileType = text.plist.strings; name = en; path = en.lproj/InfoPlist.strings; sourceTree = "<group>"; };
		1DFA7C7F1923E83600DF1410 /* SSKeychainTests.m */ = {isa = PBXFileReference; lastKnownFileType = sourcecode.c.objc; path = SSKeychainTests.m; sourceTree = "<group>"; };
		1DFA7C8B1923E86400DF1410 /* SSKeychainQuery.h */ = {isa = PBXFileReference; fileEncoding = 4; lastKnownFileType = sourcecode.c.h; name = SSKeychainQuery.h; path = SSKeychain/SSKeychainQuery.h; sourceTree = "<group>"; };
		1DFA7C8C1923E86400DF1410 /* SSKeychainQuery.m */ = {isa = PBXFileReference; fileEncoding = 4; lastKnownFileType = sourcecode.c.objc; name = SSKeychainQuery.m; path = SSKeychain/SSKeychainQuery.m; sourceTree = "<group>"; };
		1DFA7C8F1923E89100DF1410 /* SSKeychain.h */ = {isa = PBXFileReference; fileEncoding = 4; lastKnownFileType = sourcecode.c.h; name = SSKeychain.h; path = SSKeychain/SSKeychain.h; sourceTree = "<group>"; };
		1DFA7C901923E89100DF1410 /* SSKeychain.m */ = {isa = PBXFileReference; fileEncoding = 4; lastKnownFileType = sourcecode.c.objc; name = SSKeychain.m; path = SSKeychain/SSKeychain.m; sourceTree = "<group>"; };
		1DFA7C951923EA8700DF1410 /* iTermPasswordManager.xib */ = {isa = PBXFileReference; fileEncoding = 4; lastKnownFileType = file.xib; path = iTermPasswordManager.xib; sourceTree = "<group>"; };
		1DFA7C981923EDD900DF1410 /* iTermPasswordManagerWindowController.h */ = {isa = PBXFileReference; fileEncoding = 4; indentWidth = 4; lastKnownFileType = sourcecode.c.h; path = iTermPasswordManagerWindowController.h; sourceTree = "<group>"; tabWidth = 4; };
		1DFA7C991923EDD900DF1410 /* iTermPasswordManagerWindowController.m */ = {isa = PBXFileReference; fileEncoding = 4; indentWidth = 4; lastKnownFileType = sourcecode.c.objc; path = iTermPasswordManagerWindowController.m; sourceTree = "<group>"; tabWidth = 4; };
		1DFA7C9D1923F77100DF1410 /* Security.framework */ = {isa = PBXFileReference; lastKnownFileType = wrapper.framework; name = Security.framework; path = System/Library/Frameworks/Security.framework; sourceTree = SDKROOT; };
		1DFA9D5C18F36DC3008ADC98 /* iTermKeyMappingViewController.h */ = {isa = PBXFileReference; fileEncoding = 4; indentWidth = 4; lastKnownFileType = sourcecode.c.h; path = iTermKeyMappingViewController.h; sourceTree = "<group>"; tabWidth = 4; };
		1DFA9D5D18F36DC3008ADC98 /* iTermKeyMappingViewController.m */ = {isa = PBXFileReference; fileEncoding = 4; indentWidth = 4; lastKnownFileType = sourcecode.c.objc; path = iTermKeyMappingViewController.m; sourceTree = "<group>"; tabWidth = 4; };
		1DFA9D6118F37160008ADC98 /* iTermEditKeyActionWindowController.h */ = {isa = PBXFileReference; fileEncoding = 4; indentWidth = 4; lastKnownFileType = sourcecode.c.h; path = iTermEditKeyActionWindowController.h; sourceTree = "<group>"; tabWidth = 4; };
		1DFA9D6218F37160008ADC98 /* iTermEditKeyActionWindowController.m */ = {isa = PBXFileReference; fileEncoding = 4; indentWidth = 4; lastKnownFileType = sourcecode.c.objc; path = iTermEditKeyActionWindowController.m; sourceTree = "<group>"; tabWidth = 4; };
		1DFA9D6318F37160008ADC98 /* iTermEditKeyActionWindowController.xib */ = {isa = PBXFileReference; fileEncoding = 4; lastKnownFileType = file.xib; path = iTermEditKeyActionWindowController.xib; sourceTree = "<group>"; };
		1DFA9D6B18F37AA5008ADC98 /* English */ = {isa = PBXFileReference; lastKnownFileType = file.xib; name = English; path = English.lproj/iTermKeyMapping.xib; sourceTree = "<group>"; };
		1DFA9D6E18F3A30F008ADC98 /* PointerPreferencesViewController.h */ = {isa = PBXFileReference; fileEncoding = 4; indentWidth = 4; lastKnownFileType = sourcecode.c.h; path = PointerPreferencesViewController.h; sourceTree = "<group>"; tabWidth = 4; };
		1DFA9D6F18F3A30F008ADC98 /* PointerPreferencesViewController.m */ = {isa = PBXFileReference; fileEncoding = 4; indentWidth = 4; lastKnownFileType = sourcecode.c.objc; path = PointerPreferencesViewController.m; sourceTree = "<group>"; tabWidth = 4; };
		2076B15704E8817300000106 /* PTToolbarController.h */ = {isa = PBXFileReference; fileEncoding = 4; indentWidth = 4; lastKnownFileType = sourcecode.c.h; path = PTToolbarController.h; sourceTree = "<group>"; tabWidth = 4; };
		2076B15804E8817300000106 /* PTToolbarController.m */ = {isa = PBXFileReference; fileEncoding = 4; indentWidth = 4; lastKnownFileType = sourcecode.c.objc; path = PTToolbarController.m; sourceTree = "<group>"; tabWidth = 4; };
		20D5CC6304E7AA0500000106 /* iTermApplicationDelegate.h */ = {isa = PBXFileReference; fileEncoding = 4; indentWidth = 4; lastKnownFileType = sourcecode.c.h; path = iTermApplicationDelegate.h; sourceTree = "<group>"; tabWidth = 4; };
		20D5CC6404E7AA0500000106 /* iTermApplicationDelegate.m */ = {isa = PBXFileReference; fileEncoding = 4; indentWidth = 4; lastKnownFileType = sourcecode.c.objc; lineEnding = 0; path = iTermApplicationDelegate.m; sourceTree = "<group>"; tabWidth = 4; xcLanguageSpecificationIdentifier = xcode.lang.objc; };
		20E74F4804E9089700000106 /* ITAddressBookMgr.h */ = {isa = PBXFileReference; fileEncoding = 4; indentWidth = 4; lastKnownFileType = sourcecode.c.h; path = ITAddressBookMgr.h; sourceTree = "<group>"; tabWidth = 4; };
		20E74F4904E9089700000106 /* ITAddressBookMgr.m */ = {isa = PBXFileReference; fileEncoding = 4; indentWidth = 4; lastKnownFileType = sourcecode.c.objc; path = ITAddressBookMgr.m; sourceTree = "<group>"; tabWidth = 4; };
		49A6E4081211CC6000D9AD6F /* Compatability.h */ = {isa = PBXFileReference; fileEncoding = 4; lastKnownFileType = sourcecode.c.h; path = Compatability.h; sourceTree = "<group>"; };
		5ECE005D1454E59B004861E9 /* PseudoTerminalRestorer.h */ = {isa = PBXFileReference; fileEncoding = 4; indentWidth = 4; lastKnownFileType = sourcecode.c.h; path = PseudoTerminalRestorer.h; sourceTree = "<group>"; tabWidth = 4; };
		5ECE005E1454E59B004861E9 /* PseudoTerminalRestorer.m */ = {isa = PBXFileReference; fileEncoding = 4; indentWidth = 4; lastKnownFileType = sourcecode.c.objc; path = PseudoTerminalRestorer.m; sourceTree = "<group>"; tabWidth = 4; };
		5ECE4AC41451343E002A9CC2 /* Growl.framework */ = {isa = PBXFileReference; lastKnownFileType = wrapper.framework; path = Growl.framework; sourceTree = "<group>"; };
		5ECE4AE914514058002A9CC2 /* Growl Registration Ticket.growlRegDict */ = {isa = PBXFileReference; fileEncoding = 4; lastKnownFileType = text; path = "Growl Registration Ticket.growlRegDict"; sourceTree = "<group>"; };
		8742065A0564169600CFC3F1 /* iTerm.app */ = {isa = PBXFileReference; explicitFileType = wrapper.application; includeInIndex = 0; path = iTerm.app; sourceTree = BUILT_PRODUCTS_DIR; };
		8786A96E052CEC220073D10E /* script.png */ = {isa = PBXFileReference; lastKnownFileType = image.png; name = script.png; path = images/script.png; sourceTree = "<group>"; };
		90A1E139186F9EA4003EC3E8 /* AppleScriptTest.h */ = {isa = PBXFileReference; fileEncoding = 4; lastKnownFileType = sourcecode.c.h; path = AppleScriptTest.h; sourceTree = "<group>"; };
		90A1E13A186F9EA4003EC3E8 /* AppleScriptTest.m */ = {isa = PBXFileReference; fileEncoding = 4; lastKnownFileType = sourcecode.c.objc; path = AppleScriptTest.m; sourceTree = "<group>"; };
		9325FF3D0FB54DF1004EC67C /* English */ = {isa = PBXFileReference; lastKnownFileType = file.xib; name = English; path = English.lproj/PseudoTerminal.xib; sourceTree = "<group>"; };
		9325FF410FB54DF1004EC67C /* English */ = {isa = PBXFileReference; lastKnownFileType = file.xib; name = English; path = English.lproj/PreferencePanel.xib; sourceTree = "<group>"; };
		9325FF470FB54DF1004EC67C /* English */ = {isa = PBXFileReference; lastKnownFileType = file.xib; name = English; path = English.lproj/BookmarksWindow.xib; sourceTree = "<group>"; };
		9325FF4F0FB54E00004EC67C /* English */ = {isa = PBXFileReference; lastKnownFileType = file.xib; name = English; path = English.lproj/MainMenu.xib; sourceTree = "<group>"; };
		93A6FEF910685E9900A5F905 /* dsa_pub.pem */ = {isa = PBXFileReference; fileEncoding = 4; lastKnownFileType = text; path = dsa_pub.pem; sourceTree = "<group>"; };
		9D737D5D17495B4100B3334D /* PrefsGeneral.png */ = {isa = PBXFileReference; lastKnownFileType = image.png; name = PrefsGeneral.png; path = images/PrefsGeneral.png; sourceTree = "<group>"; };
		9D737D5E17495B4100B3334D /* PrefsGeneral@2x.png */ = {isa = PBXFileReference; lastKnownFileType = image.png; name = "PrefsGeneral@2x.png"; path = "images/PrefsGeneral@2x.png"; sourceTree = "<group>"; };
		9DB3D6DE176C8F0B0071CCF8 /* PrefsAppearance.png */ = {isa = PBXFileReference; lastKnownFileType = image.png; name = PrefsAppearance.png; path = images/PrefsAppearance.png; sourceTree = "<group>"; };
		9DB3D6DF176C8F0B0071CCF8 /* PrefsAppearance@2x.png */ = {isa = PBXFileReference; lastKnownFileType = image.png; name = "PrefsAppearance@2x.png"; path = "images/PrefsAppearance@2x.png"; sourceTree = "<group>"; };
		9DB3D6E2176CB4D80071CCF8 /* PrefsProfile.png */ = {isa = PBXFileReference; lastKnownFileType = image.png; name = PrefsProfile.png; path = images/PrefsProfile.png; sourceTree = "<group>"; };
		9DB3D6E3176CB4D80071CCF8 /* PrefsProfile@2x.png */ = {isa = PBXFileReference; lastKnownFileType = image.png; name = "PrefsProfile@2x.png"; path = "images/PrefsProfile@2x.png"; sourceTree = "<group>"; };
		9DB3D6E6176CBC0C0071CCF8 /* PrefsKeyboard.png */ = {isa = PBXFileReference; lastKnownFileType = image.png; name = PrefsKeyboard.png; path = images/PrefsKeyboard.png; sourceTree = "<group>"; };
		9DB3D6E7176CBC0C0071CCF8 /* PrefsKeyboard@2x.png */ = {isa = PBXFileReference; lastKnownFileType = image.png; name = "PrefsKeyboard@2x.png"; path = "images/PrefsKeyboard@2x.png"; sourceTree = "<group>"; };
		9DB3D6EA176CC47E0071CCF8 /* PrefsMouse.png */ = {isa = PBXFileReference; lastKnownFileType = image.png; name = PrefsMouse.png; path = images/PrefsMouse.png; sourceTree = "<group>"; };
		9DB3D6EB176CC47E0071CCF8 /* PrefsMouse@2x.png */ = {isa = PBXFileReference; lastKnownFileType = image.png; name = "PrefsMouse@2x.png"; path = "images/PrefsMouse@2x.png"; sourceTree = "<group>"; };
		9DB3D6EE176CCABE0071CCF8 /* PrefsArrangements.png */ = {isa = PBXFileReference; lastKnownFileType = image.png; name = PrefsArrangements.png; path = images/PrefsArrangements.png; sourceTree = "<group>"; };
		9DB3D6EF176CCABE0071CCF8 /* PrefsArrangements@2x.png */ = {isa = PBXFileReference; lastKnownFileType = image.png; name = "PrefsArrangements@2x.png"; path = "images/PrefsArrangements@2x.png"; sourceTree = "<group>"; };
		A073973D14C768E400786414 /* ColorsMenuItemView.h */ = {isa = PBXFileReference; fileEncoding = 4; indentWidth = 4; lastKnownFileType = sourcecode.c.h; path = ColorsMenuItemView.h; sourceTree = "<group>"; tabWidth = 4; };
		A073973F14C7694600786414 /* ColorsMenuItemView.m */ = {isa = PBXFileReference; fileEncoding = 4; indentWidth = 4; lastKnownFileType = sourcecode.c.objc; path = ColorsMenuItemView.m; sourceTree = "<group>"; tabWidth = 4; };
		A60014F418550F3900CE38D8 /* NSMutableAttributedString+iTerm.h */ = {isa = PBXFileReference; fileEncoding = 4; indentWidth = 4; lastKnownFileType = sourcecode.c.h; path = "NSMutableAttributedString+iTerm.h"; sourceTree = "<group>"; tabWidth = 4; };
		A60014F518550F3900CE38D8 /* NSMutableAttributedString+iTerm.m */ = {isa = PBXFileReference; fileEncoding = 4; indentWidth = 4; lastKnownFileType = sourcecode.c.objc; path = "NSMutableAttributedString+iTerm.m"; sourceTree = "<group>"; tabWidth = 4; };
		A60014F918552BDF00CE38D8 /* iTermNSKeyBindingEmulator.h */ = {isa = PBXFileReference; fileEncoding = 4; indentWidth = 4; lastKnownFileType = sourcecode.c.h; path = iTermNSKeyBindingEmulator.h; sourceTree = "<group>"; tabWidth = 4; };
		A60014FA18552BDF00CE38D8 /* iTermNSKeyBindingEmulator.m */ = {isa = PBXFileReference; fileEncoding = 4; indentWidth = 4; lastKnownFileType = sourcecode.c.objc; path = iTermNSKeyBindingEmulator.m; sourceTree = "<group>"; tabWidth = 4; };
		A6057C021878CD30004A60AF /* ProfileTagsView.h */ = {isa = PBXFileReference; fileEncoding = 4; indentWidth = 4; lastKnownFileType = sourcecode.c.h; path = ProfileTagsView.h; sourceTree = "<group>"; tabWidth = 4; };
		A6057C031878CD30004A60AF /* ProfileTagsView.m */ = {isa = PBXFileReference; fileEncoding = 4; indentWidth = 4; lastKnownFileType = sourcecode.c.objc; path = ProfileTagsView.m; sourceTree = "<group>"; tabWidth = 4; };
		A6057C07187A1809004A60AF /* TerminalFile.h */ = {isa = PBXFileReference; fileEncoding = 4; indentWidth = 4; lastKnownFileType = sourcecode.c.h; path = TerminalFile.h; sourceTree = "<group>"; tabWidth = 4; };
		A6057C08187A1809004A60AF /* TerminalFile.m */ = {isa = PBXFileReference; fileEncoding = 4; indentWidth = 4; lastKnownFileType = sourcecode.c.objc; path = TerminalFile.m; sourceTree = "<group>"; tabWidth = 4; };
		A6057C0C187BC4C3004A60AF /* CommandHistory.h */ = {isa = PBXFileReference; fileEncoding = 4; indentWidth = 4; lastKnownFileType = sourcecode.c.h; path = CommandHistory.h; sourceTree = "<group>"; tabWidth = 4; };
		A6057C0D187BC4C3004A60AF /* CommandHistory.m */ = {isa = PBXFileReference; fileEncoding = 4; indentWidth = 4; lastKnownFileType = sourcecode.c.objc; path = CommandHistory.m; sourceTree = "<group>"; tabWidth = 4; };
		A6057C161883D12E004A60AF /* broken_image.png */ = {isa = PBXFileReference; lastKnownFileType = image.png; name = broken_image.png; path = images/broken_image.png; sourceTree = "<group>"; };
		A6099B0318D6B0FD00081FA9 /* iTermWarning.h */ = {isa = PBXFileReference; fileEncoding = 4; indentWidth = 4; lastKnownFileType = sourcecode.c.h; path = iTermWarning.h; sourceTree = "<group>"; tabWidth = 4; };
		A6099B0418D6B0FD00081FA9 /* iTermWarning.m */ = {isa = PBXFileReference; fileEncoding = 4; indentWidth = 4; lastKnownFileType = sourcecode.c.objc; path = iTermWarning.m; sourceTree = "<group>"; tabWidth = 4; };
		A61B66C818D4D855009AC9D5 /* NSView+iTerm.h */ = {isa = PBXFileReference; fileEncoding = 4; indentWidth = 4; lastKnownFileType = sourcecode.c.h; path = "NSView+iTerm.h"; sourceTree = "<group>"; tabWidth = 4; };
		A61B66C918D4D855009AC9D5 /* NSView+iTerm.m */ = {isa = PBXFileReference; fileEncoding = 4; indentWidth = 4; lastKnownFileType = sourcecode.c.objc; path = "NSView+iTerm.m"; sourceTree = "<group>"; tabWidth = 4; };
		A61B66CD18D51EAC009AC9D5 /* iTermInstantReplayWindowController.h */ = {isa = PBXFileReference; fileEncoding = 4; indentWidth = 4; lastKnownFileType = sourcecode.c.h; path = iTermInstantReplayWindowController.h; sourceTree = "<group>"; tabWidth = 4; };
		A61B66CE18D51EAC009AC9D5 /* iTermInstantReplayWindowController.m */ = {isa = PBXFileReference; fileEncoding = 4; indentWidth = 4; lastKnownFileType = sourcecode.c.objc; path = iTermInstantReplayWindowController.m; sourceTree = "<group>"; tabWidth = 4; };
		A61B66D218D63758009AC9D5 /* InstantReplay.xib */ = {isa = PBXFileReference; fileEncoding = 4; lastKnownFileType = file.xib; path = InstantReplay.xib; sourceTree = "<group>"; };
		A628C7A618764AA4009B0818 /* NSDictionary+iTerm.h */ = {isa = PBXFileReference; fileEncoding = 4; indentWidth = 4; lastKnownFileType = sourcecode.c.h; path = "NSDictionary+iTerm.h"; sourceTree = "<group>"; tabWidth = 4; };
		A628C7A718764AA4009B0818 /* NSDictionary+iTerm.m */ = {isa = PBXFileReference; fileEncoding = 4; indentWidth = 4; lastKnownFileType = sourcecode.c.objc; path = "NSDictionary+iTerm.m"; sourceTree = "<group>"; tabWidth = 4; };
		A6358642184BEA57009ED690 /* AATree.h */ = {isa = PBXFileReference; fileEncoding = 4; indentWidth = 4; lastKnownFileType = sourcecode.c.h; name = AATree.h; path = "objc-aatree-master/AATree.h"; sourceTree = "<group>"; tabWidth = 4; };
		A6358643184BEA57009ED690 /* AATree.m */ = {isa = PBXFileReference; fileEncoding = 4; indentWidth = 4; lastKnownFileType = sourcecode.c.objc; name = AATree.m; path = "objc-aatree-master/AATree.m"; sourceTree = "<group>"; tabWidth = 4; };
		A6358644184BEA57009ED690 /* AATreeNode.h */ = {isa = PBXFileReference; fileEncoding = 4; indentWidth = 4; lastKnownFileType = sourcecode.c.h; name = AATreeNode.h; path = "objc-aatree-master/AATreeNode.h"; sourceTree = "<group>"; tabWidth = 4; };
		A6358645184BEA57009ED690 /* AATreeNode.m */ = {isa = PBXFileReference; fileEncoding = 4; indentWidth = 4; lastKnownFileType = sourcecode.c.objc; name = AATreeNode.m; path = "objc-aatree-master/AATreeNode.m"; sourceTree = "<group>"; tabWidth = 4; };
		A63BA39318A9CB43002BE075 /* iTermSelection.h */ = {isa = PBXFileReference; fileEncoding = 4; indentWidth = 4; lastKnownFileType = sourcecode.c.h; path = iTermSelection.h; sourceTree = "<group>"; tabWidth = 4; };
		A63BA39418A9CB43002BE075 /* iTermSelection.m */ = {isa = PBXFileReference; fileEncoding = 4; indentWidth = 4; lastKnownFileType = sourcecode.c.objc; path = iTermSelection.m; sourceTree = "<group>"; tabWidth = 4; };
		A63BA39D18B27B92002BE075 /* iTermTextExtractor.h */ = {isa = PBXFileReference; fileEncoding = 4; indentWidth = 4; lastKnownFileType = sourcecode.c.h; path = iTermTextExtractor.h; sourceTree = "<group>"; tabWidth = 4; };
		A63BA39E18B27B92002BE075 /* iTermTextExtractor.m */ = {isa = PBXFileReference; fileEncoding = 4; indentWidth = 4; lastKnownFileType = sourcecode.c.objc; path = iTermTextExtractor.m; sourceTree = "<group>"; tabWidth = 4; };
		A63F4093183B398C003A6A6D /* PTYNoteViewController.h */ = {isa = PBXFileReference; fileEncoding = 4; indentWidth = 4; lastKnownFileType = sourcecode.c.h; path = PTYNoteViewController.h; sourceTree = "<group>"; tabWidth = 4; };
		A63F4094183B398C003A6A6D /* PTYNoteViewController.m */ = {isa = PBXFileReference; fileEncoding = 4; indentWidth = 4; lastKnownFileType = sourcecode.c.objc; path = PTYNoteViewController.m; sourceTree = "<group>"; tabWidth = 4; };
		A63F4098183B3AA7003A6A6D /* PTYNoteView.h */ = {isa = PBXFileReference; fileEncoding = 4; indentWidth = 4; lastKnownFileType = sourcecode.c.h; path = PTYNoteView.h; sourceTree = "<group>"; tabWidth = 4; };
		A63F4099183B3AA7003A6A6D /* PTYNoteView.m */ = {isa = PBXFileReference; fileEncoding = 4; indentWidth = 4; lastKnownFileType = sourcecode.c.objc; path = PTYNoteView.m; sourceTree = "<group>"; tabWidth = 4; };
		A63F409D183F3AF5003A6A6D /* VT100LineInfo.h */ = {isa = PBXFileReference; fileEncoding = 4; indentWidth = 4; lastKnownFileType = sourcecode.c.h; path = VT100LineInfo.h; sourceTree = "<group>"; tabWidth = 4; };
		A63F409E183F3AF5003A6A6D /* VT100LineInfo.m */ = {isa = PBXFileReference; fileEncoding = 4; indentWidth = 4; lastKnownFileType = sourcecode.c.objc; path = VT100LineInfo.m; sourceTree = "<group>"; tabWidth = 4; };
		A63F40A2183F3B78003A6A6D /* LineBlock.h */ = {isa = PBXFileReference; fileEncoding = 4; indentWidth = 4; lastKnownFileType = sourcecode.c.h; path = LineBlock.h; sourceTree = "<group>"; tabWidth = 4; };
		A63F40A3183F3B78003A6A6D /* LineBlock.m */ = {isa = PBXFileReference; fileEncoding = 4; indentWidth = 4; lastKnownFileType = sourcecode.c.objc; path = LineBlock.m; sourceTree = "<group>"; tabWidth = 4; };
		A63F40A7183F3CED003A6A6D /* LineBufferHelpers.h */ = {isa = PBXFileReference; fileEncoding = 4; indentWidth = 4; lastKnownFileType = sourcecode.c.h; path = LineBufferHelpers.h; sourceTree = "<group>"; tabWidth = 4; };
		A63F40A8183F3CED003A6A6D /* LineBufferHelpers.m */ = {isa = PBXFileReference; fileEncoding = 4; indentWidth = 4; lastKnownFileType = sourcecode.c.objc; path = LineBufferHelpers.m; sourceTree = "<group>"; tabWidth = 4; };
		A647E39718C3504100450FA1 /* VT100Token.h */ = {isa = PBXFileReference; indentWidth = 4; lastKnownFileType = sourcecode.c.h; path = VT100Token.h; sourceTree = "<group>"; tabWidth = 4; };
		A647E39818C3515900450FA1 /* VT100AnsiParser.h */ = {isa = PBXFileReference; fileEncoding = 4; indentWidth = 4; lastKnownFileType = sourcecode.c.h; path = VT100AnsiParser.h; sourceTree = "<group>"; tabWidth = 4; };
		A647E39918C3515900450FA1 /* VT100AnsiParser.m */ = {isa = PBXFileReference; fileEncoding = 4; indentWidth = 4; lastKnownFileType = sourcecode.c.objc; path = VT100AnsiParser.m; sourceTree = "<group>"; tabWidth = 4; };
		A647E39D18C351F400450FA1 /* VT100DCSParser.h */ = {isa = PBXFileReference; fileEncoding = 4; indentWidth = 4; lastKnownFileType = sourcecode.c.h; path = VT100DCSParser.h; sourceTree = "<group>"; tabWidth = 4; };
		A647E39E18C351F400450FA1 /* VT100DCSParser.m */ = {isa = PBXFileReference; fileEncoding = 4; indentWidth = 4; lastKnownFileType = sourcecode.c.objc; path = VT100DCSParser.m; sourceTree = "<group>"; tabWidth = 4; };
		A647E3A218C352B000450FA1 /* VT100OtherParser.h */ = {isa = PBXFileReference; fileEncoding = 4; indentWidth = 4; lastKnownFileType = sourcecode.c.h; path = VT100OtherParser.h; sourceTree = "<group>"; tabWidth = 4; };
		A647E3A318C352B000450FA1 /* VT100OtherParser.m */ = {isa = PBXFileReference; fileEncoding = 4; indentWidth = 4; lastKnownFileType = sourcecode.c.objc; path = VT100OtherParser.m; sourceTree = "<group>"; tabWidth = 4; };
		A647E3A718C353C500450FA1 /* VT100StringParser.h */ = {isa = PBXFileReference; fileEncoding = 4; indentWidth = 4; lastKnownFileType = sourcecode.c.h; path = VT100StringParser.h; sourceTree = "<group>"; tabWidth = 4; };
		A647E3A818C353C500450FA1 /* VT100StringParser.m */ = {isa = PBXFileReference; fileEncoding = 4; indentWidth = 4; lastKnownFileType = sourcecode.c.objc; path = VT100StringParser.m; sourceTree = "<group>"; tabWidth = 4; };
		A647E3AC18C3588800450FA1 /* VT100ControlParser.h */ = {isa = PBXFileReference; fileEncoding = 4; indentWidth = 4; lastKnownFileType = sourcecode.c.h; path = VT100ControlParser.h; sourceTree = "<group>"; tabWidth = 4; };
		A647E3AD18C3588800450FA1 /* VT100ControlParser.m */ = {isa = PBXFileReference; fileEncoding = 4; indentWidth = 4; lastKnownFileType = sourcecode.c.objc; path = VT100ControlParser.m; sourceTree = "<group>"; tabWidth = 4; };
		A647E3B218C36D0300450FA1 /* VT100Token.m */ = {isa = PBXFileReference; fileEncoding = 4; indentWidth = 4; lastKnownFileType = sourcecode.c.objc; path = VT100Token.m; sourceTree = "<group>"; tabWidth = 4; };
		A647E3B518C5884600450FA1 /* iTermObjectPool.h */ = {isa = PBXFileReference; fileEncoding = 4; indentWidth = 4; lastKnownFileType = sourcecode.c.h; path = iTermObjectPool.h; sourceTree = "<group>"; tabWidth = 4; };
		A647E3B618C5884600450FA1 /* iTermObjectPool.m */ = {isa = PBXFileReference; fileEncoding = 4; indentWidth = 4; lastKnownFileType = sourcecode.c.objc; path = iTermObjectPool.m; sourceTree = "<group>"; tabWidth = 4; };
		A671C065192981D000A7F796 /* NSStringCategoryTest.h */ = {isa = PBXFileReference; fileEncoding = 4; lastKnownFileType = sourcecode.c.h; path = NSStringCategoryTest.h; sourceTree = "<group>"; };
		A671C066192981D000A7F796 /* NSStringCategoryTest.m */ = {isa = PBXFileReference; fileEncoding = 4; lastKnownFileType = sourcecode.c.objc; path = NSStringCategoryTest.m; sourceTree = "<group>"; };
		A67E0ACE186E4B71009B2B68 /* TaskNotifier.h */ = {isa = PBXFileReference; fileEncoding = 4; indentWidth = 4; lastKnownFileType = sourcecode.c.h; path = TaskNotifier.h; sourceTree = "<group>"; tabWidth = 4; };
		A67E0ACF186E4B71009B2B68 /* TaskNotifier.m */ = {isa = PBXFileReference; fileEncoding = 4; indentWidth = 4; lastKnownFileType = sourcecode.c.objc; path = TaskNotifier.m; sourceTree = "<group>"; tabWidth = 4; };
		A67F117E18D82B9500B23C7B /* PrefsAdvanced.png */ = {isa = PBXFileReference; lastKnownFileType = image.png; name = PrefsAdvanced.png; path = images/PrefsAdvanced.png; sourceTree = "<group>"; };
		A67F117F18D82B9500B23C7B /* PrefsAdvanced@2x.png */ = {isa = PBXFileReference; lastKnownFileType = image.png; name = "PrefsAdvanced@2x.png"; path = "images/PrefsAdvanced@2x.png"; sourceTree = "<group>"; };
		A680AA1118CEA1040034D4F8 /* VT100TmuxParser.h */ = {isa = PBXFileReference; fileEncoding = 4; indentWidth = 4; lastKnownFileType = sourcecode.c.h; path = VT100TmuxParser.h; sourceTree = "<group>"; tabWidth = 4; };
		A680AA1218CEA1040034D4F8 /* VT100TmuxParser.m */ = {isa = PBXFileReference; fileEncoding = 4; indentWidth = 4; lastKnownFileType = sourcecode.c.objc; path = VT100TmuxParser.m; sourceTree = "<group>"; tabWidth = 4; };
		A680AA1618CEBF5C0034D4F8 /* NSMutableData+iTerm.h */ = {isa = PBXFileReference; fileEncoding = 4; indentWidth = 4; lastKnownFileType = sourcecode.c.h; path = "NSMutableData+iTerm.h"; sourceTree = "<group>"; tabWidth = 4; };
		A680AA1718CEBF5C0034D4F8 /* NSMutableData+iTerm.m */ = {isa = PBXFileReference; fileEncoding = 4; indentWidth = 4; lastKnownFileType = sourcecode.c.objc; path = "NSMutableData+iTerm.m"; sourceTree = "<group>"; tabWidth = 4; };
		A682DE94190C5E7000BE8758 /* iTermProgressIndicator.h */ = {isa = PBXFileReference; fileEncoding = 4; indentWidth = 4; lastKnownFileType = sourcecode.c.h; path = iTermProgressIndicator.h; sourceTree = "<group>"; tabWidth = 4; };
		A682DE95190C5E7000BE8758 /* iTermProgressIndicator.m */ = {isa = PBXFileReference; fileEncoding = 4; indentWidth = 4; lastKnownFileType = sourcecode.c.objc; path = iTermProgressIndicator.m; sourceTree = "<group>"; tabWidth = 4; };
		A682DE991915DB1F00BE8758 /* iTermFlippedView.h */ = {isa = PBXFileReference; fileEncoding = 4; indentWidth = 4; lastKnownFileType = sourcecode.c.h; path = iTermFlippedView.h; sourceTree = "<group>"; tabWidth = 4; };
		A682DE9A1915DB1F00BE8758 /* iTermFlippedView.m */ = {isa = PBXFileReference; fileEncoding = 4; indentWidth = 4; lastKnownFileType = sourcecode.c.objc; path = iTermFlippedView.m; sourceTree = "<group>"; tabWidth = 4; };
		A68A30BF186D0DC1007F550F /* FindCursorView.h */ = {isa = PBXFileReference; fileEncoding = 4; indentWidth = 4; lastKnownFileType = sourcecode.c.h; path = FindCursorView.h; sourceTree = "<group>"; tabWidth = 4; };
		A68A30C0186D0DC1007F550F /* FindCursorView.m */ = {isa = PBXFileReference; fileEncoding = 4; indentWidth = 4; lastKnownFileType = sourcecode.c.objc; path = FindCursorView.m; sourceTree = "<group>"; tabWidth = 4; };
		A68A30C4186D0F36007F550F /* SmartMatch.h */ = {isa = PBXFileReference; fileEncoding = 4; indentWidth = 4; lastKnownFileType = sourcecode.c.h; path = SmartMatch.h; sourceTree = "<group>"; tabWidth = 4; };
		A68A30C5186D0F36007F550F /* SmartMatch.m */ = {isa = PBXFileReference; fileEncoding = 4; indentWidth = 4; lastKnownFileType = sourcecode.c.objc; path = SmartMatch.m; sourceTree = "<group>"; tabWidth = 4; };
		A68A30CC186D1414007F550F /* FileTransferManager.m */ = {isa = PBXFileReference; fileEncoding = 4; indentWidth = 4; lastKnownFileType = sourcecode.c.objc; path = FileTransferManager.m; sourceTree = "<group>"; tabWidth = 4; };
		A68A30CD186D1414007F550F /* NSArray+iTerm.m */ = {isa = PBXFileReference; fileEncoding = 4; indentWidth = 4; lastKnownFileType = sourcecode.c.objc; path = "NSArray+iTerm.m"; sourceTree = "<group>"; tabWidth = 4; };
		A68A30CE186D1414007F550F /* NSObject+iTerm.m */ = {isa = PBXFileReference; fileEncoding = 4; indentWidth = 4; lastKnownFileType = sourcecode.c.objc; path = "NSObject+iTerm.m"; sourceTree = "<group>"; tabWidth = 4; };
		A68A30D5186D1429007F550F /* SCPFile.m */ = {isa = PBXFileReference; fileEncoding = 4; indentWidth = 4; lastKnownFileType = sourcecode.c.objc; path = SCPFile.m; sourceTree = "<group>"; tabWidth = 4; };
		A68A30D6186D1429007F550F /* SCPPath.m */ = {isa = PBXFileReference; fileEncoding = 4; indentWidth = 4; lastKnownFileType = sourcecode.c.objc; path = SCPPath.m; sourceTree = "<group>"; tabWidth = 4; };
		A68A30D7186D1429007F550F /* TransferrableFile.m */ = {isa = PBXFileReference; fileEncoding = 4; indentWidth = 4; lastKnownFileType = sourcecode.c.objc; path = TransferrableFile.m; sourceTree = "<group>"; tabWidth = 4; };
		A68A30D8186D1429007F550F /* TransferrableFileMenuItemView.m */ = {isa = PBXFileReference; fileEncoding = 4; indentWidth = 4; lastKnownFileType = sourcecode.c.objc; path = TransferrableFileMenuItemView.m; sourceTree = "<group>"; tabWidth = 4; };
		A68A30D9186D1429007F550F /* TransferrableFileMenuItemViewController.m */ = {isa = PBXFileReference; fileEncoding = 4; indentWidth = 4; lastKnownFileType = sourcecode.c.objc; path = TransferrableFileMenuItemViewController.m; sourceTree = "<group>"; tabWidth = 4; };
		A68A30DA186D1429007F550F /* VT100RemoteHost.m */ = {isa = PBXFileReference; fileEncoding = 4; indentWidth = 4; lastKnownFileType = sourcecode.c.objc; path = VT100RemoteHost.m; sourceTree = "<group>"; tabWidth = 4; };
		A68A30DB186D1429007F550F /* VT100WorkingDirectory.m */ = {isa = PBXFileReference; fileEncoding = 4; indentWidth = 4; lastKnownFileType = sourcecode.c.objc; path = VT100WorkingDirectory.m; sourceTree = "<group>"; tabWidth = 4; };
		A68A30EA186D150A007F550F /* FileTransferManager.h */ = {isa = PBXFileReference; fileEncoding = 4; indentWidth = 4; lastKnownFileType = sourcecode.c.h; path = FileTransferManager.h; sourceTree = "<group>"; tabWidth = 4; };
		A68A30EB186D150A007F550F /* NSArray+iTerm.h */ = {isa = PBXFileReference; fileEncoding = 4; indentWidth = 4; lastKnownFileType = sourcecode.c.h; path = "NSArray+iTerm.h"; sourceTree = "<group>"; tabWidth = 4; };
		A68A30EC186D150A007F550F /* NSObject+iTerm.h */ = {isa = PBXFileReference; fileEncoding = 4; indentWidth = 4; lastKnownFileType = sourcecode.c.h; path = "NSObject+iTerm.h"; sourceTree = "<group>"; tabWidth = 4; };
		A68A30ED186D150A007F550F /* SCPFile.h */ = {isa = PBXFileReference; fileEncoding = 4; indentWidth = 4; lastKnownFileType = sourcecode.c.h; path = SCPFile.h; sourceTree = "<group>"; tabWidth = 4; };
		A68A30EE186D150A007F550F /* SCPPath.h */ = {isa = PBXFileReference; fileEncoding = 4; indentWidth = 4; lastKnownFileType = sourcecode.c.h; path = SCPPath.h; sourceTree = "<group>"; tabWidth = 4; };
		A68A30EF186D150A007F550F /* TransferrableFile.h */ = {isa = PBXFileReference; fileEncoding = 4; indentWidth = 4; lastKnownFileType = sourcecode.c.h; path = TransferrableFile.h; sourceTree = "<group>"; tabWidth = 4; };
		A68A30F0186D150A007F550F /* TransferrableFileMenuItemView.h */ = {isa = PBXFileReference; fileEncoding = 4; indentWidth = 4; lastKnownFileType = sourcecode.c.h; path = TransferrableFileMenuItemView.h; sourceTree = "<group>"; tabWidth = 4; };
		A68A30F1186D150A007F550F /* TransferrableFileMenuItemViewController.h */ = {isa = PBXFileReference; fileEncoding = 4; indentWidth = 4; lastKnownFileType = sourcecode.c.h; path = TransferrableFileMenuItemViewController.h; sourceTree = "<group>"; tabWidth = 4; };
		A68A30F2186D150A007F550F /* VT100RemoteHost.h */ = {isa = PBXFileReference; fileEncoding = 4; indentWidth = 4; lastKnownFileType = sourcecode.c.h; path = VT100RemoteHost.h; sourceTree = "<group>"; tabWidth = 4; };
		A68A30F3186D150A007F550F /* VT100WorkingDirectory.h */ = {isa = PBXFileReference; fileEncoding = 4; indentWidth = 4; lastKnownFileType = sourcecode.c.h; path = VT100WorkingDirectory.h; sourceTree = "<group>"; tabWidth = 4; };
		A68A30FE186D151E007F550F /* NMSSH.framework */ = {isa = PBXFileReference; lastKnownFileType = wrapper.framework; path = NMSSH.framework; sourceTree = "<group>"; };
		A68A3103186D2973007F550F /* TemporaryNumberAllocator.h */ = {isa = PBXFileReference; fileEncoding = 4; indentWidth = 4; lastKnownFileType = sourcecode.c.h; path = TemporaryNumberAllocator.h; sourceTree = "<group>"; tabWidth = 4; };
		A68A3104186D2973007F550F /* TemporaryNumberAllocator.m */ = {isa = PBXFileReference; fileEncoding = 4; indentWidth = 4; lastKnownFileType = sourcecode.c.objc; path = TemporaryNumberAllocator.m; sourceTree = "<group>"; tabWidth = 4; };
		A68A3108186D2BCF007F550F /* BottomBarView.h */ = {isa = PBXFileReference; fileEncoding = 4; indentWidth = 4; lastKnownFileType = sourcecode.c.h; path = BottomBarView.h; sourceTree = "<group>"; tabWidth = 4; };
		A68A310D186E2EDA007F550F /* PopupEntry.h */ = {isa = PBXFileReference; fileEncoding = 4; indentWidth = 4; lastKnownFileType = sourcecode.c.h; path = PopupEntry.h; sourceTree = "<group>"; tabWidth = 4; };
		A68A310E186E2EDA007F550F /* PopupEntry.m */ = {isa = PBXFileReference; fileEncoding = 4; indentWidth = 4; lastKnownFileType = sourcecode.c.objc; path = PopupEntry.m; sourceTree = "<group>"; tabWidth = 4; };
		A68A3112186E2F14007F550F /* PopupWindow.h */ = {isa = PBXFileReference; fileEncoding = 4; indentWidth = 4; lastKnownFileType = sourcecode.c.h; path = PopupWindow.h; sourceTree = "<group>"; tabWidth = 4; };
		A68A3113186E2F14007F550F /* PopupWindow.m */ = {isa = PBXFileReference; fileEncoding = 4; indentWidth = 4; lastKnownFileType = sourcecode.c.objc; path = PopupWindow.m; sourceTree = "<group>"; tabWidth = 4; };
		A68A3117186E2F54007F550F /* PopupModel.h */ = {isa = PBXFileReference; fileEncoding = 4; indentWidth = 4; lastKnownFileType = sourcecode.c.h; path = PopupModel.h; sourceTree = "<group>"; tabWidth = 4; };
		A68A3118186E2F54007F550F /* PopupModel.m */ = {isa = PBXFileReference; fileEncoding = 4; indentWidth = 4; lastKnownFileType = sourcecode.c.objc; path = PopupModel.m; sourceTree = "<group>"; tabWidth = 4; };
		A693395A1851A61D00EBEA20 /* VT100ScreenMark.h */ = {isa = PBXFileReference; fileEncoding = 4; indentWidth = 4; lastKnownFileType = sourcecode.c.h; path = VT100ScreenMark.h; sourceTree = "<group>"; tabWidth = 4; };
		A693395B1851A61D00EBEA20 /* VT100ScreenMark.m */ = {isa = PBXFileReference; fileEncoding = 4; indentWidth = 4; lastKnownFileType = sourcecode.c.objc; path = VT100ScreenMark.m; sourceTree = "<group>"; tabWidth = 4; };
		A697100418D82E79007E901D /* iTermAdvancedSettingsController.h */ = {isa = PBXFileReference; fileEncoding = 4; indentWidth = 4; lastKnownFileType = sourcecode.c.h; path = iTermAdvancedSettingsController.h; sourceTree = "<group>"; tabWidth = 4; };
		A697100518D82E79007E901D /* iTermAdvancedSettingsController.m */ = {isa = PBXFileReference; fileEncoding = 4; indentWidth = 4; lastKnownFileType = sourcecode.c.objc; path = iTermAdvancedSettingsController.m; sourceTree = "<group>"; tabWidth = 4; };
		A697100918D94CDA007E901D /* iTermAdvancedSettingsModel.h */ = {isa = PBXFileReference; fileEncoding = 4; indentWidth = 4; lastKnownFileType = sourcecode.c.h; path = iTermAdvancedSettingsModel.h; sourceTree = "<group>"; tabWidth = 4; };
		A697100A18D94CDA007E901D /* iTermAdvancedSettingsModel.m */ = {isa = PBXFileReference; fileEncoding = 4; indentWidth = 4; lastKnownFileType = sourcecode.c.objc; path = iTermAdvancedSettingsModel.m; sourceTree = "<group>"; tabWidth = 4; };
		A697101018DFA7D5007E901D /* closebutton@2x.png */ = {isa = PBXFileReference; lastKnownFileType = image.png; name = "closebutton@2x.png"; path = "images/closebutton@2x.png"; sourceTree = "<group>"; };
		A697101118DFA7D5007E901D /* closebutton.png */ = {isa = PBXFileReference; lastKnownFileType = image.png; name = closebutton.png; path = images/closebutton.png; sourceTree = "<group>"; };
		A699BAE418C8394700D425A7 /* CVector.h */ = {isa = PBXFileReference; fileEncoding = 4; indentWidth = 4; lastKnownFileType = sourcecode.c.h; path = CVector.h; sourceTree = "<group>"; tabWidth = 4; };
		A6A13AA018C2D23300B241ED /* iTermColorMap.h */ = {isa = PBXFileReference; fileEncoding = 4; indentWidth = 4; lastKnownFileType = sourcecode.c.h; path = iTermColorMap.h; sourceTree = "<group>"; tabWidth = 4; };
		A6A13AA118C2D23300B241ED /* iTermColorMap.m */ = {isa = PBXFileReference; fileEncoding = 4; indentWidth = 4; lastKnownFileType = sourcecode.c.objc; path = iTermColorMap.m; sourceTree = "<group>"; tabWidth = 4; };
		A6A13AA518C2D45900B241ED /* NSColor+iTerm.h */ = {isa = PBXFileReference; fileEncoding = 4; indentWidth = 4; lastKnownFileType = sourcecode.c.h; path = "NSColor+iTerm.h"; sourceTree = "<group>"; tabWidth = 4; };
		A6A13AA618C2D45900B241ED /* NSColor+iTerm.m */ = {isa = PBXFileReference; fileEncoding = 4; indentWidth = 4; lastKnownFileType = sourcecode.c.objc; path = "NSColor+iTerm.m"; sourceTree = "<group>"; tabWidth = 4; };
		A6A13AAA18C3347200B241ED /* VT100Output.h */ = {isa = PBXFileReference; fileEncoding = 4; indentWidth = 4; lastKnownFileType = sourcecode.c.h; path = VT100Output.h; sourceTree = "<group>"; tabWidth = 4; };
		A6A13AAB18C3347200B241ED /* VT100Output.m */ = {isa = PBXFileReference; fileEncoding = 4; indentWidth = 4; lastKnownFileType = sourcecode.c.objc; path = VT100Output.m; sourceTree = "<group>"; tabWidth = 4; };
		A6A13AAF18C33ED300B241ED /* VT100CSIParser.h */ = {isa = PBXFileReference; fileEncoding = 4; indentWidth = 4; lastKnownFileType = sourcecode.c.h; path = VT100CSIParser.h; sourceTree = "<group>"; tabWidth = 4; };
		A6A13AB018C33ED300B241ED /* VT100CSIParser.m */ = {isa = PBXFileReference; fileEncoding = 4; indentWidth = 4; lastKnownFileType = sourcecode.c.objc; path = VT100CSIParser.m; sourceTree = "<group>"; tabWidth = 4; };
		A6A13AB418C33FC500B241ED /* VT100Parser.h */ = {isa = PBXFileReference; fileEncoding = 4; indentWidth = 4; lastKnownFileType = sourcecode.c.h; path = VT100Parser.h; sourceTree = "<group>"; tabWidth = 4; };
		A6A13AB518C33FC500B241ED /* VT100Parser.m */ = {isa = PBXFileReference; fileEncoding = 4; indentWidth = 4; lastKnownFileType = sourcecode.c.objc; path = VT100Parser.m; sourceTree = "<group>"; tabWidth = 4; };
		A6A13AB918C34F6400B241ED /* VT100XtermParser.h */ = {isa = PBXFileReference; fileEncoding = 4; indentWidth = 4; lastKnownFileType = sourcecode.c.h; path = VT100XtermParser.h; sourceTree = "<group>"; tabWidth = 4; };
		A6A13ABA18C34F6400B241ED /* VT100XtermParser.m */ = {isa = PBXFileReference; fileEncoding = 4; indentWidth = 4; lastKnownFileType = sourcecode.c.objc; path = VT100XtermParser.m; sourceTree = "<group>"; tabWidth = 4; };
		A6A2697C18FE2BDE00437DA9 /* ProfilesTextPreferencesViewController.h */ = {isa = PBXFileReference; fileEncoding = 4; indentWidth = 4; lastKnownFileType = sourcecode.c.h; path = ProfilesTextPreferencesViewController.h; sourceTree = "<group>"; tabWidth = 4; };
		A6A2697D18FE2BDE00437DA9 /* ProfilesTextPreferencesViewController.m */ = {isa = PBXFileReference; fileEncoding = 4; indentWidth = 4; lastKnownFileType = sourcecode.c.objc; path = ProfilesTextPreferencesViewController.m; sourceTree = "<group>"; tabWidth = 4; };
		A6A2698118FE48B200437DA9 /* NSFont+iTerm.h */ = {isa = PBXFileReference; fileEncoding = 4; indentWidth = 4; lastKnownFileType = sourcecode.c.h; path = "NSFont+iTerm.h"; sourceTree = "<group>"; tabWidth = 4; };
		A6A2698218FE48B200437DA9 /* NSFont+iTerm.m */ = {isa = PBXFileReference; fileEncoding = 4; indentWidth = 4; lastKnownFileType = sourcecode.c.objc; path = "NSFont+iTerm.m"; sourceTree = "<group>"; tabWidth = 4; };
		A6A2698618FF70C600437DA9 /* ProfilesWindowPreferencesViewController.h */ = {isa = PBXFileReference; fileEncoding = 4; indentWidth = 4; lastKnownFileType = sourcecode.c.h; path = ProfilesWindowPreferencesViewController.h; sourceTree = "<group>"; tabWidth = 4; };
		A6A2698718FF70C600437DA9 /* ProfilesWindowPreferencesViewController.m */ = {isa = PBXFileReference; fileEncoding = 4; indentWidth = 4; lastKnownFileType = sourcecode.c.objc; path = ProfilesWindowPreferencesViewController.m; sourceTree = "<group>"; tabWidth = 4; };
		A6A2698D1900F95D00437DA9 /* ProfilesTerminalPreferencesViewController.h */ = {isa = PBXFileReference; fileEncoding = 4; indentWidth = 4; lastKnownFileType = sourcecode.c.h; path = ProfilesTerminalPreferencesViewController.h; sourceTree = "<group>"; tabWidth = 4; };
		A6A2698E1900F95D00437DA9 /* ProfilesTerminalPreferencesViewController.m */ = {isa = PBXFileReference; fileEncoding = 4; indentWidth = 4; lastKnownFileType = sourcecode.c.objc; path = ProfilesTerminalPreferencesViewController.m; sourceTree = "<group>"; tabWidth = 4; };
		A6A269951902FA6800437DA9 /* ProfilesKeysPreferencesViewController.h */ = {isa = PBXFileReference; fileEncoding = 4; indentWidth = 4; lastKnownFileType = sourcecode.c.h; path = ProfilesKeysPreferencesViewController.h; sourceTree = "<group>"; tabWidth = 4; };
		A6A269961902FA6800437DA9 /* ProfilesKeysPreferencesViewController.m */ = {isa = PBXFileReference; fileEncoding = 4; indentWidth = 4; lastKnownFileType = sourcecode.c.objc; path = ProfilesKeysPreferencesViewController.m; sourceTree = "<group>"; tabWidth = 4; };
		A6A2699A190319A000437DA9 /* ProfilesAdvancedPreferencesViewController.h */ = {isa = PBXFileReference; fileEncoding = 4; indentWidth = 4; lastKnownFileType = sourcecode.c.h; path = ProfilesAdvancedPreferencesViewController.h; sourceTree = "<group>"; tabWidth = 4; };
		A6A2699B190319A000437DA9 /* ProfilesAdvancedPreferencesViewController.m */ = {isa = PBXFileReference; fileEncoding = 4; indentWidth = 4; lastKnownFileType = sourcecode.c.objc; path = ProfilesAdvancedPreferencesViewController.m; sourceTree = "<group>"; tabWidth = 4; };
		A6A5991B1887C63700CB4209 /* ToolCommandHistoryView.h */ = {isa = PBXFileReference; fileEncoding = 4; indentWidth = 4; lastKnownFileType = sourcecode.c.h; path = ToolCommandHistoryView.h; sourceTree = "<group>"; tabWidth = 4; };
		A6A5991C1887C63700CB4209 /* ToolCommandHistoryView.m */ = {isa = PBXFileReference; fileEncoding = 4; indentWidth = 4; lastKnownFileType = sourcecode.c.objc; path = ToolCommandHistoryView.m; sourceTree = "<group>"; tabWidth = 4; };
		A6AE1ECC191FF9DB00780C19 /* iTermMouseCursor.m */ = {isa = PBXFileReference; fileEncoding = 4; indentWidth = 4; lastKnownFileType = sourcecode.c.objc; path = iTermMouseCursor.m; sourceTree = "<group>"; tabWidth = 4; };
		A6AE1ECE191FFA1C00780C19 /* iTermMouseCursor.h */ = {isa = PBXFileReference; fileEncoding = 4; indentWidth = 4; lastKnownFileType = sourcecode.c.h; path = iTermMouseCursor.h; sourceTree = "<group>"; tabWidth = 4; };
		A6AE1ED61926F89B00780C19 /* iTermAnnouncementViewController.h */ = {isa = PBXFileReference; fileEncoding = 4; indentWidth = 4; lastKnownFileType = sourcecode.c.h; path = iTermAnnouncementViewController.h; sourceTree = "<group>"; tabWidth = 4; };
		A6AE1ED71926F89B00780C19 /* iTermAnnouncementViewController.m */ = {isa = PBXFileReference; fileEncoding = 4; indentWidth = 4; lastKnownFileType = sourcecode.c.objc; path = iTermAnnouncementViewController.m; sourceTree = "<group>"; tabWidth = 4; };
		A6AE1EDB192723F700780C19 /* iTermAnnouncementView.h */ = {isa = PBXFileReference; fileEncoding = 4; indentWidth = 4; lastKnownFileType = sourcecode.c.h; path = iTermAnnouncementView.h; sourceTree = "<group>"; tabWidth = 4; };
		A6AE1EDC192723F700780C19 /* iTermAnnouncementView.m */ = {isa = PBXFileReference; fileEncoding = 4; indentWidth = 4; lastKnownFileType = sourcecode.c.objc; path = iTermAnnouncementView.m; sourceTree = "<group>"; tabWidth = 4; };
		A6B5134818E779BB00D249A5 /* iTermPasteHelper.h */ = {isa = PBXFileReference; fileEncoding = 4; indentWidth = 4; lastKnownFileType = sourcecode.c.h; path = iTermPasteHelper.h; sourceTree = "<group>"; tabWidth = 4; };
		A6B5134918E779BB00D249A5 /* iTermPasteHelper.m */ = {isa = PBXFileReference; fileEncoding = 4; indentWidth = 4; lastKnownFileType = sourcecode.c.objc; path = iTermPasteHelper.m; sourceTree = "<group>"; tabWidth = 4; };
		A6C4E8DC1846E13800CFAA77 /* IntervalTree.m */ = {isa = PBXFileReference; fileEncoding = 4; indentWidth = 4; lastKnownFileType = sourcecode.c.objc; path = IntervalTree.m; sourceTree = "<group>"; tabWidth = 4; };
		A6C4E8DD1846E13800CFAA77 /* IntervalTree.h */ = {isa = PBXFileReference; fileEncoding = 4; indentWidth = 4; lastKnownFileType = sourcecode.c.h; path = IntervalTree.h; sourceTree = "<group>"; tabWidth = 4; };
		A6C4E8E61846E32600CFAA77 /* IntervalTreeTest.m */ = {isa = PBXFileReference; fileEncoding = 4; lastKnownFileType = sourcecode.c.objc; name = IntervalTreeTest.m; path = iTermTests/IntervalTreeTest.m; sourceTree = "<group>"; };
		A6C4E8E71846E32600CFAA77 /* IntervalTreeTest.h */ = {isa = PBXFileReference; fileEncoding = 4; lastKnownFileType = sourcecode.c.h; name = IntervalTreeTest.h; path = iTermTests/IntervalTreeTest.h; sourceTree = "<group>"; };
		A6C537BC1938374600A08C18 /* iTermTabBarControlView.h */ = {isa = PBXFileReference; fileEncoding = 4; indentWidth = 4; lastKnownFileType = sourcecode.c.h; path = iTermTabBarControlView.h; sourceTree = "<group>"; tabWidth = 4; };
		A6C537BD1938374600A08C18 /* iTermTabBarControlView.m */ = {isa = PBXFileReference; fileEncoding = 4; indentWidth = 4; lastKnownFileType = sourcecode.c.objc; path = iTermTabBarControlView.m; sourceTree = "<group>"; tabWidth = 4; };
		A6C537C11939507100A08C18 /* iTermRestorableSession.h */ = {isa = PBXFileReference; fileEncoding = 4; indentWidth = 4; lastKnownFileType = sourcecode.c.h; path = iTermRestorableSession.h; sourceTree = "<group>"; tabWidth = 4; };
		A6C537C21939507100A08C18 /* iTermRestorableSession.m */ = {isa = PBXFileReference; fileEncoding = 4; indentWidth = 4; lastKnownFileType = sourcecode.c.objc; path = iTermRestorableSession.m; sourceTree = "<group>"; tabWidth = 4; };
		A6CFDAD0185D2587005DC94B /* URLAction.h */ = {isa = PBXFileReference; fileEncoding = 4; indentWidth = 4; lastKnownFileType = sourcecode.c.h; path = URLAction.h; sourceTree = "<group>"; tabWidth = 4; };
		A6CFDAD1185D2587005DC94B /* URLAction.m */ = {isa = PBXFileReference; fileEncoding = 4; indentWidth = 4; lastKnownFileType = sourcecode.c.objc; path = URLAction.m; sourceTree = "<group>"; tabWidth = 4; };
		A6CFDAD5185D53C2005DC94B /* AsyncHostLookupController.h */ = {isa = PBXFileReference; fileEncoding = 4; indentWidth = 4; lastKnownFileType = sourcecode.c.h; path = AsyncHostLookupController.h; sourceTree = "<group>"; tabWidth = 4; };
		A6CFDAD6185D53C2005DC94B /* AsyncHostLookupController.m */ = {isa = PBXFileReference; fileEncoding = 4; indentWidth = 4; lastKnownFileType = sourcecode.c.objc; path = AsyncHostLookupController.m; sourceTree = "<group>"; tabWidth = 4; };
		A6DF401A1897607E00F05947 /* NSTextField+iTerm.h */ = {isa = PBXFileReference; fileEncoding = 4; indentWidth = 4; lastKnownFileType = sourcecode.c.h; path = "NSTextField+iTerm.h"; sourceTree = "<group>"; tabWidth = 4; };
		A6DF401B1897607E00F05947 /* NSTextField+iTerm.m */ = {isa = PBXFileReference; fileEncoding = 4; indentWidth = 4; lastKnownFileType = sourcecode.c.objc; path = "NSTextField+iTerm.m"; sourceTree = "<group>"; tabWidth = 4; };
		A6E7137818F1D70D008D94DD /* GeneralPreferencesViewController.h */ = {isa = PBXFileReference; fileEncoding = 4; indentWidth = 4; lastKnownFileType = sourcecode.c.h; path = GeneralPreferencesViewController.h; sourceTree = "<group>"; tabWidth = 4; };
		A6E7137918F1D70D008D94DD /* GeneralPreferencesViewController.m */ = {isa = PBXFileReference; fileEncoding = 4; indentWidth = 4; lastKnownFileType = sourcecode.c.objc; path = GeneralPreferencesViewController.m; sourceTree = "<group>"; tabWidth = 4; };
		A6E7137D18F1DB1E008D94DD /* iTermPreferences.h */ = {isa = PBXFileReference; fileEncoding = 4; indentWidth = 4; lastKnownFileType = sourcecode.c.h; path = iTermPreferences.h; sourceTree = "<group>"; tabWidth = 4; };
		A6E7137E18F1DB1E008D94DD /* iTermPreferences.m */ = {isa = PBXFileReference; fileEncoding = 4; indentWidth = 4; lastKnownFileType = sourcecode.c.objc; path = iTermPreferences.m; sourceTree = "<group>"; tabWidth = 4; };
		A6E7138218F263BC008D94DD /* PreferenceInfo.h */ = {isa = PBXFileReference; fileEncoding = 4; indentWidth = 4; lastKnownFileType = sourcecode.c.h; path = PreferenceInfo.h; sourceTree = "<group>"; tabWidth = 4; };
		A6E7138318F263BC008D94DD /* PreferenceInfo.m */ = {isa = PBXFileReference; fileEncoding = 4; indentWidth = 4; lastKnownFileType = sourcecode.c.objc; path = PreferenceInfo.m; sourceTree = "<group>"; tabWidth = 4; };
		A6E7138718F26445008D94DD /* iTermPreferencesBaseViewController.h */ = {isa = PBXFileReference; fileEncoding = 4; indentWidth = 4; lastKnownFileType = sourcecode.c.h; path = iTermPreferencesBaseViewController.h; sourceTree = "<group>"; tabWidth = 4; };
		A6E7138818F26445008D94DD /* iTermPreferencesBaseViewController.m */ = {isa = PBXFileReference; fileEncoding = 4; indentWidth = 4; lastKnownFileType = sourcecode.c.objc; path = iTermPreferencesBaseViewController.m; sourceTree = "<group>"; tabWidth = 4; };
		A6E7138C18F26A91008D94DD /* AppearancePreferencesViewController.h */ = {isa = PBXFileReference; fileEncoding = 4; indentWidth = 4; lastKnownFileType = sourcecode.c.h; path = AppearancePreferencesViewController.h; sourceTree = "<group>"; tabWidth = 4; };
		A6E7138D18F26A91008D94DD /* AppearancePreferencesViewController.m */ = {isa = PBXFileReference; fileEncoding = 4; indentWidth = 4; lastKnownFileType = sourcecode.c.objc; path = AppearancePreferencesViewController.m; sourceTree = "<group>"; tabWidth = 4; };
		A6E7139118F50762008D94DD /* ProfilePreferencesViewController.h */ = {isa = PBXFileReference; fileEncoding = 4; indentWidth = 4; lastKnownFileType = sourcecode.c.h; path = ProfilePreferencesViewController.h; sourceTree = "<group>"; tabWidth = 4; };
		A6E7139218F50762008D94DD /* ProfilePreferencesViewController.m */ = {isa = PBXFileReference; fileEncoding = 4; indentWidth = 4; lastKnownFileType = sourcecode.c.objc; path = ProfilePreferencesViewController.m; sourceTree = "<group>"; tabWidth = 4; };
		A6E7139918F7B199008D94DD /* BulkCopyProfilePreferencesWindowController.h */ = {isa = PBXFileReference; fileEncoding = 4; indentWidth = 4; lastKnownFileType = sourcecode.c.h; path = BulkCopyProfilePreferencesWindowController.h; sourceTree = "<group>"; tabWidth = 4; };
		A6E7139A18F7B199008D94DD /* BulkCopyProfilePreferencesWindowController.m */ = {isa = PBXFileReference; fileEncoding = 4; indentWidth = 4; lastKnownFileType = sourcecode.c.objc; path = BulkCopyProfilePreferencesWindowController.m; sourceTree = "<group>"; tabWidth = 4; };
		A6E7139B18F7B199008D94DD /* BulkCopyProfilePreferences.xib */ = {isa = PBXFileReference; fileEncoding = 4; lastKnownFileType = file.xib; path = BulkCopyProfilePreferences.xib; sourceTree = "<group>"; };
		A6E713A118F7C7E0008D94DD /* iTermProfilePreferencesBaseViewController.h */ = {isa = PBXFileReference; fileEncoding = 4; indentWidth = 4; lastKnownFileType = sourcecode.c.h; path = iTermProfilePreferencesBaseViewController.h; sourceTree = "<group>"; tabWidth = 4; };
		A6E713A218F7C7E0008D94DD /* iTermProfilePreferencesBaseViewController.m */ = {isa = PBXFileReference; fileEncoding = 4; indentWidth = 4; lastKnownFileType = sourcecode.c.objc; path = iTermProfilePreferencesBaseViewController.m; sourceTree = "<group>"; tabWidth = 4; };
		A6E713A618F7C9F4008D94DD /* iTermProfilePreferences.h */ = {isa = PBXFileReference; fileEncoding = 4; indentWidth = 4; lastKnownFileType = sourcecode.c.h; path = iTermProfilePreferences.h; sourceTree = "<group>"; tabWidth = 4; };
		A6E713A718F7C9F4008D94DD /* iTermProfilePreferences.m */ = {isa = PBXFileReference; fileEncoding = 4; indentWidth = 4; lastKnownFileType = sourcecode.c.objc; path = iTermProfilePreferences.m; sourceTree = "<group>"; tabWidth = 4; };
		A6E713AB18F7CF73008D94DD /* ProfilesGeneralPreferencesViewController.h */ = {isa = PBXFileReference; fileEncoding = 4; indentWidth = 4; lastKnownFileType = sourcecode.c.h; path = ProfilesGeneralPreferencesViewController.h; sourceTree = "<group>"; tabWidth = 4; };
		A6E713AC18F7CF73008D94DD /* ProfilesGeneralPreferencesViewController.m */ = {isa = PBXFileReference; fileEncoding = 4; indentWidth = 4; lastKnownFileType = sourcecode.c.objc; path = ProfilesGeneralPreferencesViewController.m; sourceTree = "<group>"; tabWidth = 4; };
		A6E713B018FCB559008D94DD /* AdvancedWorkingDirectoryWindowController.h */ = {isa = PBXFileReference; fileEncoding = 4; indentWidth = 4; lastKnownFileType = sourcecode.c.h; path = AdvancedWorkingDirectoryWindowController.h; sourceTree = "<group>"; tabWidth = 4; };
		A6E713B118FCB559008D94DD /* AdvancedWorkingDirectoryWindowController.m */ = {isa = PBXFileReference; fileEncoding = 4; indentWidth = 4; lastKnownFileType = sourcecode.c.objc; path = AdvancedWorkingDirectoryWindowController.m; sourceTree = "<group>"; tabWidth = 4; };
		A6E713B218FCB559008D94DD /* AdvancedWorkingDirectoryWindow.xib */ = {isa = PBXFileReference; fileEncoding = 4; lastKnownFileType = file.xib; path = AdvancedWorkingDirectoryWindow.xib; sourceTree = "<group>"; };
		A6E713B818FCCDD1008D94DD /* iTermURLSchemeController.h */ = {isa = PBXFileReference; fileEncoding = 4; indentWidth = 4; lastKnownFileType = sourcecode.c.h; path = iTermURLSchemeController.h; sourceTree = "<group>"; tabWidth = 4; };
		A6E713B918FCCDD1008D94DD /* iTermURLSchemeController.m */ = {isa = PBXFileReference; fileEncoding = 4; indentWidth = 4; lastKnownFileType = sourcecode.c.objc; path = iTermURLSchemeController.m; sourceTree = "<group>"; tabWidth = 4; };
		A6E713BD18FCF036008D94DD /* ProfilesColorsPreferencesViewController.h */ = {isa = PBXFileReference; fileEncoding = 4; indentWidth = 4; lastKnownFileType = sourcecode.c.h; path = ProfilesColorsPreferencesViewController.h; sourceTree = "<group>"; tabWidth = 4; };
		A6E713BE18FCF036008D94DD /* ProfilesColorsPreferencesViewController.m */ = {isa = PBXFileReference; fileEncoding = 4; indentWidth = 4; lastKnownFileType = sourcecode.c.objc; path = ProfilesColorsPreferencesViewController.m; sourceTree = "<group>"; tabWidth = 4; };
		A6E74746188C6344005355CF /* CommandHistoryEntry.h */ = {isa = PBXFileReference; fileEncoding = 4; indentWidth = 4; lastKnownFileType = sourcecode.c.h; path = CommandHistoryEntry.h; sourceTree = "<group>"; tabWidth = 4; };
		A6E74747188C6344005355CF /* CommandHistoryEntry.m */ = {isa = PBXFileReference; fileEncoding = 4; indentWidth = 4; lastKnownFileType = sourcecode.c.objc; path = CommandHistoryEntry.m; sourceTree = "<group>"; tabWidth = 4; };
		A6E7474B188C6394005355CF /* CommandUse.h */ = {isa = PBXFileReference; fileEncoding = 4; indentWidth = 4; lastKnownFileType = sourcecode.c.h; path = CommandUse.h; sourceTree = "<group>"; tabWidth = 4; };
		A6E7474C188C6394005355CF /* CommandUse.m */ = {isa = PBXFileReference; fileEncoding = 4; indentWidth = 4; lastKnownFileType = sourcecode.c.objc; path = CommandUse.m; sourceTree = "<group>"; tabWidth = 4; };
		A6E74750188C6692005355CF /* iTermExposeWindow.h */ = {isa = PBXFileReference; fileEncoding = 4; indentWidth = 4; lastKnownFileType = sourcecode.c.h; path = iTermExposeWindow.h; sourceTree = "<group>"; tabWidth = 4; };
		A6E74751188C6693005355CF /* iTermExposeWindow.m */ = {isa = PBXFileReference; fileEncoding = 4; indentWidth = 4; lastKnownFileType = sourcecode.c.objc; path = iTermExposeWindow.m; sourceTree = "<group>"; tabWidth = 4; };
		A6E74755188C66CF005355CF /* iTermExposeTabView.h */ = {isa = PBXFileReference; fileEncoding = 4; indentWidth = 4; lastKnownFileType = sourcecode.c.h; path = iTermExposeTabView.h; sourceTree = "<group>"; tabWidth = 4; };
		A6E74756188C66CF005355CF /* iTermExposeTabView.m */ = {isa = PBXFileReference; fileEncoding = 4; indentWidth = 4; lastKnownFileType = sourcecode.c.objc; path = iTermExposeTabView.m; sourceTree = "<group>"; tabWidth = 4; };
		A6E7475A188C6731005355CF /* iTermExposeGridView.h */ = {isa = PBXFileReference; fileEncoding = 4; indentWidth = 4; lastKnownFileType = sourcecode.c.h; path = iTermExposeGridView.h; sourceTree = "<group>"; tabWidth = 4; };
		A6E7475B188C6731005355CF /* iTermExposeGridView.m */ = {isa = PBXFileReference; fileEncoding = 4; indentWidth = 4; lastKnownFileType = sourcecode.c.objc; path = iTermExposeGridView.m; sourceTree = "<group>"; tabWidth = 4; };
		A6E7475F188C679C005355CF /* iTermExposeView.h */ = {isa = PBXFileReference; fileEncoding = 4; indentWidth = 4; lastKnownFileType = sourcecode.c.h; path = iTermExposeView.h; sourceTree = "<group>"; tabWidth = 4; };
		A6E74760188C679C005355CF /* iTermExposeView.m */ = {isa = PBXFileReference; fileEncoding = 4; indentWidth = 4; lastKnownFileType = sourcecode.c.objc; path = iTermExposeView.m; sourceTree = "<group>"; tabWidth = 4; };
		DD02572409CB9398008F320C /* PSMAquaTabStyle.h */ = {isa = PBXFileReference; fileEncoding = 30; lastKnownFileType = sourcecode.c.h; path = PSMAquaTabStyle.h; sourceTree = "<group>"; };
		DD02572509CB9398008F320C /* PSMAquaTabStyle.m */ = {isa = PBXFileReference; fileEncoding = 30; indentWidth = 4; lastKnownFileType = sourcecode.c.objc; path = PSMAquaTabStyle.m; sourceTree = "<group>"; tabWidth = 4; };
		DD02572609CB9398008F320C /* PSMMetalTabStyle.h */ = {isa = PBXFileReference; fileEncoding = 30; lastKnownFileType = sourcecode.c.h; path = PSMMetalTabStyle.h; sourceTree = "<group>"; };
		DD02572709CB9398008F320C /* PSMMetalTabStyle.m */ = {isa = PBXFileReference; fileEncoding = 4; indentWidth = 4; lastKnownFileType = sourcecode.c.objc; path = PSMMetalTabStyle.m; sourceTree = "<group>"; tabWidth = 4; };
		DD02572809CB9398008F320C /* PSMOverflowPopUpButton.h */ = {isa = PBXFileReference; fileEncoding = 30; lastKnownFileType = sourcecode.c.h; path = PSMOverflowPopUpButton.h; sourceTree = "<group>"; };
		DD02572A09CB9398008F320C /* PSMOverflowPopUpButton.m */ = {isa = PBXFileReference; fileEncoding = 30; lastKnownFileType = sourcecode.c.objc; path = PSMOverflowPopUpButton.m; sourceTree = "<group>"; };
		DD02572C09CB9398008F320C /* PSMProgressIndicator.h */ = {isa = PBXFileReference; fileEncoding = 30; lastKnownFileType = sourcecode.c.h; path = PSMProgressIndicator.h; sourceTree = "<group>"; };
		DD02572D09CB9398008F320C /* PSMProgressIndicator.m */ = {isa = PBXFileReference; fileEncoding = 30; lastKnownFileType = sourcecode.c.objc; path = PSMProgressIndicator.m; sourceTree = "<group>"; };
		DD02572E09CB9398008F320C /* PSMRolloverButton.h */ = {isa = PBXFileReference; fileEncoding = 30; lastKnownFileType = sourcecode.c.h; path = PSMRolloverButton.h; sourceTree = "<group>"; };
		DD02572F09CB9398008F320C /* PSMRolloverButton.m */ = {isa = PBXFileReference; fileEncoding = 30; lastKnownFileType = sourcecode.c.objc; path = PSMRolloverButton.m; sourceTree = "<group>"; };
		DD02573009CB9398008F320C /* PSMTabBarCell.h */ = {isa = PBXFileReference; fileEncoding = 30; lastKnownFileType = sourcecode.c.h; path = PSMTabBarCell.h; sourceTree = "<group>"; };
		DD02573109CB9398008F320C /* PSMTabBarCell.m */ = {isa = PBXFileReference; fileEncoding = 30; lastKnownFileType = sourcecode.c.objc; path = PSMTabBarCell.m; sourceTree = "<group>"; };
		DD02573209CB9398008F320C /* PSMTabBarControl.h */ = {isa = PBXFileReference; fileEncoding = 30; lastKnownFileType = sourcecode.c.h; path = PSMTabBarControl.h; sourceTree = "<group>"; };
		DD02573309CB9398008F320C /* PSMTabBarControl.m */ = {isa = PBXFileReference; fileEncoding = 4; indentWidth = 4; lastKnownFileType = sourcecode.c.objc; path = PSMTabBarControl.m; sourceTree = "<group>"; tabWidth = 4; };
		DD02573909CB9398008F320C /* PSMTabStyle.h */ = {isa = PBXFileReference; fileEncoding = 30; lastKnownFileType = sourcecode.c.h; path = PSMTabStyle.h; sourceTree = "<group>"; };
		DD02575B09CB93C2008F320C /* AquaTabNew.png */ = {isa = PBXFileReference; lastKnownFileType = image.png; path = AquaTabNew.png; sourceTree = "<group>"; };
		DD02575C09CB93C2008F320C /* AquaTabNewPressed.png */ = {isa = PBXFileReference; lastKnownFileType = image.png; path = AquaTabNewPressed.png; sourceTree = "<group>"; };
		DD02575D09CB93C2008F320C /* AquaTabNewRollover.png */ = {isa = PBXFileReference; lastKnownFileType = image.png; path = AquaTabNewRollover.png; sourceTree = "<group>"; };
		DD02575E09CB93C2008F320C /* AquaTabsBackground.png */ = {isa = PBXFileReference; lastKnownFileType = image.png; path = AquaTabsBackground.png; sourceTree = "<group>"; };
		DD02575F09CB93C2008F320C /* AquaTabsDown.png */ = {isa = PBXFileReference; lastKnownFileType = image.png; path = AquaTabsDown.png; sourceTree = "<group>"; };
		DD02576009CB93C2008F320C /* AquaTabsDownGraphite.png */ = {isa = PBXFileReference; lastKnownFileType = image.png; path = AquaTabsDownGraphite.png; sourceTree = "<group>"; };
		DD02576109CB93C2008F320C /* AquaTabsDownNonKey.png */ = {isa = PBXFileReference; lastKnownFileType = image.png; path = AquaTabsDownNonKey.png; sourceTree = "<group>"; };
		DD02576209CB93C2008F320C /* AquaTabsSeparator.png */ = {isa = PBXFileReference; lastKnownFileType = image.png; path = AquaTabsSeparator.png; sourceTree = "<group>"; };
		DD02576309CB93C2008F320C /* AquaTabsSeparatorDown.png */ = {isa = PBXFileReference; lastKnownFileType = image.png; path = AquaTabsSeparatorDown.png; sourceTree = "<group>"; };
		DD02576609CB93C2008F320C /* overflowImage.tiff */ = {isa = PBXFileReference; lastKnownFileType = image.tiff; path = overflowImage.tiff; sourceTree = "<group>"; };
		DD02576709CB93C2008F320C /* overflowImagePressed.tif */ = {isa = PBXFileReference; lastKnownFileType = image.tiff; path = overflowImagePressed.tif; sourceTree = "<group>"; };
		DD02576809CB93C2008F320C /* pi.png */ = {isa = PBXFileReference; lastKnownFileType = image.png; path = pi.png; sourceTree = "<group>"; };
		DD02576E09CB93C2008F320C /* TabNewMetal.png */ = {isa = PBXFileReference; lastKnownFileType = image.png; path = TabNewMetal.png; sourceTree = "<group>"; };
		DD02576F09CB93C2008F320C /* TabNewMetalPressed.png */ = {isa = PBXFileReference; lastKnownFileType = image.png; path = TabNewMetalPressed.png; sourceTree = "<group>"; };
		DD02577009CB93C2008F320C /* TabNewMetalRollover.png */ = {isa = PBXFileReference; lastKnownFileType = image.png; path = TabNewMetalRollover.png; sourceTree = "<group>"; };
		DD02577109CB93C2008F320C /* Warning.png */ = {isa = PBXFileReference; lastKnownFileType = image.png; path = Warning.png; sourceTree = "<group>"; };
		DD48F1C703EBB1C400A8A065 /* iTerm.scriptSuite */ = {isa = PBXFileReference; lastKnownFileType = text.xml; path = iTerm.scriptSuite; sourceTree = "<group>"; };
		DD48F1CD03EBB20500A8A065 /* English */ = {isa = PBXFileReference; lastKnownFileType = text.xml; name = English; path = English.lproj/iTerm.scriptTerminology; sourceTree = "<group>"; };
		DD57633005653C2E00F1905E /* iTerm_Framework.plist */ = {isa = PBXFileReference; fileEncoding = 4; lastKnownFileType = text.plist; path = iTerm_Framework.plist; sourceTree = "<group>"; };
		DD57633605653C5F00F1905E /* iTerm.plist */ = {isa = PBXFileReference; fileEncoding = 4; lastKnownFileType = text.plist; path = iTerm.plist; sourceTree = "<group>"; };
		DDDB7ABD05D7736600E197C2 /* iTermKeyBindingMgr.m */ = {isa = PBXFileReference; fileEncoding = 4; indentWidth = 4; lastKnownFileType = sourcecode.c.objc; path = iTermKeyBindingMgr.m; sourceTree = "<group>"; tabWidth = 4; };
		DDF0FD63062916F70080EF74 /* iTermApplication.h */ = {isa = PBXFileReference; fileEncoding = 4; indentWidth = 4; lastKnownFileType = sourcecode.c.h; path = iTermApplication.h; sourceTree = "<group>"; tabWidth = 4; };
		DDF0FD64062916F70080EF74 /* iTermApplication.m */ = {isa = PBXFileReference; fileEncoding = 4; indentWidth = 4; lastKnownFileType = sourcecode.c.objc; lineEnding = 0; path = iTermApplication.m; sourceTree = "<group>"; tabWidth = 4; xcLanguageSpecificationIdentifier = xcode.lang.objc; };
		E8A66F030272453F03A80106 /* iTermController.m */ = {isa = PBXFileReference; fileEncoding = 30; indentWidth = 4; lastKnownFileType = sourcecode.c.objc; lineEnding = 0; path = iTermController.m; sourceTree = "<group>"; tabWidth = 4; xcLanguageSpecificationIdentifier = xcode.lang.objc; };
		E8CF755F026DDA6303A80106 /* PTYScrollView.m */ = {isa = PBXFileReference; fileEncoding = 30; indentWidth = 4; lastKnownFileType = sourcecode.c.objc; lineEnding = 0; path = PTYScrollView.m; sourceTree = "<group>"; tabWidth = 4; xcLanguageSpecificationIdentifier = xcode.lang.objc; };
		E8CF7560026DDA6303A80106 /* PTYTask.m */ = {isa = PBXFileReference; fileEncoding = 30; indentWidth = 4; lastKnownFileType = sourcecode.c.objc; path = PTYTask.m; sourceTree = "<group>"; tabWidth = 4; };
		E8CF7561026DDA6303A80106 /* PTYTextView.m */ = {isa = PBXFileReference; fileEncoding = 4; indentWidth = 4; lastKnownFileType = sourcecode.c.objc; lineEnding = 0; path = PTYTextView.m; sourceTree = "<group>"; tabWidth = 4; xcLanguageSpecificationIdentifier = xcode.lang.objc; };
		E8CF7562026DDA6303A80106 /* VT100Screen.m */ = {isa = PBXFileReference; fileEncoding = 4; indentWidth = 4; lastKnownFileType = sourcecode.c.objc; lineEnding = 0; path = VT100Screen.m; sourceTree = "<group>"; tabWidth = 4; xcLanguageSpecificationIdentifier = xcode.lang.objc; };
		E8CF7563026DDA6303A80106 /* VT100Terminal.m */ = {isa = PBXFileReference; fileEncoding = 30; indentWidth = 4; lastKnownFileType = sourcecode.c.objc; path = VT100Terminal.m; sourceTree = "<group>"; tabWidth = 4; };
		E8CF757F026DDAD703A80106 /* main.m */ = {isa = PBXFileReference; fileEncoding = 30; indentWidth = 4; lastKnownFileType = sourcecode.c.objc; path = main.m; sourceTree = "<group>"; tabWidth = 4; };
		E8E901A202743CA303A80106 /* NSStringITerm.m */ = {isa = PBXFileReference; fileEncoding = 4; indentWidth = 4; lastKnownFileType = sourcecode.c.objc; path = NSStringITerm.m; sourceTree = "<group>"; tabWidth = 4; };
		E8EDCE69015E0A5703000001 /* iTerm.icns */ = {isa = PBXFileReference; lastKnownFileType = image.icns; path = iTerm.icns; sourceTree = "<group>"; };
		F52ED8DD037F0A7D01A8A066 /* PTYSession.m */ = {isa = PBXFileReference; fileEncoding = 4; indentWidth = 4; lastKnownFileType = sourcecode.c.objc; lineEnding = 0; path = PTYSession.m; sourceTree = "<group>"; tabWidth = 4; xcLanguageSpecificationIdentifier = xcode.lang.objc; };
		F56B230B03A1B36701A8A066 /* PTYWindow.m */ = {isa = PBXFileReference; fileEncoding = 30; indentWidth = 4; lastKnownFileType = sourcecode.c.objc; lineEnding = 0; path = PTYWindow.m; sourceTree = "<group>"; tabWidth = 4; xcLanguageSpecificationIdentifier = xcode.lang.objc; };
		F5E533B403B2959201A8A066 /* PTYTabView.m */ = {isa = PBXFileReference; fileEncoding = 30; indentWidth = 4; lastKnownFileType = sourcecode.c.objc; path = PTYTabView.m; sourceTree = "<group>"; tabWidth = 4; };
		F62D15EE0AA64B2F0075A287 /* PSMAdiumTabStyle.h */ = {isa = PBXFileReference; fileEncoding = 30; lastKnownFileType = sourcecode.c.h; path = PSMAdiumTabStyle.h; sourceTree = "<group>"; };
		F62D15EF0AA64B2F0075A287 /* PSMAdiumTabStyle.m */ = {isa = PBXFileReference; fileEncoding = 30; lastKnownFileType = sourcecode.c.objc; path = PSMAdiumTabStyle.m; sourceTree = "<group>"; };
		F62D15F00AA64B2F0075A287 /* PSMTabDragWindow.h */ = {isa = PBXFileReference; fileEncoding = 30; lastKnownFileType = sourcecode.c.h; path = PSMTabDragWindow.h; sourceTree = "<group>"; };
		F62D15F10AA64B2F0075A287 /* PSMTabDragWindow.m */ = {isa = PBXFileReference; fileEncoding = 30; lastKnownFileType = sourcecode.c.objc; path = PSMTabDragWindow.m; sourceTree = "<group>"; };
		F6441F620E748404000EC682 /* CarbonHelpers.h */ = {isa = PBXFileReference; fileEncoding = 4; lastKnownFileType = sourcecode.c.h; path = CarbonHelpers.h; sourceTree = "<group>"; };
		F6441F630E748404000EC682 /* CGSAccessibility.h */ = {isa = PBXFileReference; fileEncoding = 4; lastKnownFileType = sourcecode.c.h; path = CGSAccessibility.h; sourceTree = "<group>"; };
		F6441F640E748404000EC682 /* CGSCIFilter.h */ = {isa = PBXFileReference; fileEncoding = 4; lastKnownFileType = sourcecode.c.h; path = CGSCIFilter.h; sourceTree = "<group>"; };
		F6441F650E748404000EC682 /* CGSConnection.h */ = {isa = PBXFileReference; fileEncoding = 4; lastKnownFileType = sourcecode.c.h; path = CGSConnection.h; sourceTree = "<group>"; };
		F6441F660E748404000EC682 /* CGSCursor.h */ = {isa = PBXFileReference; fileEncoding = 4; lastKnownFileType = sourcecode.c.h; path = CGSCursor.h; sourceTree = "<group>"; };
		F6441F670E748404000EC682 /* CGSDebug.h */ = {isa = PBXFileReference; fileEncoding = 4; lastKnownFileType = sourcecode.c.h; path = CGSDebug.h; sourceTree = "<group>"; };
		F6441F680E748404000EC682 /* CGSDisplays.h */ = {isa = PBXFileReference; fileEncoding = 4; lastKnownFileType = sourcecode.c.h; path = CGSDisplays.h; sourceTree = "<group>"; };
		F6441F690E748404000EC682 /* CGSHotKeys.h */ = {isa = PBXFileReference; fileEncoding = 4; lastKnownFileType = sourcecode.c.h; path = CGSHotKeys.h; sourceTree = "<group>"; };
		F6441F6A0E748404000EC682 /* CGSInternal.h */ = {isa = PBXFileReference; fileEncoding = 4; lastKnownFileType = sourcecode.c.h; path = CGSInternal.h; sourceTree = "<group>"; };
		F6441F6B0E748404000EC682 /* CGSMisc.h */ = {isa = PBXFileReference; fileEncoding = 4; lastKnownFileType = sourcecode.c.h; path = CGSMisc.h; sourceTree = "<group>"; };
		F6441F6C0E748404000EC682 /* CGSNotifications.h */ = {isa = PBXFileReference; fileEncoding = 4; lastKnownFileType = sourcecode.c.h; path = CGSNotifications.h; sourceTree = "<group>"; };
		F6441F6D0E748404000EC682 /* CGSRegion.h */ = {isa = PBXFileReference; fileEncoding = 4; lastKnownFileType = sourcecode.c.h; path = CGSRegion.h; sourceTree = "<group>"; };
		F6441F6E0E748404000EC682 /* CGSSession.h */ = {isa = PBXFileReference; fileEncoding = 4; lastKnownFileType = sourcecode.c.h; path = CGSSession.h; sourceTree = "<group>"; };
		F6441F6F0E748404000EC682 /* CGSTransitions.h */ = {isa = PBXFileReference; fileEncoding = 4; lastKnownFileType = sourcecode.c.h; path = CGSTransitions.h; sourceTree = "<group>"; };
		F6441F700E748404000EC682 /* CGSWindow.h */ = {isa = PBXFileReference; fileEncoding = 4; lastKnownFileType = sourcecode.c.h; path = CGSWindow.h; sourceTree = "<group>"; };
		F6441F710E748404000EC682 /* CGSWorkspace.h */ = {isa = PBXFileReference; fileEncoding = 4; lastKnownFileType = sourcecode.c.h; path = CGSWorkspace.h; sourceTree = "<group>"; };
		F69E774A0AB78CDB001EC0FF /* Growl-Info.plist */ = {isa = PBXFileReference; lastKnownFileType = text.plist.xml; path = "Growl-Info.plist"; sourceTree = "<group>"; };
		F69E788C0AB7AC6D001EC0FF /* iTermGrowlDelegate.m */ = {isa = PBXFileReference; fileEncoding = 30; indentWidth = 4; lastKnownFileType = sourcecode.c.objc; lineEnding = 0; path = iTermGrowlDelegate.m; sourceTree = "<group>"; tabWidth = 4; xcLanguageSpecificationIdentifier = xcode.lang.objc; };
		F69E78910AB7AC85001EC0FF /* iTermGrowlDelegate.h */ = {isa = PBXFileReference; fileEncoding = 30; indentWidth = 4; lastKnownFileType = sourcecode.c.h; path = iTermGrowlDelegate.h; sourceTree = "<group>"; tabWidth = 4; };
		F6E2DED70AE2F67200D20B3B /* Sparkle.framework */ = {isa = PBXFileReference; lastKnownFileType = wrapper.framework; path = Sparkle.framework; sourceTree = "<group>"; };
		F6E708B50A9D0EA400D0C4EF /* NSBezierPath_AMShading.h */ = {isa = PBXFileReference; fileEncoding = 30; lastKnownFileType = sourcecode.c.h; path = NSBezierPath_AMShading.h; sourceTree = "<group>"; };
		F6E708B60A9D0EA400D0C4EF /* NSBezierPath_AMShading.m */ = {isa = PBXFileReference; fileEncoding = 30; lastKnownFileType = sourcecode.c.objc; path = NSBezierPath_AMShading.m; sourceTree = "<group>"; };
		F6E708B70A9D0EA400D0C4EF /* PSMTabDragAssistant.h */ = {isa = PBXFileReference; fileEncoding = 30; lastKnownFileType = sourcecode.c.h; path = PSMTabDragAssistant.h; sourceTree = "<group>"; };
		F6E708B80A9D0EA400D0C4EF /* PSMTabDragAssistant.m */ = {isa = PBXFileReference; fileEncoding = 30; lastKnownFileType = sourcecode.c.objc; path = PSMTabDragAssistant.m; sourceTree = "<group>"; };
		F6E708B90A9D0EA400D0C4EF /* PSMUnifiedTabStyle.h */ = {isa = PBXFileReference; fileEncoding = 30; lastKnownFileType = sourcecode.c.h; path = PSMUnifiedTabStyle.h; sourceTree = "<group>"; };
		F6E708BA0A9D0EA400D0C4EF /* PSMUnifiedTabStyle.m */ = {isa = PBXFileReference; fileEncoding = 30; lastKnownFileType = sourcecode.c.objc; path = PSMUnifiedTabStyle.m; sourceTree = "<group>"; };
		FB019DE103670C6501F955DB /* PreferencePanel.m */ = {isa = PBXFileReference; fileEncoding = 4; indentWidth = 4; lastKnownFileType = sourcecode.c.objc; lineEnding = 0; path = PreferencePanel.m; sourceTree = "<group>"; tabWidth = 4; xcLanguageSpecificationIdentifier = xcode.lang.objc; };
		FB094A16033D58B601F955DB /* close.png */ = {isa = PBXFileReference; lastKnownFileType = image.png; name = close.png; path = images/close.png; sourceTree = "<group>"; };
		FB151F2603648AB401F955DB /* iTerm.strings */ = {isa = PBXFileReference; fileEncoding = 30; lastKnownFileType = text.plist.strings; name = iTerm.strings; path = English.lproj/iTerm.strings; sourceTree = "<group>"; };
		FB4CEAC661436E55F3B3A668 /* iTermRemotePreferences.m */ = {isa = PBXFileReference; fileEncoding = 4; indentWidth = 4; lastKnownFileType = sourcecode.c.objc; path = iTermRemotePreferences.m; sourceTree = "<group>"; tabWidth = 4; };
		FB4CECF4AC4392B21E87A07B /* iTermRemotePreferences.h */ = {isa = PBXFileReference; fileEncoding = 4; indentWidth = 4; lastKnownFileType = sourcecode.c.h; path = iTermRemotePreferences.h; sourceTree = "<group>"; tabWidth = 4; };
		FB754C5F036EFC5301F955DB /* config.png */ = {isa = PBXFileReference; lastKnownFileType = image.png; name = config.png; path = images/config.png; sourceTree = "<group>"; };
		FB896717038D935801F955DB /* newwin.png */ = {isa = PBXFileReference; lastKnownFileType = image.png; name = newwin.png; path = images/newwin.png; sourceTree = "<group>"; };
		FBB2EBCD040AC7C201F955DB /* important.png */ = {isa = PBXFileReference; lastKnownFileType = image.png; name = important.png; path = images/important.png; sourceTree = "<group>"; };
		FBD0AD0A0337A5B701F955DB /* PseudoTerminal.m */ = {isa = PBXFileReference; fileEncoding = 4; indentWidth = 4; lastKnownFileType = sourcecode.c.objc; lineEnding = 0; path = PseudoTerminal.m; sourceTree = "<group>"; tabWidth = 4; xcLanguageSpecificationIdentifier = xcode.lang.objc; };
/* End PBXFileReference section */

/* Begin PBXFrameworksBuildPhase section */
		1DD39AD1180B8117004E56D5 /* Frameworks */ = {
			isa = PBXFrameworksBuildPhase;
			buildActionMask = 2147483647;
			files = (
				1DFA7C9F1923F77C00DF1410 /* Security.framework in Frameworks */,
				1DFA7C941923E8B300DF1410 /* libSSKeychain.a in Frameworks */,
				A68A3100186D151F007F550F /* NMSSH.framework in Frameworks */,
				1D78B561183EEB9700014D49 /* ScriptingBridge.framework in Frameworks */,
				1D9A55BA180FAA1100B42CE9 /* Growl in Frameworks */,
				1D9A55B9180FA93000B42CE9 /* AddressBook.framework in Frameworks */,
				1D9A55B8180FA92100B42CE9 /* libncurses.dylib in Frameworks */,
				1D9A55B5180FA8F400B42CE9 /* AppKit.framework in Frameworks */,
				1D9A5534180FA77F00B42CE9 /* Quartz.framework in Frameworks */,
				1D9A5533180FA77900B42CE9 /* Carbon.framework in Frameworks */,
				1DD39B7B180B8842004E56D5 /* libicucore.dylib in Frameworks */,
				1DD39AD7180B8118004E56D5 /* Cocoa.framework in Frameworks */,
			);
			runOnlyForDeploymentPostprocessing = 0;
		};
		1DFA7C641923E83500DF1410 /* Frameworks */ = {
			isa = PBXFrameworksBuildPhase;
			buildActionMask = 2147483647;
			files = (
				1DFA7C681923E83500DF1410 /* Cocoa.framework in Frameworks */,
			);
			runOnlyForDeploymentPostprocessing = 0;
		};
		874206510564169600CFC3F1 /* Frameworks */ = {
			isa = PBXFrameworksBuildPhase;
			buildActionMask = 2147483647;
			files = (
				1DFA7C9E1923F77100DF1410 /* Security.framework in Frameworks */,
				1DFA7C931923E8AC00DF1410 /* libSSKeychain.a in Frameworks */,
				A68A30FF186D151E007F550F /* NMSSH.framework in Frameworks */,
				1D81F0BD183C3B0100910838 /* ScriptingBridge.framework in Frameworks */,
				874206530564169600CFC3F1 /* AppKit.framework in Frameworks */,
				F6E2DEDA0AE2F67200D20B3B /* Sparkle.framework in Frameworks */,
				1D13EADC12113A2D00909F9C /* libncurses.dylib in Frameworks */,
				1D6C18BE12951A3C00937A4A /* Carbon.framework in Frameworks */,
				1DF0897113DBAF4C00A52AD8 /* Quartz.framework in Frameworks */,
				1DA7894814AC19F500C8FBD9 /* Growl in Frameworks */,
			);
			runOnlyForDeploymentPostprocessing = 0;
		};
/* End PBXFrameworksBuildPhase section */

/* Begin PBXGroup section */
		0464AB0D006CD2EC7F000001 /* JTerminal */ = {
			isa = PBXGroup;
			children = (
				0464AB0E006CD2EC7F000001 /* Classes */,
				0464AB15006CD2EC7F000001 /* Headers */,
				1D03D42519144B8E0049EB8F /* ThirdParty */,
				1D5FD9AD11F61CA900C46BA3 /* Tests */,
				0464AB27006CD2EC7F000001 /* Supporting Files */,
				1DFA7C791923E83600DF1410 /* SSKeychainTests */,
				1DD39AD5180B8118004E56D5 /* Frameworks */,
				0464AB32006CD2EC7F000001 /* Products */,
			);
			name = JTerminal;
			sourceTree = "<group>";
		};
		0464AB0E006CD2EC7F000001 /* Classes */ = {
			isa = PBXGroup;
			children = (
				1D9DDE31142E73E300275650 /* Categories */,
				A63F40AC1842988A003A6A6D /* Core */,
				A68A30CA186D118E007F550F /* Data Structures */,
				1D9DDE2F142E735900275650 /* DVR */,
				A6E74764188C6A2A005355CF /* Expose */,
				A68A30CB186D13CB007F550F /* File Transfer */,
				1D06E7CF14BC03BE0097C0ED /* GTM */,
				A68A30C9186D101C007F550F /* Helpers */,
				A6A2698B18FF850E00437DA9 /* Misc View Controllers */,
				1D373E4618F360C600773D3E /* Misc. Views */,
				1D9DDE30142E738800275650 /* Popups */,
				1D24C37714303E00006B246F /* Preferences */,
				1D06E7D014BC04110097C0ED /* Profiles */,
				A6A2698C18FF85E600437DA9 /* Shell Integration */,
				1D3D21921483142800FAC8E7 /* tmux */,
				1D9DDE2E142E733100275650 /* Toolbelt */,
				1D9DDE2D142E730700275650 /* Triggers */,
				A647E3B118C35DD900450FA1 /* VT100 */,
			);
			name = Classes;
			sourceTree = "<group>";
		};
		0464AB15006CD2EC7F000001 /* Headers */ = {
			isa = PBXGroup;
			children = (
				A6E713B018FCB559008D94DD /* AdvancedWorkingDirectoryWindowController.h */,
				1D9DCC14142D7FC10016228A /* AlertTrigger.h */,
				A6E7138C18F26A91008D94DD /* AppearancePreferencesViewController.h */,
				1D2560A813EE60E4006B35CD /* ArrangementPreviewView.h */,
				A6CFDAD5185D53C2005DC94B /* AsyncHostLookupController.h */,
				1DE214DF128212EE004E3ADF /* Autocomplete.h */,
				1DA26ABE15007507004B5792 /* BackgroundThread.h */,
				1D9DCC0C142D7F5F0016228A /* BellTrigger.h */,
				A68A3108186D2BCF007F550F /* BottomBarView.h */,
				1D9DCC08142D7F300016228A /* BounceTrigger.h */,
				A6E7139918F7B199008D94DD /* BulkCopyProfilePreferencesWindowController.h */,
				1DB83950192E95EB0037E548 /* CaptureTrigger.h */,
				1D48B377167E809D000046EE /* CharacterRun.h */,
				1D699BC317CABC060094F0C1 /* CharacterRunInline.h */,
				1D407A2414BABE8700BD5035 /* charmaps.h */,
				A073973D14C768E400786414 /* ColorsMenuItemView.h */,
				A6057C0C187BC4C3004A60AF /* CommandHistory.h */,
				A6E74746188C6344005355CF /* CommandHistoryEntry.h */,
				1DC13AC118864E2200034DAE /* CommandHistoryPopup.h */,
				A6E7474B188C6394005355CF /* CommandUse.h */,
				1D21EE39147711300066E04A /* ContextMenuActionPrefsController.h */,
				1D9DDD9A142E5FBB00275650 /* Coprocess.h */,
				1D9DDD90142E5AC600275650 /* CoprocessTrigger.h */,
				1DD39B18180B82F5004E56D5 /* DebugLogging.h */,
				1D03D41D191419080049EB8F /* DirectoriesPopup.h */,
				1D93D33312695442007F741B /* DVR.h */,
				1D93D3451269741B007F741B /* DVRBuffer.h */,
				1D93D34D126974BC007F741B /* DVRDecoder.h */,
				1D93D35112697529007F741B /* DVREncoder.h */,
				1D93D3491269746F007F741B /* DVRIndexEntry.h */,
				1DAE714B14AAF24200DA144B /* EquivalenceClassSet.h */,
				1D825602146B258A007CAE78 /* EventMonitorView.h */,
				1D173857126C820A004622DC /* FakeWindow.h */,
				A68A30EA186D150A007F550F /* FileTransferManager.h */,
				1D53FD13181C4B4B00524D4F /* FindContext.h */,
				A68A30BF186D0DC1007F550F /* FindCursorView.h */,
				1D237D26131D8741004DD60C /* FindView.h */,
				1D237D92131D8D66004DD60C /* FindViewController.h */,
				1DA8117C13CEA30A00CCA89A /* FontSizeEstimator.h */,
				1D9F6AB6140C9DC4009B5CD4 /* FutureMethods.h */,
				A6E7137818F1D70D008D94DD /* GeneralPreferencesViewController.h */,
				1DAED28612E9395E005E49ED /* GlobalSearch.h */,
				1D9DCC02142D7E570016228A /* GrowlTrigger.h */,
				1D624BD81386E0B600111319 /* GTMCarbonEvent.h */,
				1D624BF31386E39D00111319 /* GTMDebugSelectorValidation.h */,
				1D624BDC1386E0FA00111319 /* GTMDefines.h */,
				1D624BED1386E34F00111319 /* GTMObjectSingleton.h */,
				1D624BF51386E3B400111319 /* GTMTypeCasting.h */,
				1D3BBD6914759D6C00FAB389 /* HighlightTrigger.h */,
				1DB9D8F0183FE9EF0029F0B5 /* HotkeyWindowController.h */,
				1D7B9A671491D82F003A2A22 /* IntervalMap.h */,
				A6C4E8DD1846E13800CFAA77 /* IntervalTree.h */,
				20E74F4804E9089700000106 /* ITAddressBookMgr.h */,
				1D407A2614BABE8700BD5035 /* iTerm.h */,
				A697100418D82E79007E901D /* iTermAdvancedSettingsController.h */,
				A697100918D94CDA007E901D /* iTermAdvancedSettingsModel.h */,
				A6AE1EDB192723F700780C19 /* iTermAnnouncementView.h */,
				A6AE1ED61926F89B00780C19 /* iTermAnnouncementViewController.h */,
				DDF0FD63062916F70080EF74 /* iTermApplication.h */,
				20D5CC6304E7AA0500000106 /* iTermApplicationDelegate.h */,
				A6A13AA018C2D23300B241ED /* iTermColorMap.h */,
				1D407A2714BABE8700BD5035 /* iTermController.h */,
				1D4F359F1813386600699FDF /* iTermCursor.h */,
				1DFA9D6118F37160008ADC98 /* iTermEditKeyActionWindowController.h */,
				1DDBC61C12E2BCDC00BC3868 /* iTermExpose.h */,
				A6E7475A188C6731005355CF /* iTermExposeGridView.h */,
				A6E74755188C66CF005355CF /* iTermExposeTabView.h */,
				A6E7475F188C679C005355CF /* iTermExposeView.h */,
				A6E74750188C6692005355CF /* iTermExposeWindow.h */,
				A682DE991915DB1F00BE8758 /* iTermFlippedView.h */,
				1D2F3B3B1516BA460044C337 /* iTermFontPanel.h */,
				F69E78910AB7AC85001EC0FF /* iTermGrowlDelegate.h */,
				A61B66CD18D51EAC009AC9D5 /* iTermInstantReplayWindowController.h */,
				1D407A2814BABE8700BD5035 /* iTermKeyBindingMgr.h */,
				1DFA9D5C18F36DC3008ADC98 /* iTermKeyMappingViewController.h */,
				A6AE1ECE191FFA1C00780C19 /* iTermMouseCursor.h */,
				A60014F918552BDF00CE38D8 /* iTermNSKeyBindingEmulator.h */,
				A647E3B518C5884600450FA1 /* iTermObjectPool.h */,
				A6B5134818E779BB00D249A5 /* iTermPasteHelper.h */,
				A6E7137D18F1DB1E008D94DD /* iTermPreferences.h */,
				A6E7138718F26445008D94DD /* iTermPreferencesBaseViewController.h */,
				A6E713A618F7C9F4008D94DD /* iTermProfilePreferences.h */,
				A6E713A118F7C7E0008D94DD /* iTermProfilePreferencesBaseViewController.h */,
				FB4CECF4AC4392B21E87A07B /* iTermRemotePreferences.h */,
				A6C537C11939507100A08C18 /* iTermRestorableSession.h */,
				1D8CE03B195A143100FE1BEE /* iTermRule.h */,
				1DAED99012EDF923005E49ED /* iTermSearchField.h */,
				A63BA39318A9CB43002BE075 /* iTermSelection.h */,
				A6C537BC1938374600A08C18 /* iTermTabBarControlView.h */,
				A63BA39D18B27B92002BE075 /* iTermTextExtractor.h */,
				A6E713B818FCCDD1008D94DD /* iTermURLSchemeController.h */,
				A6099B0318D6B0FD00081FA9 /* iTermWarning.h */,
				1DF8FEF118F3217100722B35 /* KeysPreferencesViewController.h */,
				A63F40A2183F3B78003A6A6D /* LineBlock.h */,
				1D72438F11F416F300BD4924 /* LineBuffer.h */,
				A63F40A7183F3CED003A6A6D /* LineBufferHelpers.h */,
				1D78B55C183EE1C000014D49 /* LineBufferPosition.h */,
				1D891E41190724DB0053C4BB /* MarkTrigger.h */,
				1D29732514082676004C5DBE /* MovePaneController.h */,
				1D9053C417A5CCF100A0B64E /* MovingAverage.h */,
				A68A30EB186D150A007F550F /* NSArray+iTerm.h */,
				1D085F9416F04D0900B7FCE9 /* NSBezierPath+iTerm.h */,
				A6A13AA518C2D45900B241ED /* NSColor+iTerm.h */,
				1D7C1D1012772ECC00461E55 /* NSDateFormatterExtras.h */,
				A628C7A618764AA4009B0818 /* NSDictionary+iTerm.h */,
				1D67ABA914285D6000D5DA4E /* NSFileManager+iTerm.h */,
				A6A2698118FE48B200437DA9 /* NSFont+iTerm.h */,
				A60014F418550F3900CE38D8 /* NSMutableAttributedString+iTerm.h */,
				A680AA1618CEBF5C0034D4F8 /* NSMutableData+iTerm.h */,
				A68A30EC186D150A007F550F /* NSObject+iTerm.h */,
				1D407A2914BABE8700BD5035 /* NSStringITerm.h */,
				A6DF401A1897607E00F05947 /* NSTextField+iTerm.h */,
				1D81F0BE183C3C2D00910838 /* NSView+RecursiveDescription.h */,
				1DABA03119253FEA00A228D8 /* PasswordTrigger.h */,
				1D7C187F1275D22900461E55 /* PasteboardHistory.h */,
				1D085F8416F02E7400B7FCE9 /* PasteContext.h */,
				1D085F9816F1135F00B7FCE9 /* PasteEvent.h */,
				1D085F9016F03E5400B7FCE9 /* PasteView.h */,
				1D085F8A16F0328B00B7FCE9 /* PasteViewController.h */,
				1D8255FE146881EC007CAE78 /* PointerController.h */,
				1DFA9D6E18F3A30F008ADC98 /* PointerPreferencesViewController.h */,
				1D8255FA14687EE8007CAE78 /* PointerPrefsController.h */,
				1DD7363F1283C2FA009B7829 /* Popup.h */,
				A68A310D186E2EDA007F550F /* PopupEntry.h */,
				A68A3117186E2F54007F550F /* PopupModel.h */,
				A68A3112186E2F14007F550F /* PopupWindow.h */,
				A6E7138218F263BC008D94DD /* PreferenceInfo.h */,
				1D407A2A14BABE8700BD5035 /* PreferencePanel.h */,
				1D988595135D23BD0072023F /* ProcessCache.h */,
				1D6C50A51226EEFB00E0AA3E /* ProfileListView.h */,
				1D407A2214BABE8700BD5035 /* ProfileModel.h */,
				1D06E7D514BC04E20097C0ED /* ProfileModelWrapper.h */,
				A6E7139118F50762008D94DD /* ProfilePreferencesViewController.h */,
				A6A2699A190319A000437DA9 /* ProfilesAdvancedPreferencesViewController.h */,
				A6E713BD18FCF036008D94DD /* ProfilesColorsPreferencesViewController.h */,
				A6E713AB18F7CF73008D94DD /* ProfilesGeneralPreferencesViewController.h */,
				A6A269951902FA6800437DA9 /* ProfilesKeysPreferencesViewController.h */,
				1DBB4B351901F12400832B09 /* ProfilesSessionPreferencesViewController.h */,
				A6A2698D1900F95D00437DA9 /* ProfilesTerminalPreferencesViewController.h */,
				A6A2697C18FE2BDE00437DA9 /* ProfilesTextPreferencesViewController.h */,
				1DE5EBE6122B892900C736B0 /* ProfilesWindow.h */,
				A6A2698618FF70C600437DA9 /* ProfilesWindowPreferencesViewController.h */,
				1D06E7D114BC04510097C0ED /* ProfileTableRow.h */,
				1D06E7D914BC05DB0097C0ED /* ProfileTableView.h */,
				A6057C021878CD30004A60AF /* ProfileTagsView.h */,
				1D407A2B14BABE8700BD5035 /* PseudoTerminal.h */,
				5ECE005D1454E59B004861E9 /* PseudoTerminalRestorer.h */,
				2076B15704E8817300000106 /* PTToolbarController.h */,
				1D70BA331680158700824B72 /* PTYFontInfo.h */,
				A63F4098183B3AA7003A6A6D /* PTYNoteView.h */,
				A63F4093183B398C003A6A6D /* PTYNoteViewController.h */,
				1D407A2C14BABE8700BD5035 /* PTYScrollView.h */,
				1D407A2D14BABE8700BD5035 /* PTYSession.h */,
				1DD6707514934ADE008E4361 /* PTYSplitView.h */,
				1D2E802C129DA45A00F3D71E /* PTYTab.h */,
				1D407A2E14BABE8700BD5035 /* PTYTabView.h */,
				1D407A2F14BABE8700BD5035 /* PTYTask.h */,
				1D407A3014BABE8700BD5035 /* PTYTextView.h */,
				1DD39B7C180F68BF004E56D5 /* PTYTextViewDataSource.h */,
				1D407A3114BABE8700BD5035 /* PTYWindow.h */,
				1D085F9C16F137D900B7FCE9 /* RoundedRectView.h */,
				1D81F0C2183C3CCD00910838 /* SBSystemPreferences.h */,
				A68A30ED186D150A007F550F /* SCPFile.h */,
				A68A30EE186D150A007F550F /* SCPPath.h */,
				1D36155312CBF33E00803EA9 /* ScreenChar.h */,
				1D9DCC10142D7F970016228A /* ScriptTrigger.h */,
				1DC393C317B59B08000EE0F2 /* SearchResult.h */,
				1D24C282142EF334006B246F /* SendTextTrigger.h */,
				1DEDC8FB1451F67D004F1615 /* SessionTitleView.h */,
				1D2E812F12A18F7500F3D71E /* SessionView.h */,
				1D8FC67917E673A400A82402 /* shell_launcher.h */,
				A68A30C4186D0F36007F550F /* SmartMatch.h */,
				1D24C2C3142FEACF006B246F /* SmartSelectionController.h */,
				1DC38816148E840600B89F7C /* SolidColorView.h */,
				1DF8AF5613FD781700C8A435 /* SplitPanel.h */,
				1D29732914082A52004C5DBE /* SplitSelectionView.h */,
				A67E0ACE186E4B71009B2B68 /* TaskNotifier.h */,
				A68A3103186D2973007F550F /* TemporaryNumberAllocator.h */,
				A6057C07187A1809004A60AF /* TerminalFile.h */,
				1D44218A1290B34500891504 /* TextViewWrapper.h */,
				1D6944D5169E96AC00C7048A /* ThreeFingerTapGestureRecognizer.h */,
				1D3D218E1482F18A00FAC8E7 /* TmuxController.h */,
				1D0B613614A7BC1200C57C33 /* TmuxControllerRegistry.h */,
				1DD4CE7E14A51C0D00ED182E /* TmuxDashboardController.h */,
				1D3D21851482E0E500FAC8E7 /* TmuxGateway.h */,
				1DB67CEF1485C578005849A1 /* TmuxHistoryParser.h */,
				1D3D21AD14839AAB00FAC8E7 /* TmuxLayoutParser.h */,
				1DA9AEE814A51CA000BEB37B /* TmuxSessionsTable.h */,
				1DB67CF31486BD3D005849A1 /* TmuxStateParser.h */,
				1DB67CEB14850D53005849A1 /* TmuxWindowOpener.h */,
				1D0B613A14A7C76500C57C33 /* TmuxWindowsTable.h */,
				1D085FA016F138A000B7FCE9 /* ToastWindowController.h */,
				1DE8DC871415513A00F83147 /* ToolbeltView.h */,
				A6A5991B1887C63700CB4209 /* ToolCommandHistoryView.h */,
				1D19C71214171F1D00617E08 /* ToolJobs.h */,
				1D67AAA714284BF300D5DA4E /* ToolNotes.h */,
				1DE8DDAB1415648600F83147 /* ToolPasteHistory.h */,
				1DE8DC8B1415546000F83147 /* ToolProfiles.h */,
				1DE8DF341415799700F83147 /* ToolWrapper.h */,
				A68A30EF186D150A007F550F /* TransferrableFile.h */,
				A68A30F0186D150A007F550F /* TransferrableFileMenuItemView.h */,
				A68A30F1186D150A007F550F /* TransferrableFileMenuItemViewController.h */,
				1D9DCBFC142D7BA60016228A /* Trigger.h */,
				1D31BC63142D33CA001F7ECB /* TriggerController.h */,
				1D06A051134CDBF800C414EF /* Trouter.h */,
				1D4AE8FC14343A760092EB49 /* TrouterPrefsController.h */,
				1D3D21931483144600FAC8E7 /* TSVParser.h */,
				A6CFDAD0185D2587005DC94B /* URLAction.h */,
				A647E39818C3515900450FA1 /* VT100AnsiParser.h */,
				A647E3AC18C3588800450FA1 /* VT100ControlParser.h */,
				A6A13AAF18C33ED300B241ED /* VT100CSIParser.h */,
				A647E39D18C351F400450FA1 /* VT100DCSParser.h */,
				1D8B8A121806038F00C2DC25 /* VT100Grid.h */,
				1DD39ACD180B785A004E56D5 /* VT100GridTypes.h */,
				A63F409D183F3AF5003A6A6D /* VT100LineInfo.h */,
				A647E3A218C352B000450FA1 /* VT100OtherParser.h */,
				A6A13AAA18C3347200B241ED /* VT100Output.h */,
				A6A13AB418C33FC500B241ED /* VT100Parser.h */,
				A68A30F2186D150A007F550F /* VT100RemoteHost.h */,
				1D407A3214BABE8700BD5035 /* VT100Screen.h */,
				1DD39B7D180F969E004E56D5 /* VT100ScreenDelegate.h */,
				A693395A1851A61D00EBEA20 /* VT100ScreenMark.h */,
				A647E3A718C353C500450FA1 /* VT100StringParser.h */,
				1D407A3314BABE8700BD5035 /* VT100Terminal.h */,
				1D53FD18181C700B00524D4F /* VT100TerminalDelegate.h */,
				A680AA1118CEA1040034D4F8 /* VT100TmuxParser.h */,
				A647E39718C3504100450FA1 /* VT100Token.h */,
				A68A30F3186D150A007F550F /* VT100WorkingDirectory.h */,
				A6A13AB918C34F6400B241ED /* VT100XtermParser.h */,
				1DCA5ECD13EE507800B7725E /* WindowArrangements.h */,
				1DCBC810126DD98200D5B961 /* WindowControllerInterface.h */,
			);
			name = Headers;
			sourceTree = "<group>";
		};
		0464AB22006CD2EC7F000001 /* Interface Builder Files */ = {
			isa = PBXGroup;
			children = (
				A6E713B218FCB559008D94DD /* AdvancedWorkingDirectoryWindow.xib */,
				1DE2154112821F1C004E3ADF /* Autocomplete.xib */,
				A6E7139B18F7B199008D94DD /* BulkCopyProfilePreferences.xib */,
				1DC13AC61886507D00034DAE /* CommandHistoryPopup.xib */,
				1D03D41F191419080049EB8F /* DirectoriesPopup.xib */,
				1D237D8E131D8BEE004DD60C /* FindView.xib */,
				1D99785112EEB3D600F0794D /* GlobalSearch.xib */,
				A61B66D218D63758009AC9D5 /* InstantReplay.xib */,
				FB151F2903648AC401F955DB /* iTerm.strings */,
				1DFA9D6318F37160008ADC98 /* iTermEditKeyActionWindowController.xib */,
				1DFA9D6A18F37AA5008ADC98 /* iTermKeyMapping.xib */,
				1DFA7C951923EA8700DF1410 /* iTermPasswordManager.xib */,
				9325FF4E0FB54E00004EC67C /* MainMenu.xib */,
				1D7C1AD11276FD6E00461E55 /* PasteboardHistory.xib */,
				1D085F8816F030FB00B7FCE9 /* PasteView.xib */,
				9325FF400FB54DF1004EC67C /* PreferencePanel.xib */,
				9325FF460FB54DF1004EC67C /* ProfilesWindow.xib */,
				9325FF3C0FB54DF1004EC67C /* PseudoTerminal.xib */,
				1D844C8B13FD8B7700CD4F85 /* SplitPanel.xib */,
				1DD4CE7C14A5163B00ED182E /* TmuxDashboard.xib */,
			);
			name = "Interface Builder Files";
			sourceTree = "<group>";
		};
		0464AB27006CD2EC7F000001 /* Supporting Files */ = {
			isa = PBXGroup;
			children = (
				1D03D42719144C3B0049EB8F /* Other Assets */,
				1D03D42619144C140049EB8F /* Property Lists */,
				1D093C131217412B0029F9AD /* Images */,
				0464AB22006CD2EC7F000001 /* Interface Builder Files */,
			);
			name = "Supporting Files";
			sourceTree = "<group>";
		};
		0464AB2E006CD2EC7F000001 /* External Frameworks and Libraries */ = {
			isa = PBXGroup;
			children = (
				1DA7894714AC19F500C8FBD9 /* Growl */,
				5ECE4AC41451343E002A9CC2 /* Growl.framework */,
				F6E2DED70AE2F67200D20B3B /* Sparkle.framework */,
				0464AB2F006CD2EC7F000001 /* AppKit.framework */,
			);
			name = "External Frameworks and Libraries";
			sourceTree = "<group>";
		};
		0464AB32006CD2EC7F000001 /* Products */ = {
			isa = PBXGroup;
			children = (
				8742065A0564169600CFC3F1 /* iTerm.app */,
				1DD39AD4180B8117004E56D5 /* iTermTests.app */,
				1DFA7C671923E83500DF1410 /* libSSKeychain.a */,
			);
			name = Products;
			sourceTree = "<group>";
		};
		1D03D42519144B8E0049EB8F /* ThirdParty */ = {
			isa = PBXGroup;
			children = (
				1DFA7C621923E77900DF1410 /* SSKeychain */,
				1D13EADB12113A2D00909F9C /* libncurses.dylib */,
				F6441F610E748404000EC682 /* CGSInternal */,
				0464AB2E006CD2EC7F000001 /* External Frameworks and Libraries */,
				DD02571D09CB9363008F320C /* PSMTabBarControl */,
				1D85D1C41306687700A3E998 /* RegexKitLite */,
				1D94EAA312D64022008225A9 /* UKCrashReporter */,
			);
			name = ThirdParty;
			sourceTree = "<group>";
		};
		1D03D42619144C140049EB8F /* Property Lists */ = {
			isa = PBXGroup;
			children = (
				1D6C4D59122329F000E0AA3E /* ColorPresets.plist */,
				1DCF3EC51224D03D00AD56F1 /* DefaultBookmark.plist */,
				1D53A6AE1232DA3B00B7767B /* DefaultGlobalKeyMap.plist */,
				1D8255F8146869D8007CAE78 /* DefaultPointerActions.plist */,
				1D8C6BF4126592DF00E2744E /* EncodingsWithLowerCase.plist */,
				5ECE4AE914514058002A9CC2 /* Growl Registration Ticket.growlRegDict */,
				F69E774A0AB78CDB001EC0FF /* Growl-Info.plist */,
				DD57633605653C5F00F1905E /* iTerm.plist */,
				DD57633005653C2E00F1905E /* iTerm_Framework.plist */,
				1DCF3EFF1224EEBD00AD56F1 /* MigrationMap.plist */,
				1DCF3CB61222FF1400AD56F1 /* PresetKeyMappings.plist */,
				1D395912134E75B5005A8021 /* SmartSelectionRules.plist */,
			);
			name = "Property Lists";
			sourceTree = "<group>";
		};
		1D03D42719144C3B0049EB8F /* Other Assets */ = {
			isa = PBXGroup;
			children = (
				93A6FEF910685E9900A5F905 /* dsa_pub.pem */,
				DD48F1C703EBB1C400A8A065 /* iTerm.scriptSuite */,
				DD48F1CC03EBB20500A8A065 /* iTerm.scriptTerminology */,
				1D1158C913444D29009B366F /* iTerm2 Help */,
				1DB72CF51396059200EB1005 /* xterm-terminfo.txt */,
			);
			name = "Other Assets";
			sourceTree = "<group>";
		};
		1D06E7CF14BC03BE0097C0ED /* GTM */ = {
			isa = PBXGroup;
			children = (
				1D624BC71386E09E00111319 /* GTMCarbonEvent.m */,
			);
			name = GTM;
			sourceTree = "<group>";
		};
		1D06E7D014BC04110097C0ED /* Profiles */ = {
			isa = PBXGroup;
			children = (
				1D6C50A61226EEFB00E0AA3E /* ProfileListView.m */,
				1DCF3E8D122419D200AD56F1 /* ProfileModel.m */,
				1DE5EBE7122B892900C736B0 /* ProfilesWindow.m */,
				1D06E7D214BC04510097C0ED /* ProfileTableRow.m */,
				1D06E7D614BC04E20097C0ED /* ProfileModelWrapper.m */,
				1D06E7DA14BC05DB0097C0ED /* ProfileTableView.m */,
				A6057C031878CD30004A60AF /* ProfileTagsView.m */,
			);
			name = Profiles;
			sourceTree = "<group>";
		};
		1D093C131217412B0029F9AD /* Images */ = {
			isa = PBXGroup;
			children = (
				1DC2AF4F19521CFF005769D5 /* QuestionMarkSign.png */,
				1DC2AF5019521CFF005769D5 /* QuestionMarkSign@2x.png */,
				1DC2A1CA1949165D005769D5 /* Maximized.png */,
				1DC2A1CB1949165D005769D5 /* Maximized@2x.png */,
				1DEF5E6B185F889600300319 /* Alert.png */,
				1DEF5E6C185F889600300319 /* Alert@2x.png */,
				1DA02CFA1327612600D7E7DB /* bell.png */,
				1D8F396A13EB7A2C0025B80B /* BroadcastInput.png */,
				A6057C161883D12E004A60AF /* broken_image.png */,
				FB094A16033D58B601F955DB /* close.png */,
				A697101118DFA7D5007E901D /* closebutton.png */,
				A697101018DFA7D5007E901D /* closebutton@2x.png */,
				FB754C5F036EFC5301F955DB /* config.png */,
				1D9DDE9D142E855D00275650 /* Coprocess.png */,
				1DC7429F127C96F90069594C /* IBarCursor.png */,
				1DA34E02165F268F00AA91C4 /* IBarCursor@2x.png */,
				1D6A5FDE140D7AA000DE19F8 /* IBarCursorXMR.png */,
				1DA34E03165F268F00AA91C4 /* IBarCursorXMR@2x.png */,
				FBB2EBCD040AC7C201F955DB /* important.png */,
				1D48B291165F405A000046EE /* important@2x.png */,
				E8EDCE69015E0A5703000001 /* iTerm.icns */,
				1D01609A1852AA6F0014D26A /* mark.png */,
				1D0160991852AA6F0014D26A /* mark@2x.png */,
				1DC13ABB1886146B00034DAE /* mark_err.png */,
				1DC13ABC1886146B00034DAE /* mark_err@2x.png */,
				FB896717038D935801F955DB /* newwin.png */,
				A67F117E18D82B9500B23C7B /* PrefsAdvanced.png */,
				A67F117F18D82B9500B23C7B /* PrefsAdvanced@2x.png */,
				9DB3D6DE176C8F0B0071CCF8 /* PrefsAppearance.png */,
				9DB3D6DF176C8F0B0071CCF8 /* PrefsAppearance@2x.png */,
				9DB3D6EE176CCABE0071CCF8 /* PrefsArrangements.png */,
				9DB3D6EF176CCABE0071CCF8 /* PrefsArrangements@2x.png */,
				9D737D5D17495B4100B3334D /* PrefsGeneral.png */,
				9D737D5E17495B4100B3334D /* PrefsGeneral@2x.png */,
				9DB3D6E6176CBC0C0071CCF8 /* PrefsKeyboard.png */,
				9DB3D6E7176CBC0C0071CCF8 /* PrefsKeyboard@2x.png */,
				9DB3D6EA176CC47E0071CCF8 /* PrefsMouse.png */,
				9DB3D6EB176CC47E0071CCF8 /* PrefsMouse@2x.png */,
				9DB3D6E2176CB4D80071CCF8 /* PrefsProfile.png */,
				9DB3D6E3176CB4D80071CCF8 /* PrefsProfile@2x.png */,
				8786A96E052CEC220073D10E /* script.png */,
				1DA030F71328BD7C00D7E7DB /* wrap_to_bottom.png */,
				1DA030F81328BD7C00D7E7DB /* wrap_to_top.png */,
			);
			name = Images;
			sourceTree = "<group>";
		};
		1D24C37714303E00006B246F /* Preferences */ = {
			isa = PBXGroup;
			children = (
				A6E713B118FCB559008D94DD /* AdvancedWorkingDirectoryWindowController.m */,
				A6E7138D18F26A91008D94DD /* AppearancePreferencesViewController.m */,
				1D2560A913EE60E4006B35CD /* ArrangementPreviewView.m */,
				A6E7139A18F7B199008D94DD /* BulkCopyProfilePreferencesWindowController.m */,
				1D21EE3A147711300066E04A /* ContextMenuActionPrefsController.m */,
				1D825603146B258A007CAE78 /* EventMonitorView.m */,
				A6E7137918F1D70D008D94DD /* GeneralPreferencesViewController.m */,
				A697100518D82E79007E901D /* iTermAdvancedSettingsController.m */,
				A697100A18D94CDA007E901D /* iTermAdvancedSettingsModel.m */,
				1DFA9D6218F37160008ADC98 /* iTermEditKeyActionWindowController.m */,
				1DFA9D5D18F36DC3008ADC98 /* iTermKeyMappingViewController.m */,
				A6E7137E18F1DB1E008D94DD /* iTermPreferences.m */,
				A6E7138818F26445008D94DD /* iTermPreferencesBaseViewController.m */,
				A6E713A718F7C9F4008D94DD /* iTermProfilePreferences.m */,
				A6E713A218F7C7E0008D94DD /* iTermProfilePreferencesBaseViewController.m */,
				FB4CEAC661436E55F3B3A668 /* iTermRemotePreferences.m */,
				1DF8FEF218F3217100722B35 /* KeysPreferencesViewController.m */,
				1DFA9D6F18F3A30F008ADC98 /* PointerPreferencesViewController.m */,
				1D8255FB14687EE8007CAE78 /* PointerPrefsController.m */,
				A6E7138318F263BC008D94DD /* PreferenceInfo.m */,
				FB019DE103670C6501F955DB /* PreferencePanel.m */,
				A6E7139218F50762008D94DD /* ProfilePreferencesViewController.m */,
				A6A2699B190319A000437DA9 /* ProfilesAdvancedPreferencesViewController.m */,
				A6E713BE18FCF036008D94DD /* ProfilesColorsPreferencesViewController.m */,
				A6E713AC18F7CF73008D94DD /* ProfilesGeneralPreferencesViewController.m */,
				A6A269961902FA6800437DA9 /* ProfilesKeysPreferencesViewController.m */,
				1DBB4B361901F12400832B09 /* ProfilesSessionPreferencesViewController.m */,
				A6A2698E1900F95D00437DA9 /* ProfilesTerminalPreferencesViewController.m */,
				A6A2697D18FE2BDE00437DA9 /* ProfilesTextPreferencesViewController.m */,
				A6A2698718FF70C600437DA9 /* ProfilesWindowPreferencesViewController.m */,
				1D24C2C4142FEACF006B246F /* SmartSelectionController.m */,
				1D31BC64142D33CA001F7ECB /* TriggerController.m */,
				1D4AE8FD14343A760092EB49 /* TrouterPrefsController.m */,
				1DCA5ECE13EE507800B7725E /* WindowArrangements.m */,
				1D8CDF501958F31700FE1BEE /* iTermSizeRememberingView.h */,
				1D8CDF511958F31700FE1BEE /* iTermSizeRememberingView.m */,
			);
			name = Preferences;
			sourceTree = "<group>";
		};
		1D373E4618F360C600773D3E /* Misc. Views */ = {
			isa = PBXGroup;
			children = (
				A073973F14C7694600786414 /* ColorsMenuItemView.m */,
				A68A30C0186D0DC1007F550F /* FindCursorView.m */,
				1D237D27131D8741004DD60C /* FindView.m */,
				A6AE1EDC192723F700780C19 /* iTermAnnouncementView.m */,
				1D2F3B3C1516BA460044C337 /* iTermFontPanel.m */,
				A682DE94190C5E7000BE8758 /* iTermProgressIndicator.h */,
				A682DE95190C5E7000BE8758 /* iTermProgressIndicator.m */,
				1DAED99112EDF923005E49ED /* iTermSearchField.m */,
				1D373E4718F3613600773D3E /* iTermShortcutInputView.h */,
				1D373E4818F3613600773D3E /* iTermShortcutInputView.m */,
				A6C537BD1938374600A08C18 /* iTermTabBarControlView.m */,
				1D085F9116F03E5400B7FCE9 /* PasteView.m */,
				A63F4099183B3AA7003A6A6D /* PTYNoteView.m */,
				1D085F9D16F137D900B7FCE9 /* RoundedRectView.m */,
				1DEDC8FC1451F67D004F1615 /* SessionTitleView.m */,
				1DC38817148E840700B89F7C /* SolidColorView.m */,
				1D29732A14082A52004C5DBE /* SplitSelectionView.m */,
			);
			name = "Misc. Views";
			sourceTree = "<group>";
		};
		1D3D21921483142800FAC8E7 /* tmux */ = {
			isa = PBXGroup;
			children = (
				1D3D218F1482F18A00FAC8E7 /* TmuxController.m */,
				1D0B613714A7BC1200C57C33 /* TmuxControllerRegistry.m */,
				1DD4CE7F14A51C0D00ED182E /* TmuxDashboardController.m */,
				1D3D21861482E0E500FAC8E7 /* TmuxGateway.m */,
				1DB67CF01485C578005849A1 /* TmuxHistoryParser.m */,
				1D3D21AE14839AAB00FAC8E7 /* TmuxLayoutParser.m */,
				1DA9AEE914A51CA000BEB37B /* TmuxSessionsTable.m */,
				1DB67CF41486BD3D005849A1 /* TmuxStateParser.m */,
				1DB67CEC14850D53005849A1 /* TmuxWindowOpener.m */,
				1D0B613B14A7C76500C57C33 /* TmuxWindowsTable.m */,
				1D3D21941483144600FAC8E7 /* TSVParser.m */,
			);
			name = tmux;
			sourceTree = "<group>";
		};
		1D5FD9AD11F61CA900C46BA3 /* Tests */ = {
			isa = PBXGroup;
			children = (
				1DD39ADC180B8118004E56D5 /* iTermTests */,
				90A1E139186F9EA4003EC3E8 /* AppleScriptTest.h */,
				90A1E13A186F9EA4003EC3E8 /* AppleScriptTest.m */,
				1D82FF5F14ABC38700B34CEA /* EquivalenceClassSetTest.h */,
				1D82FF6014ABC38700B34CEA /* EquivalenceClassSetTest.m */,
				A6C4E8E71846E32600CFAA77 /* IntervalTreeTest.h */,
				A6C4E8E61846E32600CFAA77 /* IntervalTreeTest.m */,
				1D9A5522180FA46100B42CE9 /* iTermTests.h */,
				1D9A5521180FA46100B42CE9 /* iTermTests.m */,
				1D72477211F55E5700BD4924 /* LineBufferTest.h */,
				1D72477311F55E5700BD4924 /* LineBufferTest.m */,
				A671C065192981D000A7F796 /* NSStringCategoryTest.h */,
				A671C066192981D000A7F796 /* NSStringCategoryTest.m */,
				1DD39B12180B819A004E56D5 /* VT100GridTest.h */,
				1DD39B13180B819A004E56D5 /* VT100GridTest.m */,
				1D9A5527180FA61700B42CE9 /* VT100ScreenTest.h */,
				1D9A5528180FA61700B42CE9 /* VT100ScreenTest.m */,
			);
			name = Tests;
			sourceTree = "<group>";
		};
		1D85D1C41306687700A3E998 /* RegexKitLite */ = {
			isa = PBXGroup;
			children = (
				1D85D1D81306687700A3E998 /* RegexKitLite.h */,
				1D85D1DA1306687700A3E998 /* RegexKitLite.m */,
			);
			path = RegexKitLite;
			sourceTree = "<group>";
		};
		1D94EAA312D64022008225A9 /* UKCrashReporter */ = {
			isa = PBXGroup;
			children = (
				1D94EAA512D64022008225A9 /* UKCrashReporter.h */,
				1D94EAA912D64022008225A9 /* UKNibOwner.h */,
				1D94EAAB12D64022008225A9 /* UKSystemInfo.h */,
				1D94EAA612D64022008225A9 /* UKCrashReporter.m */,
				1D94EAAA12D64022008225A9 /* UKNibOwner.m */,
				1D94EAAC12D64022008225A9 /* UKSystemInfo.m */,
				1D94EAA712D64022008225A9 /* UKCrashReporter.nib */,
				1D94EAA812D64022008225A9 /* UKCrashReporter.strings */,
				1D94EAA412D64022008225A9 /* UKCrashReporter Readme.txt */,
			);
			path = UKCrashReporter;
			sourceTree = "<group>";
		};
		1D9DDE2D142E730700275650 /* Triggers */ = {
			isa = PBXGroup;
			children = (
				1D3BBD6A14759D6C00FAB389 /* HighlightTrigger.m */,
				1D9DCBFD142D7BA60016228A /* Trigger.m */,
				1D9DCC15142D7FC10016228A /* AlertTrigger.m */,
				1D9DCC0D142D7F5F0016228A /* BellTrigger.m */,
				1D9DDD91142E5AC600275650 /* CoprocessTrigger.m */,
				1DB83951192E95EB0037E548 /* CaptureTrigger.m */,
				1D9DCC09142D7F300016228A /* BounceTrigger.m */,
				1D9DCC03142D7E570016228A /* GrowlTrigger.m */,
				1D9DCC11142D7F970016228A /* ScriptTrigger.m */,
				1D24C283142EF334006B246F /* SendTextTrigger.m */,
				1D891E42190724DB0053C4BB /* MarkTrigger.m */,
				1DABA03219253FEA00A228D8 /* PasswordTrigger.m */,
			);
			name = Triggers;
			sourceTree = "<group>";
		};
		1D9DDE2E142E733100275650 /* Toolbelt */ = {
			isa = PBXGroup;
			children = (
				1DE8DC881415513A00F83147 /* ToolbeltView.m */,
				1DE8DF351415799700F83147 /* ToolWrapper.m */,
				1D19C71314171F1D00617E08 /* ToolJobs.m */,
				1D67AAA814284BF300D5DA4E /* ToolNotes.m */,
				1DE8DDAC1415648600F83147 /* ToolPasteHistory.m */,
				1DB83955192E9A610037E548 /* ToolCapturedOutputView.h */,
				1DB83956192E9A610037E548 /* ToolCapturedOutputView.m */,
				1DE8DC8C1415546000F83147 /* ToolProfiles.m */,
				A6A5991C1887C63700CB4209 /* ToolCommandHistoryView.m */,
				1D49834E1912FC0B002E942D /* ToolDirectoriesView.h */,
				1D49834F1912FC0B002E942D /* ToolDirectoriesView.m */,
			);
			name = Toolbelt;
			sourceTree = "<group>";
		};
		1D9DDE2F142E735900275650 /* DVR */ = {
			isa = PBXGroup;
			children = (
				1D93D33412695442007F741B /* DVR.m */,
				1D93D3591269778C007F741B /* DVRBuffer.m */,
				1D93D34E126974BC007F741B /* DVRDecoder.m */,
				1D93D35212697529007F741B /* DVREncoder.m */,
				1D93D3B012697D53007F741B /* DVRIndexEntry.m */,
				1D173858126C820A004622DC /* FakeWindow.m */,
			);
			name = DVR;
			sourceTree = "<group>";
		};
		1D9DDE30142E738800275650 /* Popups */ = {
			isa = PBXGroup;
			children = (
				1DE214E0128212EE004E3ADF /* Autocomplete.m */,
				1D7C18801275D22900461E55 /* PasteboardHistory.m */,
				1DD736401283C2FA009B7829 /* Popup.m */,
				A68A310E186E2EDA007F550F /* PopupEntry.m */,
				A68A3113186E2F14007F550F /* PopupWindow.m */,
				A68A3118186E2F54007F550F /* PopupModel.m */,
				1DC13AC218864E2200034DAE /* CommandHistoryPopup.m */,
				1D03D41E191419080049EB8F /* DirectoriesPopup.m */,
			);
			name = Popups;
			sourceTree = "<group>";
		};
		1D9DDE31142E73E300275650 /* Categories */ = {
			isa = PBXGroup;
			children = (
				1D9F6AB7140C9DC4009B5CD4 /* FutureMethods.m */,
				A68A30CD186D1414007F550F /* NSArray+iTerm.m */,
				1D085F9516F04D0900B7FCE9 /* NSBezierPath+iTerm.m */,
				A6A13AA618C2D45900B241ED /* NSColor+iTerm.m */,
				1D7C1D1112772ECC00461E55 /* NSDateFormatterExtras.m */,
				A628C7A718764AA4009B0818 /* NSDictionary+iTerm.m */,
				1D67ABAA14285D6000D5DA4E /* NSFileManager+iTerm.m */,
				A60014F518550F3900CE38D8 /* NSMutableAttributedString+iTerm.m */,
				A680AA1718CEBF5C0034D4F8 /* NSMutableData+iTerm.m */,
				A68A30CE186D1414007F550F /* NSObject+iTerm.m */,
				1DF8006D18F34CAB00722B35 /* NSPopUpButton+iTerm.h */,
				1DF8006E18F34CAB00722B35 /* NSPopUpButton+iTerm.m */,
				E8E901A202743CA303A80106 /* NSStringITerm.m */,
				A6DF401B1897607E00F05947 /* NSTextField+iTerm.m */,
				A61B66C818D4D855009AC9D5 /* NSView+iTerm.h */,
				A61B66C918D4D855009AC9D5 /* NSView+iTerm.m */,
				1D81F0BF183C3C2D00910838 /* NSView+RecursiveDescription.m */,
				A6A2698218FE48B200437DA9 /* NSFont+iTerm.m */,
			);
			name = Categories;
			sourceTree = "<group>";
		};
		1DD39AD5180B8118004E56D5 /* Frameworks */ = {
			isa = PBXGroup;
			children = (
				1DFA7C9D1923F77100DF1410 /* Security.framework */,
				1D94EAC712D641D3008225A9 /* AddressBook.framework */,
				1DEB293D1288899A00B2CB9F /* Carbon.framework */,
				1DD39AD6180B8118004E56D5 /* Cocoa.framework */,
				1D9A553A180FA7C500B42CE9 /* Growl */,
				1DD39B7A180B8842004E56D5 /* libicucore.dylib */,
				A68A30FE186D151E007F550F /* NMSSH.framework */,
				1DD39AD8180B8118004E56D5 /* Other Frameworks */,
				1DEB29301288885700B2CB9F /* Quartz.framework */,
				1DEB29371288887100B2CB9F /* QuartzCore.framework */,
				1DF0897013DBAF4C00A52AD8 /* Quartz.framework */,
				1D81F0BC183C3B0100910838 /* ScriptingBridge.framework */,
				1D9A55B6180FA90700B42CE9 /* Sparkle */,
				1DD39AF5180B8119004E56D5 /* XCTest.framework */,
			);
			name = Frameworks;
			sourceTree = "<group>";
		};
		1DD39AD8180B8118004E56D5 /* Other Frameworks */ = {
			isa = PBXGroup;
			children = (
				1DD39AD9180B8118004E56D5 /* AppKit.framework */,
				1DD39ADA180B8118004E56D5 /* CoreData.framework */,
				1DD39ADB180B8118004E56D5 /* Foundation.framework */,
			);
			name = "Other Frameworks";
			sourceTree = "<group>";
		};
		1DD39ADC180B8118004E56D5 /* iTermTests */ = {
			isa = PBXGroup;
			children = (
				1DD39AEE180B8118004E56D5 /* Images.xcassets */,
				1DD39ADD180B8118004E56D5 /* Supporting Files */,
			);
			path = iTermTests;
			sourceTree = "<group>";
		};
		1DD39ADD180B8118004E56D5 /* Supporting Files */ = {
			isa = PBXGroup;
			children = (
				1DD39ADE180B8118004E56D5 /* iTermTests-Info.plist */,
				1DD39ADF180B8118004E56D5 /* InfoPlist.strings */,
				1DD39AE4180B8118004E56D5 /* iTermTests-Prefix.pch */,
				1DD39AE5180B8118004E56D5 /* Credits.rtf */,
			);
			name = "Supporting Files";
			sourceTree = "<group>";
		};
		1DFA7C621923E77900DF1410 /* SSKeychain */ = {
			isa = PBXGroup;
			children = (
				1DFA7C8F1923E89100DF1410 /* SSKeychain.h */,
				1DFA7C901923E89100DF1410 /* SSKeychain.m */,
				1DFA7C6B1923E83600DF1410 /* SSKeychain-Prefix.pch */,
				1DFA7C8B1923E86400DF1410 /* SSKeychainQuery.h */,
				1DFA7C8C1923E86400DF1410 /* SSKeychainQuery.m */,
			);
			name = SSKeychain;
			sourceTree = "<group>";
		};
		1DFA7C791923E83600DF1410 /* SSKeychainTests */ = {
			isa = PBXGroup;
			children = (
				1DFA7C7F1923E83600DF1410 /* SSKeychainTests.m */,
				1DFA7C7A1923E83600DF1410 /* Supporting Files */,
			);
			path = SSKeychainTests;
			sourceTree = "<group>";
		};
		1DFA7C7A1923E83600DF1410 /* Supporting Files */ = {
			isa = PBXGroup;
			children = (
				1DFA7C7B1923E83600DF1410 /* SSKeychainTests-Info.plist */,
				1DFA7C7C1923E83600DF1410 /* InfoPlist.strings */,
			);
			name = "Supporting Files";
			sourceTree = "<group>";
		};
		A6358641184BEA47009ED690 /* AATree */ = {
			isa = PBXGroup;
			children = (
				A6358642184BEA57009ED690 /* AATree.h */,
				A6358643184BEA57009ED690 /* AATree.m */,
				A6358644184BEA57009ED690 /* AATreeNode.h */,
				A6358645184BEA57009ED690 /* AATreeNode.m */,
			);
			name = AATree;
			sourceTree = "<group>";
		};
		A63F40AC1842988A003A6A6D /* Core */ = {
			isa = PBXGroup;
			children = (
				1D9DDD9B142E5FBB00275650 /* Coprocess.m */,
				1DD39B19180B82F5004E56D5 /* DebugLogging.m */,
				1DB9D8F1183FE9EF0029F0B5 /* HotkeyWindowController.m */,
				20E74F4904E9089700000106 /* ITAddressBookMgr.m */,
				DDF0FD64062916F70080EF74 /* iTermApplication.m */,
				20D5CC6404E7AA0500000106 /* iTermApplicationDelegate.m */,
				E8A66F030272453F03A80106 /* iTermController.m */,
				F69E788C0AB7AC6D001EC0FF /* iTermGrowlDelegate.m */,
				DDDB7ABD05D7736600E197C2 /* iTermKeyBindingMgr.m */,
				A647E3B618C5884600450FA1 /* iTermObjectPool.m */,
				A63BA39418A9CB43002BE075 /* iTermSelection.m */,
				A63BA39E18B27B92002BE075 /* iTermTextExtractor.m */,
				A63F40A3183F3B78003A6A6D /* LineBlock.m */,
				1D72438C11F416E500BD4924 /* LineBuffer.m */,
				A63F40A8183F3CED003A6A6D /* LineBufferHelpers.m */,
				1D78B55D183EE1C000014D49 /* LineBufferPosition.m */,
				E8CF757F026DDAD703A80106 /* main.m */,
				FBD0AD0A0337A5B701F955DB /* PseudoTerminal.m */,
				5ECE005E1454E59B004861E9 /* PseudoTerminalRestorer.m */,
				2076B15804E8817300000106 /* PTToolbarController.m */,
				E8CF755F026DDA6303A80106 /* PTYScrollView.m */,
				F52ED8DD037F0A7D01A8A066 /* PTYSession.m */,
				1DD6707614934ADE008E4361 /* PTYSplitView.m */,
				1D2E802D129DA45A00F3D71E /* PTYTab.m */,
				F5E533B403B2959201A8A066 /* PTYTabView.m */,
				E8CF7560026DDA6303A80106 /* PTYTask.m */,
				E8CF7561026DDA6303A80106 /* PTYTextView.m */,
				F56B230B03A1B36701A8A066 /* PTYWindow.m */,
				1D36155412CBF33E00803EA9 /* ScreenChar.m */,
				1D2E813012A18F7500F3D71E /* SessionView.m */,
				1D8FC67B17E67FA700A82402 /* shell_launcher.c */,
				A67E0ACF186E4B71009B2B68 /* TaskNotifier.m */,
				1D44218B1290B34500891504 /* TextViewWrapper.m */,
				1D06A04F134CDBED00C414EF /* Trouter.m */,
				1D8B8A131806038F00C2DC25 /* VT100Grid.m */,
				1DD39ACE180B7884004E56D5 /* VT100GridTypes.m */,
				A63F409E183F3AF5003A6A6D /* VT100LineInfo.m */,
				E8CF7562026DDA6303A80106 /* VT100Screen.m */,
			);
			name = Core;
			sourceTree = "<group>";
		};
		A647E3B118C35DD900450FA1 /* VT100 */ = {
			isa = PBXGroup;
			children = (
				A647E39918C3515900450FA1 /* VT100AnsiParser.m */,
				A647E3AD18C3588800450FA1 /* VT100ControlParser.m */,
				A6A13AB018C33ED300B241ED /* VT100CSIParser.m */,
				A647E39E18C351F400450FA1 /* VT100DCSParser.m */,
				A647E3A318C352B000450FA1 /* VT100OtherParser.m */,
				A6A13AAB18C3347200B241ED /* VT100Output.m */,
				A6A13AB518C33FC500B241ED /* VT100Parser.m */,
				A647E3A818C353C500450FA1 /* VT100StringParser.m */,
				E8CF7563026DDA6303A80106 /* VT100Terminal.m */,
				A647E3B218C36D0300450FA1 /* VT100Token.m */,
				A680AA1218CEA1040034D4F8 /* VT100TmuxParser.m */,
				A6A13ABA18C34F6400B241ED /* VT100XtermParser.m */,
			);
			name = VT100;
			sourceTree = "<group>";
		};
		A68A30C9186D101C007F550F /* Helpers */ = {
			isa = PBXGroup;
			children = (
				A6CFDAD6185D53C2005DC94B /* AsyncHostLookupController.m */,
				1DA26ABF15007507004B5792 /* BackgroundThread.m */,
				1D48B378167E809D000046EE /* CharacterRun.m */,
				A6E7474C188C6394005355CF /* CommandUse.m */,
				1D53FD14181C4B4B00524D4F /* FindContext.m */,
				1DA8117D13CEA30A00CCA89A /* FontSizeEstimator.m */,
				A6A13AA118C2D23300B241ED /* iTermColorMap.m */,
				A682DE9A1915DB1F00BE8758 /* iTermFlippedView.m */,
				A6AE1ECC191FF9DB00780C19 /* iTermMouseCursor.m */,
				A60014FA18552BDF00CE38D8 /* iTermNSKeyBindingEmulator.m */,
				A6B5134918E779BB00D249A5 /* iTermPasteHelper.m */,
				A6E713B918FCCDD1008D94DD /* iTermURLSchemeController.m */,
				A6099B0418D6B0FD00081FA9 /* iTermWarning.m */,
				1D29732614082676004C5DBE /* MovePaneController.m */,
				1D9053C517A5CCF100A0B64E /* MovingAverage.m */,
				1D085F8516F02E7400B7FCE9 /* PasteContext.m */,
				1D085F9916F1135F00B7FCE9 /* PasteEvent.m */,
				1D8255FF146881EC007CAE78 /* PointerController.m */,
				1D988596135D23BD0072023F /* ProcessCache.m */,
				1D70BA341680158700824B72 /* PTYFontInfo.m */,
				1DC393C417B59B08000EE0F2 /* SearchResult.m */,
				A68A30C5186D0F36007F550F /* SmartMatch.m */,
				A68A3104186D2973007F550F /* TemporaryNumberAllocator.m */,
				1D6944D6169E96AC00C7048A /* ThreeFingerTapGestureRecognizer.m */,
				A6CFDAD1185D2587005DC94B /* URLAction.m */,
				A6C537C21939507100A08C18 /* iTermRestorableSession.m */,
				1D8CE03C195A143100FE1BEE /* iTermRule.m */,
			);
			name = Helpers;
			sourceTree = "<group>";
		};
		A68A30CA186D118E007F550F /* Data Structures */ = {
			isa = PBXGroup;
			children = (
				A6358641184BEA47009ED690 /* AATree */,
				1DAE714C14AAF24200DA144B /* EquivalenceClassSet.m */,
				1D7B9A681491D82F003A2A22 /* IntervalMap.m */,
				A6C4E8DC1846E13800CFAA77 /* IntervalTree.m */,
				A699BAE418C8394700D425A7 /* CVector.h */,
			);
			name = "Data Structures";
			sourceTree = "<group>";
		};
		A68A30CB186D13CB007F550F /* File Transfer */ = {
			isa = PBXGroup;
			children = (
				A68A30CC186D1414007F550F /* FileTransferManager.m */,
				A68A30D5186D1429007F550F /* SCPFile.m */,
				A68A30D6186D1429007F550F /* SCPPath.m */,
				A6057C08187A1809004A60AF /* TerminalFile.m */,
				A68A30D7186D1429007F550F /* TransferrableFile.m */,
				A68A30D8186D1429007F550F /* TransferrableFileMenuItemView.m */,
				A68A30D9186D1429007F550F /* TransferrableFileMenuItemViewController.m */,
				A68A30DA186D1429007F550F /* VT100RemoteHost.m */,
				A68A30DB186D1429007F550F /* VT100WorkingDirectory.m */,
			);
			name = "File Transfer";
			sourceTree = "<group>";
		};
		A6A2698B18FF850E00437DA9 /* Misc View Controllers */ = {
			isa = PBXGroup;
			children = (
				1D237D93131D8D66004DD60C /* FindViewController.m */,
				A6AE1ED71926F89B00780C19 /* iTermAnnouncementViewController.m */,
				A61B66CE18D51EAC009AC9D5 /* iTermInstantReplayWindowController.m */,
				1DFA7C981923EDD900DF1410 /* iTermPasswordManagerWindowController.h */,
				1DFA7C991923EDD900DF1410 /* iTermPasswordManagerWindowController.m */,
				1D085F8B16F0328B00B7FCE9 /* PasteViewController.m */,
				A63F4094183B398C003A6A6D /* PTYNoteViewController.m */,
				1DF8AF5713FD781700C8A435 /* SplitPanel.m */,
				1D085FA116F138A000B7FCE9 /* ToastWindowController.m */,
			);
			name = "Misc View Controllers";
			sourceTree = "<group>";
		};
		A6A2698C18FF85E600437DA9 /* Shell Integration */ = {
			isa = PBXGroup;
			children = (
				A6057C0D187BC4C3004A60AF /* CommandHistory.m */,
				A6E74747188C6344005355CF /* CommandHistoryEntry.m */,
				A693395B1851A61D00EBEA20 /* VT100ScreenMark.m */,
				1D4983491912CD9E002E942D /* iTermDirectoriesModel.h */,
				1D49834A1912CD9E002E942D /* iTermDirectoriesModel.m */,
			);
			name = "Shell Integration";
			sourceTree = "<group>";
		};
		A6E74764188C6A2A005355CF /* Expose */ = {
			isa = PBXGroup;
			children = (
				1DAED28712E9395E005E49ED /* GlobalSearch.m */,
				1DDBC61D12E2BCDC00BC3868 /* iTermExpose.m */,
				A6E7475B188C6731005355CF /* iTermExposeGridView.m */,
				A6E74756188C66CF005355CF /* iTermExposeTabView.m */,
				A6E74760188C679C005355CF /* iTermExposeView.m */,
				A6E74751188C6693005355CF /* iTermExposeWindow.m */,
			);
			name = Expose;
			sourceTree = "<group>";
		};
		DD02571D09CB9363008F320C /* PSMTabBarControl */ = {
			isa = PBXGroup;
			children = (
				DD02571E09CB9398008F320C /* source */,
				DD02575509CB93C2008F320C /* images */,
			);
			name = PSMTabBarControl;
			sourceTree = "<group>";
		};
		DD02571E09CB9398008F320C /* source */ = {
			isa = PBXGroup;
			children = (
				F6E708B50A9D0EA400D0C4EF /* NSBezierPath_AMShading.h */,
				F62D15EE0AA64B2F0075A287 /* PSMAdiumTabStyle.h */,
				DD02572409CB9398008F320C /* PSMAquaTabStyle.h */,
				DD02572609CB9398008F320C /* PSMMetalTabStyle.h */,
				DD02572809CB9398008F320C /* PSMOverflowPopUpButton.h */,
				DD02572C09CB9398008F320C /* PSMProgressIndicator.h */,
				DD02572E09CB9398008F320C /* PSMRolloverButton.h */,
				DD02573009CB9398008F320C /* PSMTabBarCell.h */,
				DD02573209CB9398008F320C /* PSMTabBarControl.h */,
				F6E708B70A9D0EA400D0C4EF /* PSMTabDragAssistant.h */,
				F62D15F00AA64B2F0075A287 /* PSMTabDragWindow.h */,
				DD02573909CB9398008F320C /* PSMTabStyle.h */,
				F6E708B90A9D0EA400D0C4EF /* PSMUnifiedTabStyle.h */,
				F6E708B60A9D0EA400D0C4EF /* NSBezierPath_AMShading.m */,
				F62D15EF0AA64B2F0075A287 /* PSMAdiumTabStyle.m */,
				DD02572509CB9398008F320C /* PSMAquaTabStyle.m */,
				DD02572709CB9398008F320C /* PSMMetalTabStyle.m */,
				DD02572A09CB9398008F320C /* PSMOverflowPopUpButton.m */,
				DD02572D09CB9398008F320C /* PSMProgressIndicator.m */,
				DD02572F09CB9398008F320C /* PSMRolloverButton.m */,
				DD02573109CB9398008F320C /* PSMTabBarCell.m */,
				DD02573309CB9398008F320C /* PSMTabBarControl.m */,
				F6E708B80A9D0EA400D0C4EF /* PSMTabDragAssistant.m */,
				F62D15F10AA64B2F0075A287 /* PSMTabDragWindow.m */,
				F6E708BA0A9D0EA400D0C4EF /* PSMUnifiedTabStyle.m */,
			);
			name = source;
			path = PSMTabBarControl/source;
			sourceTree = "<group>";
		};
		DD02575509CB93C2008F320C /* images */ = {
			isa = PBXGroup;
			children = (
				1DB8FBBD19468A40006BAF5C /* AquaTabsDown_vertical.png */,
				1DB8FBBE19468A40006BAF5C /* AquaTabsBackground_vertical.png */,
				1DB8FBBF19468A40006BAF5C /* AquaTabsDownGraphite_vertical.png */,
				1DB8FBC019468A40006BAF5C /* AquaTabsDownNonKey_vertical.png */,
				1DB8FBC119468A40006BAF5C /* AquaTabsSeparator_vertical.png */,
				1DB8FBC219468A40006BAF5C /* AquaTabsSeparatorDown_vertical.png */,
				1DB8FBC319468A40006BAF5C /* TabClose_Front_Rollover.png */,
				1D48B287165F3669000046EE /* TabClose_Front_Pressed.png */,
				1D48B288165F3669000046EE /* TabClose_Front.png */,
				1D48B289165F3669000046EE /* AquaTabClose_Front_Rollover.png */,
				1D48B28A165F3669000046EE /* AquaTabClose_Front_Pressed.png */,
				1D48B28B165F3669000046EE /* AquaTabClose_Front.png */,
				1D48B27B165F362B000046EE /* AquaTabClose_Front_Rollover@2x.png */,
				1D48B27C165F362B000046EE /* AquaTabClose_Front_Pressed@2x.png */,
				1D48B27D165F362B000046EE /* AquaTabClose_Front@2x.png */,
				1D48B27E165F362B000046EE /* TabClose_Front_Rollover@2x.png */,
				1D48B27F165F362B000046EE /* TabClose_Front_Pressed@2x.png */,
				1D48B280165F362B000046EE /* TabClose_Front@2x.png */,
				DD02575B09CB93C2008F320C /* AquaTabNew.png */,
				DD02575C09CB93C2008F320C /* AquaTabNewPressed.png */,
				DD02575D09CB93C2008F320C /* AquaTabNewRollover.png */,
				DD02575E09CB93C2008F320C /* AquaTabsBackground.png */,
				DD02575F09CB93C2008F320C /* AquaTabsDown.png */,
				DD02576009CB93C2008F320C /* AquaTabsDownGraphite.png */,
				DD02576109CB93C2008F320C /* AquaTabsDownNonKey.png */,
				DD02576209CB93C2008F320C /* AquaTabsSeparator.png */,
				DD02576309CB93C2008F320C /* AquaTabsSeparatorDown.png */,
				DD02576609CB93C2008F320C /* overflowImage.tiff */,
				DD02576709CB93C2008F320C /* overflowImagePressed.tif */,
				DD02576809CB93C2008F320C /* pi.png */,
				DD02576E09CB93C2008F320C /* TabNewMetal.png */,
				DD02576F09CB93C2008F320C /* TabNewMetalPressed.png */,
				DD02577009CB93C2008F320C /* TabNewMetalRollover.png */,
				DD02577109CB93C2008F320C /* Warning.png */,
			);
			name = images;
			path = PSMTabBarControl/images;
			sourceTree = "<group>";
		};
		F6441F610E748404000EC682 /* CGSInternal */ = {
			isa = PBXGroup;
			children = (
				F6441F620E748404000EC682 /* CarbonHelpers.h */,
				F6441F630E748404000EC682 /* CGSAccessibility.h */,
				F6441F640E748404000EC682 /* CGSCIFilter.h */,
				F6441F650E748404000EC682 /* CGSConnection.h */,
				F6441F660E748404000EC682 /* CGSCursor.h */,
				F6441F670E748404000EC682 /* CGSDebug.h */,
				F6441F680E748404000EC682 /* CGSDisplays.h */,
				F6441F690E748404000EC682 /* CGSHotKeys.h */,
				F6441F6A0E748404000EC682 /* CGSInternal.h */,
				F6441F6B0E748404000EC682 /* CGSMisc.h */,
				F6441F6C0E748404000EC682 /* CGSNotifications.h */,
				F6441F6D0E748404000EC682 /* CGSRegion.h */,
				F6441F6E0E748404000EC682 /* CGSSession.h */,
				F6441F6F0E748404000EC682 /* CGSTransitions.h */,
				F6441F700E748404000EC682 /* CGSWindow.h */,
				F6441F710E748404000EC682 /* CGSWorkspace.h */,
				49A6E4081211CC6000D9AD6F /* Compatability.h */,
			);
			path = CGSInternal;
			sourceTree = "<group>";
		};
/* End PBXGroup section */

/* Begin PBXHeadersBuildPhase section */
		1DFA7C651923E83500DF1410 /* Headers */ = {
			isa = PBXHeadersBuildPhase;
			buildActionMask = 2147483647;
			files = (
				1DFA7C911923E89100DF1410 /* SSKeychain.h in Headers */,
				1DFA7C8D1923E86400DF1410 /* SSKeychainQuery.h in Headers */,
			);
			runOnlyForDeploymentPostprocessing = 0;
		};
		874206480564169600CFC3F1 /* Headers */ = {
			isa = PBXHeadersBuildPhase;
			buildActionMask = 2147483647;
			files = (
				A6CFDAD2185D2587005DC94B /* URLAction.h in Headers */,
				A6CFDAD7185D53C2005DC94B /* AsyncHostLookupController.h in Headers */,
				1D78B55E183EE1C000014D49 /* LineBufferPosition.h in Headers */,
				1D53FD15181C4B4B00524D4F /* FindContext.h in Headers */,
				A6A269901900F95D00437DA9 /* ProfilesTerminalPreferencesViewController.h in Headers */,
				1D5FDD501208E8F000C46BA3 /* PTToolbarController.h in Headers */,
				A6E7138918F26445008D94DD /* iTermPreferencesBaseViewController.h in Headers */,
				1D5FDD511208E8F000C46BA3 /* ITAddressBookMgr.h in Headers */,
				A63F4095183B398C003A6A6D /* PTYNoteViewController.h in Headers */,
				1D5FDD591208E8F000C46BA3 /* PSMAquaTabStyle.h in Headers */,
				1D5FDD5A1208E8F000C46BA3 /* PSMMetalTabStyle.h in Headers */,
				1DFA9D5E18F36DC3008ADC98 /* iTermKeyMappingViewController.h in Headers */,
				A697100618D82E79007E901D /* iTermAdvancedSettingsController.h in Headers */,
				A68A3105186D2973007F550F /* TemporaryNumberAllocator.h in Headers */,
				1D5FDD5B1208E8F000C46BA3 /* PSMOverflowPopUpButton.h in Headers */,
				A6C537BE1938374600A08C18 /* iTermTabBarControlView.h in Headers */,
				1D5FDD5C1208E8F000C46BA3 /* PSMProgressIndicator.h in Headers */,
				A647E3A418C352B000450FA1 /* VT100OtherParser.h in Headers */,
				A6A2698318FE48B200437DA9 /* NSFont+iTerm.h in Headers */,
				A6A5991D1887C63700CB4209 /* ToolCommandHistoryView.h in Headers */,
				1DFA9D6418F37160008ADC98 /* iTermEditKeyActionWindowController.h in Headers */,
				A693395C1851A61D00EBEA20 /* VT100ScreenMark.h in Headers */,
				1D5FDD5D1208E8F000C46BA3 /* PSMRolloverButton.h in Headers */,
				1D5FDD5E1208E8F000C46BA3 /* PSMTabBarCell.h in Headers */,
				A6A2698818FF70C600437DA9 /* ProfilesWindowPreferencesViewController.h in Headers */,
				A6AE1ED81926F89B00780C19 /* iTermAnnouncementViewController.h in Headers */,
				A61B66CA18D4D855009AC9D5 /* NSView+iTerm.h in Headers */,
				1D4983501912FC0B002E942D /* ToolDirectoriesView.h in Headers */,
				A68A3114186E2F14007F550F /* PopupWindow.h in Headers */,
				A682DE96190C5E7000BE8758 /* iTermProgressIndicator.h in Headers */,
				1D5FDD5F1208E8F000C46BA3 /* PSMTabBarControl.h in Headers */,
				1D49834B1912CD9E002E942D /* iTermDirectoriesModel.h in Headers */,
				A68A30F7186D150B007F550F /* SCPFile.h in Headers */,
				A68A30C1186D0DC1007F550F /* FindCursorView.h in Headers */,
				1D81F0C3183C3CCD00910838 /* SBSystemPreferences.h in Headers */,
				1D5FDD601208E8F000C46BA3 /* PSMTabStyle.h in Headers */,
				A6E713B318FCB559008D94DD /* AdvancedWorkingDirectoryWindowController.h in Headers */,
				1D5FDD611208E8F000C46BA3 /* NSBezierPath_AMShading.h in Headers */,
				1D5FDD621208E8F000C46BA3 /* PSMTabDragAssistant.h in Headers */,
				1D5FDD631208E8F000C46BA3 /* PSMUnifiedTabStyle.h in Headers */,
				A6A13ABB18C34F6400B241ED /* VT100XtermParser.h in Headers */,
				1D5FDD641208E8F000C46BA3 /* PSMAdiumTabStyle.h in Headers */,
				A647E3A918C353C500450FA1 /* VT100StringParser.h in Headers */,
				1D5FDD651208E8F000C46BA3 /* PSMTabDragWindow.h in Headers */,
				1D5FDD661208E8F000C46BA3 /* iTermGrowlDelegate.h in Headers */,
				A6AE1EDD192723F700780C19 /* iTermAnnouncementView.h in Headers */,
				1D5FDD681208E8F000C46BA3 /* CarbonHelpers.h in Headers */,
				1D5FDD691208E8F000C46BA3 /* CGSAccessibility.h in Headers */,
				1D5FDD6A1208E8F000C46BA3 /* CGSCIFilter.h in Headers */,
				1D5FDD6B1208E8F000C46BA3 /* CGSConnection.h in Headers */,
				A6C4E8E21846E13800CFAA77 /* IntervalTree.h in Headers */,
				A60014FB18552BDF00CE38D8 /* iTermNSKeyBindingEmulator.h in Headers */,
				A6A13AA718C2D45900B241ED /* NSColor+iTerm.h in Headers */,
				1D5FDD6C1208E8F000C46BA3 /* CGSCursor.h in Headers */,
				A6057C041878CD30004A60AF /* ProfileTagsView.h in Headers */,
				1D81F0C0183C3C2D00910838 /* NSView+RecursiveDescription.h in Headers */,
				1D5FDD6D1208E8F000C46BA3 /* CGSDebug.h in Headers */,
				1D5FDD6E1208E8F000C46BA3 /* CGSDisplays.h in Headers */,
				A68A30FA186D150B007F550F /* TransferrableFileMenuItemView.h in Headers */,
				A63F409F183F3AF5003A6A6D /* VT100LineInfo.h in Headers */,
				A6E7137A18F1D70E008D94DD /* GeneralPreferencesViewController.h in Headers */,
				1D5FDD6F1208E8F000C46BA3 /* CGSHotKeys.h in Headers */,
				1D5FDD701208E8F000C46BA3 /* CGSInternal.h in Headers */,
				1D5FDD711208E8F000C46BA3 /* CGSMisc.h in Headers */,
				A6358649184BEA57009ED690 /* AATreeNode.h in Headers */,
				A6358646184BEA57009ED690 /* AATree.h in Headers */,
				1D5FDD721208E8F000C46BA3 /* CGSNotifications.h in Headers */,
				A6A13AA218C2D23300B241ED /* iTermColorMap.h in Headers */,
				1D5FDD731208E8F000C46BA3 /* CGSRegion.h in Headers */,
				A6E7137F18F1DB1E008D94DD /* iTermPreferences.h in Headers */,
				1D5FDD741208E8F000C46BA3 /* CGSSession.h in Headers */,
				1D5FDD751208E8F000C46BA3 /* CGSTransitions.h in Headers */,
				1D5FDD761208E8F000C46BA3 /* CGSWindow.h in Headers */,
				1D5FDD771208E8F000C46BA3 /* CGSWorkspace.h in Headers */,
				1DFA7C9A1923EDD900DF1410 /* iTermPasswordManagerWindowController.h in Headers */,
				1D72439011F416F300BD4924 /* LineBuffer.h in Headers */,
				874206490564169600CFC3F1 /* iTermApplicationDelegate.h in Headers */,
				DDF0FD65062916F70080EF74 /* iTermApplication.h in Headers */,
				49A6E4091211CC6000D9AD6F /* Compatability.h in Headers */,
				1D6C50A71226EEFB00E0AA3E /* ProfileListView.h in Headers */,
				1DE5EBE8122B892900C736B0 /* ProfilesWindow.h in Headers */,
				1D93D33512695442007F741B /* DVR.h in Headers */,
				1D93D3471269741B007F741B /* DVRBuffer.h in Headers */,
				1DBB4B371901F12400832B09 /* ProfilesSessionPreferencesViewController.h in Headers */,
				1D373E4918F3613600773D3E /* iTermShortcutInputView.h in Headers */,
				1D93D34B1269746F007F741B /* DVRIndexEntry.h in Headers */,
				A680AA1318CEA1040034D4F8 /* VT100TmuxParser.h in Headers */,
				1D93D34F126974BC007F741B /* DVRDecoder.h in Headers */,
				A6AE1ECF191FFA1C00780C19 /* iTermMouseCursor.h in Headers */,
				1D93D35312697529007F741B /* DVREncoder.h in Headers */,
				1D173859126C820A004622DC /* FakeWindow.h in Headers */,
				1DCBC811126DD98200D5B961 /* WindowControllerInterface.h in Headers */,
				1DF8006F18F34CAB00722B35 /* NSPopUpButton+iTerm.h in Headers */,
				1DABA03319253FEA00A228D8 /* PasswordTrigger.h in Headers */,
				A6E7138E18F26A91008D94DD /* AppearancePreferencesViewController.h in Headers */,
				A6E74761188C679C005355CF /* iTermExposeView.h in Headers */,
				1D7C18811275D22900461E55 /* PasteboardHistory.h in Headers */,
				1D7C1D1212772ECC00461E55 /* NSDateFormatterExtras.h in Headers */,
				1DE214E1128212EE004E3ADF /* Autocomplete.h in Headers */,
				A6E713AD18F7CF73008D94DD /* ProfilesGeneralPreferencesViewController.h in Headers */,
				A68A30F4186D150A007F550F /* FileTransferManager.h in Headers */,
				1DD39B1A180B82F5004E56D5 /* DebugLogging.h in Headers */,
				1DD736411283C2FA009B7829 /* Popup.h in Headers */,
				1D44218C1290B34500891504 /* TextViewWrapper.h in Headers */,
				1D2E802E129DA45A00F3D71E /* PTYTab.h in Headers */,
				1D2E813112A18F7500F3D71E /* SessionView.h in Headers */,
				1D36155512CBF33E00803EA9 /* ScreenChar.h in Headers */,
				1D94EAAE12D64022008225A9 /* UKCrashReporter.h in Headers */,
				1D94EAB212D64022008225A9 /* UKNibOwner.h in Headers */,
				1DD39B14180B819A004E56D5 /* VT100GridTest.h in Headers */,
				A6057C0E187BC4C3004A60AF /* CommandHistory.h in Headers */,
				1D94EAB412D64022008225A9 /* UKSystemInfo.h in Headers */,
				A6099B0518D6B0FD00081FA9 /* iTermWarning.h in Headers */,
				A6E713BF18FCF036008D94DD /* ProfilesColorsPreferencesViewController.h in Headers */,
				A6B5134A18E779BB00D249A5 /* iTermPasteHelper.h in Headers */,
				1DDBC61E12E2BCDC00BC3868 /* iTermExpose.h in Headers */,
				A6DF401C1897607E00F05947 /* NSTextField+iTerm.h in Headers */,
				A6A13AB618C33FC500B241ED /* VT100Parser.h in Headers */,
				1DAED28812E9395E005E49ED /* GlobalSearch.h in Headers */,
				A671C067192981D000A7F796 /* NSStringCategoryTest.h in Headers */,
				1DAED99212EDF923005E49ED /* iTermSearchField.h in Headers */,
				1D85D1ED1306687700A3E998 /* RegexKitLite.h in Headers */,
				1D237D28131D8741004DD60C /* FindView.h in Headers */,
				1D237D94131D8D66004DD60C /* FindViewController.h in Headers */,
				A6A269971902FA6800437DA9 /* ProfilesKeysPreferencesViewController.h in Headers */,
				1D06A052134CDBF800C414EF /* Trouter.h in Headers */,
				1D988597135D23BD0072023F /* ProcessCache.h in Headers */,
				A6E713A818F7C9F4008D94DD /* iTermProfilePreferences.h in Headers */,
				1D624BD91386E0B600111319 /* GTMCarbonEvent.h in Headers */,
				A6E74757188C66CF005355CF /* iTermExposeTabView.h in Headers */,
				1D624BDD1386E0FA00111319 /* GTMDefines.h in Headers */,
				A68A3119186E2F54007F550F /* PopupModel.h in Headers */,
				A63BA39518A9CB43002BE075 /* iTermSelection.h in Headers */,
				A699BAE618C8394700D425A7 /* CVector.h in Headers */,
				1D624BEE1386E34F00111319 /* GTMObjectSingleton.h in Headers */,
				1D624BF41386E39D00111319 /* GTMDebugSelectorValidation.h in Headers */,
				A647E3B718C5884600450FA1 /* iTermObjectPool.h in Headers */,
				1D624BF61386E3B400111319 /* GTMTypeCasting.h in Headers */,
				1DA8117E13CEA30A00CCA89A /* FontSizeEstimator.h in Headers */,
				1D8B8A141806038F00C2DC25 /* VT100Grid.h in Headers */,
				1DCA5ECF13EE507800B7725E /* WindowArrangements.h in Headers */,
				1DF8FEF318F3217100722B35 /* KeysPreferencesViewController.h in Headers */,
				A63F409A183B3AA7003A6A6D /* PTYNoteView.h in Headers */,
				1D2560AA13EE60E4006B35CD /* ArrangementPreviewView.h in Headers */,
				1DF8AF5813FD781700C8A435 /* SplitPanel.h in Headers */,
				1D29732714082676004C5DBE /* MovePaneController.h in Headers */,
				1D891E43190724DB0053C4BB /* MarkTrigger.h in Headers */,
				1D29732B14082A52004C5DBE /* SplitSelectionView.h in Headers */,
				1D9F6AB8140C9DC4009B5CD4 /* FutureMethods.h in Headers */,
				1DE8DC891415513A00F83147 /* ToolbeltView.h in Headers */,
				1DE8DC8D1415546000F83147 /* ToolProfiles.h in Headers */,
				1DE8DDAD1415648600F83147 /* ToolPasteHistory.h in Headers */,
				1DE8DF361415799700F83147 /* ToolWrapper.h in Headers */,
				1D19C71414171F1D00617E08 /* ToolJobs.h in Headers */,
				A68A30FC186D150B007F550F /* VT100RemoteHost.h in Headers */,
				1D67AAA914284BF300D5DA4E /* ToolNotes.h in Headers */,
				1D67ABAB14285D6000D5DA4E /* NSFileManager+iTerm.h in Headers */,
				1D31BC65142D33CA001F7ECB /* TriggerController.h in Headers */,
				A6E713A318F7C7E0008D94DD /* iTermProfilePreferencesBaseViewController.h in Headers */,
				1D9DCBFE142D7BA60016228A /* Trigger.h in Headers */,
				1D9DCC04142D7E570016228A /* GrowlTrigger.h in Headers */,
				1D9DCC0A142D7F300016228A /* BounceTrigger.h in Headers */,
				A68A310A186D2BCF007F550F /* BottomBarView.h in Headers */,
				A647E39F18C351F400450FA1 /* VT100DCSParser.h in Headers */,
				A6E713BA18FCCDD1008D94DD /* iTermURLSchemeController.h in Headers */,
				1D9DCC0E142D7F5F0016228A /* BellTrigger.h in Headers */,
				A68A30FD186D150B007F550F /* VT100WorkingDirectory.h in Headers */,
				1D9DCC12142D7F970016228A /* ScriptTrigger.h in Headers */,
				1D9DCC16142D7FC10016228A /* AlertTrigger.h in Headers */,
				A68A30FB186D150B007F550F /* TransferrableFileMenuItemViewController.h in Headers */,
				A68A30F8186D150B007F550F /* SCPPath.h in Headers */,
				1D9DDD92142E5AC600275650 /* CoprocessTrigger.h in Headers */,
				A6C537C31939507100A08C18 /* iTermRestorableSession.h in Headers */,
				A68A30F9186D150B007F550F /* TransferrableFile.h in Headers */,
				1D9DDD9C142E5FBB00275650 /* Coprocess.h in Headers */,
				1D24C284142EF334006B246F /* SendTextTrigger.h in Headers */,
				1D24C2C5142FEACF006B246F /* SmartSelectionController.h in Headers */,
				A60014F618550F3900CE38D8 /* NSMutableAttributedString+iTerm.h in Headers */,
				A6E7475C188C6731005355CF /* iTermExposeGridView.h in Headers */,
				1D4AE8FE14343A760092EB49 /* TrouterPrefsController.h in Headers */,
				1DEDC8FD1451F67D004F1615 /* SessionTitleView.h in Headers */,
				1DFA9D7018F3A30F008ADC98 /* PointerPreferencesViewController.h in Headers */,
				5ECE005F1454E59B004861E9 /* PseudoTerminalRestorer.h in Headers */,
				1D8255FC14687EE8007CAE78 /* PointerPrefsController.h in Headers */,
				A6E7138418F263BC008D94DD /* PreferenceInfo.h in Headers */,
				A68A30F6186D150B007F550F /* NSObject+iTerm.h in Headers */,
				1D825600146881EC007CAE78 /* PointerController.h in Headers */,
				1D825604146B258A007CAE78 /* EventMonitorView.h in Headers */,
				1D3BBD6B14759D6C00FAB389 /* HighlightTrigger.h in Headers */,
				A6A13AAC18C3347200B241ED /* VT100Output.h in Headers */,
				1D21EE3B147711300066E04A /* ContextMenuActionPrefsController.h in Headers */,
				A63F40A4183F3B78003A6A6D /* LineBlock.h in Headers */,
				1D3D21871482E0E500FAC8E7 /* TmuxGateway.h in Headers */,
				1D3D21901482F18A00FAC8E7 /* TmuxController.h in Headers */,
				A61B66CF18D51EAC009AC9D5 /* iTermInstantReplayWindowController.h in Headers */,
				1D3D21951483144600FAC8E7 /* TSVParser.h in Headers */,
				1D3D21AF14839AAB00FAC8E7 /* TmuxLayoutParser.h in Headers */,
				1DB67CED14850D53005849A1 /* TmuxWindowOpener.h in Headers */,
				1DB67CF11485C578005849A1 /* TmuxHistoryParser.h in Headers */,
				1DB67CF51486BD3D005849A1 /* TmuxStateParser.h in Headers */,
				1DC38818148E840700B89F7C /* SolidColorView.h in Headers */,
				1D7B9A691491D82F003A2A22 /* IntervalMap.h in Headers */,
				1D8CDF521958F31700FE1BEE /* iTermSizeRememberingView.h in Headers */,
				A68A30C6186D0F37007F550F /* SmartMatch.h in Headers */,
				1DD6707714934ADE008E4361 /* PTYSplitView.h in Headers */,
				1D8CE03D195A143100FE1BEE /* iTermRule.h in Headers */,
				1DD4CE8014A51C0D00ED182E /* TmuxDashboardController.h in Headers */,
				A68A310F186E2EDA007F550F /* PopupEntry.h in Headers */,
				1DC13AC318864E2200034DAE /* CommandHistoryPopup.h in Headers */,
				1DA9AEEA14A51CA000BEB37B /* TmuxSessionsTable.h in Headers */,
				1D0B613814A7BC1200C57C33 /* TmuxControllerRegistry.h in Headers */,
				1D0B613C14A7C76500C57C33 /* TmuxWindowsTable.h in Headers */,
				1DAE714D14AAF24200DA144B /* EquivalenceClassSet.h in Headers */,
				A6E7474D188C6394005355CF /* CommandUse.h in Headers */,
				A6A2697E18FE2BDE00437DA9 /* ProfilesTextPreferencesViewController.h in Headers */,
				1D407A3414BABE8700BD5035 /* ProfileModel.h in Headers */,
				1D407A3614BABE8700BD5035 /* charmaps.h in Headers */,
				1D407A3814BABE8700BD5035 /* iTerm.h in Headers */,
				1D407A3914BABE8700BD5035 /* iTermController.h in Headers */,
				1D407A3A14BABE8700BD5035 /* iTermKeyBindingMgr.h in Headers */,
				1D407A3B14BABE8700BD5035 /* NSStringITerm.h in Headers */,
				A68A30F5186D150A007F550F /* NSArray+iTerm.h in Headers */,
				A697100B18D94CDA007E901D /* iTermAdvancedSettingsModel.h in Headers */,
				1D407A3C14BABE8700BD5035 /* PreferencePanel.h in Headers */,
				1D407A3D14BABE8700BD5035 /* PseudoTerminal.h in Headers */,
				1D407A3E14BABE8700BD5035 /* PTYScrollView.h in Headers */,
				1D407A3F14BABE8700BD5035 /* PTYSession.h in Headers */,
				1D407A4014BABE8700BD5035 /* PTYTabView.h in Headers */,
				A6E7139C18F7B199008D94DD /* BulkCopyProfilePreferencesWindowController.h in Headers */,
				1D407A4114BABE8700BD5035 /* PTYTask.h in Headers */,
				1D407A4214BABE8700BD5035 /* PTYTextView.h in Headers */,
				A6E74748188C6344005355CF /* CommandHistoryEntry.h in Headers */,
				A682DE9B1915DB1F00BE8758 /* iTermFlippedView.h in Headers */,
				1D407A4314BABE8700BD5035 /* PTYWindow.h in Headers */,
				A6A13AB118C33ED300B241ED /* VT100CSIParser.h in Headers */,
				1D407A4414BABE8700BD5035 /* VT100Screen.h in Headers */,
				1DB83952192E95EB0037E548 /* CaptureTrigger.h in Headers */,
				1D03D420191419080049EB8F /* DirectoriesPopup.h in Headers */,
				1D407A4514BABE8700BD5035 /* VT100Terminal.h in Headers */,
				1D06E7D314BC04510097C0ED /* ProfileTableRow.h in Headers */,
				1D06E7D714BC04E20097C0ED /* ProfileModelWrapper.h in Headers */,
				1D06E7DB14BC05DB0097C0ED /* ProfileTableView.h in Headers */,
				1DB83957192E9A610037E548 /* ToolCapturedOutputView.h in Headers */,
				A628C7A818764AA4009B0818 /* NSDictionary+iTerm.h in Headers */,
				1DB9D8F2183FE9EF0029F0B5 /* HotkeyWindowController.h in Headers */,
				A6A2699C190319A000437DA9 /* ProfilesAdvancedPreferencesViewController.h in Headers */,
				A073973E14C768E400786414 /* ColorsMenuItemView.h in Headers */,
				A647E3AE18C3588800450FA1 /* VT100ControlParser.h in Headers */,
				A63F40A9183F3CED003A6A6D /* LineBufferHelpers.h in Headers */,
				A67E0AD0186E4B71009B2B68 /* TaskNotifier.h in Headers */,
				A647E39A18C3515900450FA1 /* VT100AnsiParser.h in Headers */,
				A6E7139418F50762008D94DD /* ProfilePreferencesViewController.h in Headers */,
				1DA26AC015007507004B5792 /* BackgroundThread.h in Headers */,
				1D2F3B3D1516BA470044C337 /* iTermFontPanel.h in Headers */,
				1D48B379167E809D000046EE /* CharacterRun.h in Headers */,
				A6057C09187A1809004A60AF /* TerminalFile.h in Headers */,
				A63BA39F18B27B92002BE075 /* iTermTextExtractor.h in Headers */,
				1D70BA351680158700824B72 /* PTYFontInfo.h in Headers */,
				1D6944D7169E96AC00C7048A /* ThreeFingerTapGestureRecognizer.h in Headers */,
				1D085F8616F02E7400B7FCE9 /* PasteContext.h in Headers */,
				1D085F8D16F0328B00B7FCE9 /* PasteViewController.h in Headers */,
				1D085F9216F03E5400B7FCE9 /* PasteView.h in Headers */,
				A680AA1818CEBF5C0034D4F8 /* NSMutableData+iTerm.h in Headers */,
				A6E74752188C6693005355CF /* iTermExposeWindow.h in Headers */,
				1D085F9616F04D0900B7FCE9 /* NSBezierPath+iTerm.h in Headers */,
				1D085F9A16F1135F00B7FCE9 /* PasteEvent.h in Headers */,
				1D085F9E16F137D900B7FCE9 /* RoundedRectView.h in Headers */,
				1D085FA216F138A100B7FCE9 /* ToastWindowController.h in Headers */,
				1D9053C617A5CCF100A0B64E /* MovingAverage.h in Headers */,
				1D699BC417CABC060094F0C1 /* CharacterRunInline.h in Headers */,
				FB4CEC973C7E9235362E3F26 /* iTermRemotePreferences.h in Headers */,
			);
			runOnlyForDeploymentPostprocessing = 0;
		};
/* End PBXHeadersBuildPhase section */

/* Begin PBXNativeTarget section */
		1DD39AD3180B8117004E56D5 /* iTermTests */ = {
			isa = PBXNativeTarget;
			buildConfigurationList = 1DD39B02180B812D004E56D5 /* Build configuration list for PBXNativeTarget "iTermTests" */;
			buildPhases = (
				1DD39AD0180B8117004E56D5 /* Sources */,
				1DD39AD1180B8117004E56D5 /* Frameworks */,
				1DD39AD2180B8117004E56D5 /* Resources */,
				1DAAE591180FAD7C0061611B /* CopyFiles */,
			);
			buildRules = (
			);
			dependencies = (
				907F290318A5D3E400CA2ACB /* PBXTargetDependency */,
			);
			name = iTermTests;
			productName = iTermTests;
			productReference = 1DD39AD4180B8117004E56D5 /* iTermTests.app */;
			productType = "com.apple.product-type.application";
		};
		1DFA7C661923E83500DF1410 /* SSKeychain */ = {
			isa = PBXNativeTarget;
			buildConfigurationList = 1DFA7C811923E83700DF1410 /* Build configuration list for PBXNativeTarget "SSKeychain" */;
			buildPhases = (
				1DFA7C631923E83500DF1410 /* Sources */,
				1DFA7C641923E83500DF1410 /* Frameworks */,
				1DFA7C651923E83500DF1410 /* Headers */,
			);
			buildRules = (
			);
			dependencies = (
			);
			name = SSKeychain;
			productName = SSKeychain;
			productReference = 1DFA7C671923E83500DF1410 /* libSSKeychain.a */;
			productType = "com.apple.product-type.library.static";
		};
		874206460564169600CFC3F1 /* iTerm */ = {
			isa = PBXNativeTarget;
			buildConfigurationList = BB024D35096EE4080021E793 /* Build configuration list for PBXNativeTarget "iTerm" */;
			buildPhases = (
				874206480564169600CFC3F1 /* Headers */,
				8742064A0564169600CFC3F1 /* Resources */,
				8742064E0564169600CFC3F1 /* Sources */,
				874206510564169600CFC3F1 /* Frameworks */,
				874206550564169600CFC3F1 /* Rez */,
				874206560564169600CFC3F1 /* CopyFiles */,
				93BD20450FE16DD50059656D /* Update SVN Revision */,
			);
			buildRules = (
			);
			dependencies = (
				A6C537BB19315CCB00A08C18 /* PBXTargetDependency */,
			);
			name = iTerm;
			productName = "JTerminal (Application)";
			productReference = 8742065A0564169600CFC3F1 /* iTerm.app */;
			productType = "com.apple.product-type.application";
		};
/* End PBXNativeTarget section */

/* Begin PBXProject section */
		0464AB0C006CD2EC7F000001 /* Project object */ = {
			isa = PBXProject;
			attributes = {
				LastUpgradeCheck = 0510;
			};
			buildConfigurationList = BB024D39096EE4080021E793 /* Build configuration list for PBXProject "iTerm" */;
			compatibilityVersion = "Xcode 3.2";
			developmentRegion = English;
			hasScannedForEncodings = 1;
			knownRegions = (
				English,
				Japanese,
				French,
				German,
				Chinese,
				zh_CN,
				zh_TW,
				Korean,
				en,
				Base,
			);
			mainGroup = 0464AB0D006CD2EC7F000001 /* JTerminal */;
			productRefGroup = 0464AB32006CD2EC7F000001 /* Products */;
			projectDirPath = "";
			projectRoot = "";
			targets = (
				874206460564169600CFC3F1 /* iTerm */,
				1DD39AD3180B8117004E56D5 /* iTermTests */,
				1DFA7C661923E83500DF1410 /* SSKeychain */,
			);
		};
/* End PBXProject section */

/* Begin PBXResourcesBuildPhase section */
		1DD39AD2180B8117004E56D5 /* Resources */ = {
			isa = PBXResourcesBuildPhase;
			buildActionMask = 2147483647;
			files = (
				A697101418DFA7F9007E901D /* closebutton@2x.png in Resources */,
				1DB8FBC919468A40006BAF5C /* AquaTabsDownGraphite_vertical.png in Resources */,
				A67F118318D82B9500B23C7B /* PrefsAdvanced@2x.png in Resources */,
				1DC2A1CF1949165D005769D5 /* Maximized@2x.png in Resources */,
				1DB8FBCD19468A40006BAF5C /* AquaTabsSeparator_vertical.png in Resources */,
				1DC13AC81886507D00034DAE /* CommandHistoryPopup.xib in Resources */,
				1DC2A1CD1949165D005769D5 /* Maximized.png in Resources */,
				A67F118118D82B9500B23C7B /* PrefsAdvanced.png in Resources */,
				1D01609E1852AA6F0014D26A /* mark.png in Resources */,
				1DB8FBC519468A40006BAF5C /* AquaTabsDown_vertical.png in Resources */,
				1DFA7C971923EA8700DF1410 /* iTermPasswordManager.xib in Resources */,
				A61B66D418D63758009AC9D5 /* InstantReplay.xib in Resources */,
				1DB8FBCF19468A40006BAF5C /* AquaTabsSeparatorDown_vertical.png in Resources */,
				1DB8FBCB19468A40006BAF5C /* AquaTabsDownNonKey_vertical.png in Resources */,
				1DFA9D6818F37160008ADC98 /* iTermEditKeyActionWindowController.xib in Resources */,
				1DC2AF5419521CFF005769D5 /* QuestionMarkSign@2x.png in Resources */,
				1DB8FBC719468A40006BAF5C /* AquaTabsBackground_vertical.png in Resources */,
				1D03D424191419080049EB8F /* DirectoriesPopup.xib in Resources */,
				1DD39AE1180B8118004E56D5 /* InfoPlist.strings in Resources */,
				1DD39AEF180B8118004E56D5 /* Images.xcassets in Resources */,
				1DEF5E6E185F889600300319 /* Alert.png in Resources */,
				1D01609C1852AA6F0014D26A /* mark@2x.png in Resources */,
				1DC2AF5219521CFF005769D5 /* QuestionMarkSign.png in Resources */,
				1DB8FBD119468A40006BAF5C /* TabClose_Front_Rollover.png in Resources */,
				A697101518DFA7FC007E901D /* closebutton.png in Resources */,
				A6E713B718FCB559008D94DD /* AdvancedWorkingDirectoryWindow.xib in Resources */,
				1DC13ABE1886146B00034DAE /* mark_err.png in Resources */,
				1DD39AE7180B8118004E56D5 /* Credits.rtf in Resources */,
				A6E713A018F7B199008D94DD /* BulkCopyProfilePreferences.xib in Resources */,
				1DFA9D6D18F37AA5008ADC98 /* iTermKeyMapping.xib in Resources */,
				1DC13AC01886146B00034DAE /* mark_err@2x.png in Resources */,
				1DEF5E70185F889600300319 /* Alert@2x.png in Resources */,
			);
			runOnlyForDeploymentPostprocessing = 0;
		};
		8742064A0564169600CFC3F1 /* Resources */ = {
			isa = PBXResourcesBuildPhase;
			buildActionMask = 2147483647;
			files = (
				1DFA9D6718F37160008ADC98 /* iTermEditKeyActionWindowController.xib in Resources */,
				1D5FDD7C1208E91100C46BA3 /* close.png in Resources */,
				1D5FDD7D1208E91100C46BA3 /* config.png in Resources */,
				1DFA9D6C18F37AA5008ADC98 /* iTermKeyMapping.xib in Resources */,
				1D5FDD7F1208E91100C46BA3 /* important.png in Resources */,
				1DC13ABD1886146B00034DAE /* mark_err.png in Resources */,
				1D5FDD811208E91100C46BA3 /* newwin.png in Resources */,
				1D5FDD821208E91100C46BA3 /* iTerm.scriptSuite in Resources */,
				1D5FDD831208E91100C46BA3 /* iTerm.scriptTerminology in Resources */,
				F638C2620AD483BF00BEE23D /* iTerm.strings in Resources */,
				1D5FDD891208E91100C46BA3 /* AquaTabNew.png in Resources */,
				1DC2AF5119521CFF005769D5 /* QuestionMarkSign.png in Resources */,
				1D5FDD8A1208E91100C46BA3 /* AquaTabNewPressed.png in Resources */,
				1DC2AF5319521CFF005769D5 /* QuestionMarkSign@2x.png in Resources */,
				1D5FDD8B1208E91100C46BA3 /* AquaTabNewRollover.png in Resources */,
				1D5FDD8C1208E91100C46BA3 /* AquaTabsBackground.png in Resources */,
				1D5FDD8D1208E91100C46BA3 /* AquaTabsDown.png in Resources */,
				1D5FDD8E1208E91100C46BA3 /* AquaTabsDownGraphite.png in Resources */,
				1D03D423191419080049EB8F /* DirectoriesPopup.xib in Resources */,
				1DC13AC71886507D00034DAE /* CommandHistoryPopup.xib in Resources */,
				1DC2A1CC1949165D005769D5 /* Maximized.png in Resources */,
				1D5FDD8F1208E91100C46BA3 /* AquaTabsDownNonKey.png in Resources */,
				1D5FDD901208E91100C46BA3 /* AquaTabsSeparator.png in Resources */,
				1D5FDD911208E91100C46BA3 /* AquaTabsSeparatorDown.png in Resources */,
				1D5FDD921208E91100C46BA3 /* overflowImage.tiff in Resources */,
				1D01609D1852AA6F0014D26A /* mark.png in Resources */,
				1D5FDD931208E91100C46BA3 /* overflowImagePressed.tif in Resources */,
				1D5FDD941208E91100C46BA3 /* pi.png in Resources */,
				1D5FDD981208E91100C46BA3 /* TabNewMetal.png in Resources */,
				1D5FDD991208E91100C46BA3 /* TabNewMetalPressed.png in Resources */,
				1D5FDD9A1208E91100C46BA3 /* TabNewMetalRollover.png in Resources */,
				1D01609B1852AA6F0014D26A /* mark@2x.png in Resources */,
				A67F118218D82B9500B23C7B /* PrefsAdvanced@2x.png in Resources */,
				1D5FDD9B1208E91100C46BA3 /* Warning.png in Resources */,
				1D5FDD9E1208E91100C46BA3 /* PseudoTerminal.xib in Resources */,
				1D5FDDA01208E91100C46BA3 /* PreferencePanel.xib in Resources */,
				1D5FDDA21208E91100C46BA3 /* ProfilesWindow.xib in Resources */,
				8742064D0564169600CFC3F1 /* iTerm.icns in Resources */,
				9325FF500FB54E00004EC67C /* MainMenu.xib in Resources */,
				93A6FEFA10685E9900A5F905 /* dsa_pub.pem in Resources */,
				1DB8FBCE19468A40006BAF5C /* AquaTabsSeparatorDown_vertical.png in Resources */,
				1DB8FBC619468A40006BAF5C /* AquaTabsBackground_vertical.png in Resources */,
				1DCF3CB71222FF1400AD56F1 /* PresetKeyMappings.plist in Resources */,
				1D6C4D5A122329F000E0AA3E /* ColorPresets.plist in Resources */,
				1DCF3EC61224D03D00AD56F1 /* DefaultBookmark.plist in Resources */,
				1DB8FBCA19468A40006BAF5C /* AquaTabsDownNonKey_vertical.png in Resources */,
				1DCF3F001224EEBD00AD56F1 /* MigrationMap.plist in Resources */,
				1D53A6AF1232DA3B00B7767B /* DefaultGlobalKeyMap.plist in Resources */,
				1D8C6BF5126592DF00E2744E /* EncodingsWithLowerCase.plist in Resources */,
				1D7C1AD31276FD6E00461E55 /* PasteboardHistory.xib in Resources */,
				1DC742A0127C96F90069594C /* IBarCursor.png in Resources */,
				1DE2154312821F1C004E3ADF /* Autocomplete.xib in Resources */,
				1D94EAAD12D64022008225A9 /* UKCrashReporter Readme.txt in Resources */,
				1D94EAB012D64022008225A9 /* UKCrashReporter.nib in Resources */,
				1D94EAB112D64022008225A9 /* UKCrashReporter.strings in Resources */,
				1D99785312EEB3D600F0794D /* GlobalSearch.xib in Resources */,
				A61B66D318D63758009AC9D5 /* InstantReplay.xib in Resources */,
				1D237D90131D8BEE004DD60C /* FindView.xib in Resources */,
				1DB8FBC419468A40006BAF5C /* AquaTabsDown_vertical.png in Resources */,
				1DC13ABF1886146B00034DAE /* mark_err@2x.png in Resources */,
				1DA02CFB1327612600D7E7DB /* bell.png in Resources */,
				A6E7139F18F7B199008D94DD /* BulkCopyProfilePreferences.xib in Resources */,
				1DA030F91328BD7C00D7E7DB /* wrap_to_bottom.png in Resources */,
				1DA030FA1328BD7C00D7E7DB /* wrap_to_top.png in Resources */,
				1D1158CE13444D29009B366F /* iTerm2 Help in Resources */,
				1D395913134E75B5005A8021 /* SmartSelectionRules.plist in Resources */,
				A697101318DFA7D5007E901D /* closebutton.png in Resources */,
				1DB72CF61396059200EB1005 /* xterm-terminfo.txt in Resources */,
				1D8F396B13EB7A2C0025B80B /* BroadcastInput.png in Resources */,
				1D844C8D13FD8B7700CD4F85 /* SplitPanel.xib in Resources */,
				A697101218DFA7D5007E901D /* closebutton@2x.png in Resources */,
				1D6A5FDF140D7AA000DE19F8 /* IBarCursorXMR.png in Resources */,
				1D9DDE9E142E855D00275650 /* Coprocess.png in Resources */,
				5ECE4AEA14514058002A9CC2 /* Growl Registration Ticket.growlRegDict in Resources */,
				1DC2A1CE1949165D005769D5 /* Maximized@2x.png in Resources */,
				1D8255F9146869D8007CAE78 /* DefaultPointerActions.plist in Resources */,
				1DB8FBC819468A40006BAF5C /* AquaTabsDownGraphite_vertical.png in Resources */,
				1DD4CE7D14A5163B00ED182E /* TmuxDashboard.xib in Resources */,
				1DA34E04165F268F00AA91C4 /* IBarCursor@2x.png in Resources */,
				1DA34E05165F268F00AA91C4 /* IBarCursorXMR@2x.png in Resources */,
				1D48B281165F362B000046EE /* AquaTabClose_Front_Rollover@2x.png in Resources */,
				1D48B282165F362B000046EE /* AquaTabClose_Front_Pressed@2x.png in Resources */,
				1D48B283165F362B000046EE /* AquaTabClose_Front@2x.png in Resources */,
				1D48B284165F362B000046EE /* TabClose_Front_Rollover@2x.png in Resources */,
				1DB8FBCC19468A40006BAF5C /* AquaTabsSeparator_vertical.png in Resources */,
				A6E713B618FCB559008D94DD /* AdvancedWorkingDirectoryWindow.xib in Resources */,
				1D48B285165F362B000046EE /* TabClose_Front_Pressed@2x.png in Resources */,
				1D48B286165F362B000046EE /* TabClose_Front@2x.png in Resources */,
				1D48B28C165F3669000046EE /* TabClose_Front_Pressed.png in Resources */,
				1DB8FBD019468A40006BAF5C /* TabClose_Front_Rollover.png in Resources */,
				1D48B28D165F3669000046EE /* TabClose_Front.png in Resources */,
				1D48B28E165F3669000046EE /* AquaTabClose_Front_Rollover.png in Resources */,
				1D48B28F165F3669000046EE /* AquaTabClose_Front_Pressed.png in Resources */,
				1D48B290165F3669000046EE /* AquaTabClose_Front.png in Resources */,
				1D48B292165F405A000046EE /* important@2x.png in Resources */,
				1DEF5E6F185F889600300319 /* Alert@2x.png in Resources */,
				1D085F8916F030FB00B7FCE9 /* PasteView.xib in Resources */,
				9D737D5F17495B4100B3334D /* PrefsGeneral.png in Resources */,
				A67F118018D82B9500B23C7B /* PrefsAdvanced.png in Resources */,
				9D737D6017495B4100B3334D /* PrefsGeneral@2x.png in Resources */,
				9DB3D6E0176C8F0B0071CCF8 /* PrefsAppearance.png in Resources */,
				A6057C171883D12E004A60AF /* broken_image.png in Resources */,
				9DB3D6E1176C8F0B0071CCF8 /* PrefsAppearance@2x.png in Resources */,
				1DEF5E6D185F889600300319 /* Alert.png in Resources */,
				9DB3D6E4176CB4D80071CCF8 /* PrefsProfile.png in Resources */,
				9DB3D6E5176CB4D80071CCF8 /* PrefsProfile@2x.png in Resources */,
				9DB3D6E8176CBC0C0071CCF8 /* PrefsKeyboard.png in Resources */,
				9DB3D6E9176CBC0C0071CCF8 /* PrefsKeyboard@2x.png in Resources */,
				9DB3D6EC176CC47E0071CCF8 /* PrefsMouse.png in Resources */,
				1DFA7C961923EA8700DF1410 /* iTermPasswordManager.xib in Resources */,
				9DB3D6ED176CC47E0071CCF8 /* PrefsMouse@2x.png in Resources */,
				9DB3D6F0176CCABE0071CCF8 /* PrefsArrangements.png in Resources */,
				9DB3D6F1176CCABE0071CCF8 /* PrefsArrangements@2x.png in Resources */,
			);
			runOnlyForDeploymentPostprocessing = 0;
		};
/* End PBXResourcesBuildPhase section */

/* Begin PBXRezBuildPhase section */
		874206550564169600CFC3F1 /* Rez */ = {
			isa = PBXRezBuildPhase;
			buildActionMask = 2147483647;
			files = (
			);
			runOnlyForDeploymentPostprocessing = 0;
		};
/* End PBXRezBuildPhase section */

/* Begin PBXShellScriptBuildPhase section */
		93BD20450FE16DD50059656D /* Update SVN Revision */ = {
			isa = PBXShellScriptBuildPhase;
			buildActionMask = 12;
			files = (
			);
			inputPaths = (
			);
			name = "Update SVN Revision";
			outputPaths = (
			);
			runOnlyForDeploymentPostprocessing = 0;
			shellPath = /bin/sh;
			shellScript = "exec ./updateVersion.py";
		};
/* End PBXShellScriptBuildPhase section */

/* Begin PBXSourcesBuildPhase section */
		1DD39AD0180B8117004E56D5 /* Sources */ = {
			isa = PBXSourcesBuildPhase;
			buildActionMask = 2147483647;
			files = (
				1D49834D1912CD9E002E942D /* iTermDirectoriesModel.m in Sources */,
				1D9A557C180FA87000B42CE9 /* ColorsMenuItemView.m in Sources */,
				A647E39C18C3515900450FA1 /* VT100AnsiParser.m in Sources */,
				A68A3111186E2EDA007F550F /* PopupEntry.m in Sources */,
				1D9A552D180FA69900B42CE9 /* SearchResult.m in Sources */,
				1DF8FEF518F3217100722B35 /* KeysPreferencesViewController.m in Sources */,
				A63F409C183B3AA7003A6A6D /* PTYNoteView.m in Sources */,
				1D9A55AB180FA8B700B42CE9 /* PSMProgressIndicator.m in Sources */,
				A6A2699E190319A000437DA9 /* ProfilesAdvancedPreferencesViewController.m in Sources */,
				1D9A5593180FA87000B42CE9 /* PTYFontInfo.m in Sources */,
				A647E3B918C5884600450FA1 /* iTermObjectPool.m in Sources */,
				1D9A5546180FA82E00B42CE9 /* EquivalenceClassSet.m in Sources */,
				A693395E1851A61D00EBEA20 /* VT100ScreenMark.m in Sources */,
				1D9A5571180FA85900B42CE9 /* ToolProfiles.m in Sources */,
				A6CFDAD9185D53C2005DC94B /* AsyncHostLookupController.m in Sources */,
				1D9A555C180FA83900B42CE9 /* EventMonitorView.m in Sources */,
				A68A30E9186D1429007F550F /* VT100WorkingDirectory.m in Sources */,
				A697100D18D94CDA007E901D /* iTermAdvancedSettingsModel.m in Sources */,
				A647E3AB18C353C500450FA1 /* VT100StringParser.m in Sources */,
				A68A3116186E2F14007F550F /* PopupWindow.m in Sources */,
				A6A13ABD18C34F6400B241ED /* VT100XtermParser.m in Sources */,
				1DABA03519253FEA00A228D8 /* PasswordTrigger.m in Sources */,
				1DB83959192E9A610037E548 /* ToolCapturedOutputView.m in Sources */,
				1D9A555B180FA83900B42CE9 /* ContextMenuActionPrefsController.m in Sources */,
				A63F40AB183F3CED003A6A6D /* LineBufferHelpers.m in Sources */,
				1D9A5531180FA73300B42CE9 /* FutureMethods.m in Sources */,
				1D9A55A4180FA87000B42CE9 /* Trouter.m in Sources */,
				1D9A552E180FA69C00B42CE9 /* iTermExpose.m in Sources */,
				1D9A554E180FA82E00B42CE9 /* TmuxStateParser.m in Sources */,
				A6C4E8E11846E13800CFAA77 /* IntervalTree.m in Sources */,
				1D4983521912FC0B002E942D /* ToolDirectoriesView.m in Sources */,
				1D9A55AD180FA8B700B42CE9 /* PSMTabBarCell.m in Sources */,
				A63BA3A118B27B92002BE075 /* iTermTextExtractor.m in Sources */,
				A63F40A1183F3AF5003A6A6D /* VT100LineInfo.m in Sources */,
				1D9A5577180FA85D00B42CE9 /* BounceTrigger.m in Sources */,
				1D9A5545180FA81400B42CE9 /* ProfileTableView.m in Sources */,
				A6358648184BEA57009ED690 /* AATree.m in Sources */,
				1DB9D8F4183FE9EF0029F0B5 /* HotkeyWindowController.m in Sources */,
				1D9A556C180FA85900B42CE9 /* ToolbeltView.m in Sources */,
				1D9A558E180FA87000B42CE9 /* PointerController.m in Sources */,
				1D9A5596180FA87000B42CE9 /* PTYSplitView.m in Sources */,
				A6E713BC18FCCDD1008D94DD /* iTermURLSchemeController.m in Sources */,
				1D9A55A3180FA87000B42CE9 /* ToastWindowController.m in Sources */,
				1D9A5575180FA85D00B42CE9 /* BellTrigger.m in Sources */,
				1D9A55A7180FA8B700B42CE9 /* PSMAdiumTabStyle.m in Sources */,
				1D9A559E180FA87000B42CE9 /* SolidColorView.m in Sources */,
				1DFA7C9C1923EDD900DF1410 /* iTermPasswordManagerWindowController.m in Sources */,
				1D9A55B1180FA8B700B42CE9 /* PSMUnifiedTabStyle.m in Sources */,
				A6A2698018FE2BDE00437DA9 /* ProfilesTextPreferencesViewController.m in Sources */,
				1D9A55B3180FA8D400B42CE9 /* UKNibOwner.m in Sources */,
				1D9A555F180FA83900B42CE9 /* SmartSelectionController.m in Sources */,
				A6A5991F1887C63700CB4209 /* ToolCommandHistoryView.m in Sources */,
				1D9A55AA180FA8B700B42CE9 /* PSMOverflowPopUpButton.m in Sources */,
				A6E7474F188C6394005355CF /* CommandUse.m in Sources */,
				1D9A5560180FA83900B42CE9 /* TriggerController.m in Sources */,
				1D78B560183EE1C000014D49 /* LineBufferPosition.m in Sources */,
				1D9A5549180FA82E00B42CE9 /* TmuxDashboardController.m in Sources */,
				A6E713B518FCB559008D94DD /* AdvancedWorkingDirectoryWindowController.m in Sources */,
				A647E3A618C352B000450FA1 /* VT100OtherParser.m in Sources */,
				1D9A5579180FA85D00B42CE9 /* ScriptTrigger.m in Sources */,
				A6A13AAE18C3347200B241ED /* VT100Output.m in Sources */,
				1D9A5551180FA82E00B42CE9 /* TSVParser.m in Sources */,
				A6E7139618F50762008D94DD /* ProfilePreferencesViewController.m in Sources */,
				1D9A559B180FA87000B42CE9 /* RoundedRectView.m in Sources */,
				A6AE1EDF192723F700780C19 /* iTermAnnouncementView.m in Sources */,
				1D9A5573180FA85D00B42CE9 /* Trigger.m in Sources */,
				A68A30E1186D1429007F550F /* TransferrableFile.m in Sources */,
				1D9A554F180FA82E00B42CE9 /* TmuxWindowOpener.m in Sources */,
				A682DE98190C5E7000BE8758 /* iTermProgressIndicator.m in Sources */,
				1D9A5535180FA78B00B42CE9 /* DVRBuffer.m in Sources */,
				A6E7475E188C6731005355CF /* iTermExposeGridView.m in Sources */,
				A6E713AF18F7CF73008D94DD /* ProfilesGeneralPreferencesViewController.m in Sources */,
				1D9A553F180FA7F200B42CE9 /* PasteboardHistory.m in Sources */,
				A67E0AD2186E4B71009B2B68 /* TaskNotifier.m in Sources */,
				1D9A5570180FA85900B42CE9 /* ToolPasteHistory.m in Sources */,
				1D9A552B180FA69200B42CE9 /* DVR.m in Sources */,
				A6E7474A188C6344005355CF /* CommandHistoryEntry.m in Sources */,
				1D9A557F180FA87000B42CE9 /* FindViewController.m in Sources */,
				A61B66CC18D4D855009AC9D5 /* NSView+iTerm.m in Sources */,
				1D9A5584180FA87000B42CE9 /* iTermFontPanel.m in Sources */,
				1D9A5578180FA85D00B42CE9 /* GrowlTrigger.m in Sources */,
				1D9A5565180FA84700B42CE9 /* NSFileManager+iTerm.m in Sources */,
				A680AA1A18CEBF5C0034D4F8 /* NSMutableData+iTerm.m in Sources */,
				A647E3B018C3588800450FA1 /* VT100ControlParser.m in Sources */,
				1D9A5585180FA87000B42CE9 /* iTermKeyBindingMgr.m in Sources */,
				A68A30C8186D0F37007F550F /* SmartMatch.m in Sources */,
				1D9A5595180FA87000B42CE9 /* PTYSession.m in Sources */,
				1D9A555E180FA83900B42CE9 /* PreferencePanel.m in Sources */,
				A68A30C3186D0DC1007F550F /* FindCursorView.m in Sources */,
				1DFA9D6018F36DC3008ADC98 /* iTermKeyMappingViewController.m in Sources */,
				1D9A558B180FA87000B42CE9 /* PasteEvent.m in Sources */,
				A6E713A518F7C7E0008D94DD /* iTermProfilePreferencesBaseViewController.m in Sources */,
				1D9A556E180FA85900B42CE9 /* ToolJobs.m in Sources */,
				1D9A55A1180FA87000B42CE9 /* TextViewWrapper.m in Sources */,
				90A1E13B186F9EA4003EC3E8 /* AppleScriptTest.m in Sources */,
				1D03D422191419080049EB8F /* DirectoriesPopup.m in Sources */,
				1D9A5597180FA87000B42CE9 /* PTYTab.m in Sources */,
				1DFA9D7218F3A30F008ADC98 /* PointerPreferencesViewController.m in Sources */,
				1D9A556A180FA85000B42CE9 /* Popup.m in Sources */,
				A680AA1518CEA1040034D4F8 /* VT100TmuxParser.m in Sources */,
				1D9A5530180FA70D00B42CE9 /* iTermController.m in Sources */,
				1D53FD17181C4B4B00524D4F /* FindContext.m in Sources */,
				1D8CDF541958F31700FE1BEE /* iTermSizeRememberingView.m in Sources */,
				1DD39B11180B817B004E56D5 /* VT100GridTypes.m in Sources */,
				1D9A5564180FA84700B42CE9 /* NSDateFormatterExtras.m in Sources */,
				A6A2698A18FF70C600437DA9 /* ProfilesWindowPreferencesViewController.m in Sources */,
				1D9A5529180FA61700B42CE9 /* VT100ScreenTest.m in Sources */,
				A63F40A6183F3B78003A6A6D /* LineBlock.m in Sources */,
				A60014F818550F3900CE38D8 /* NSMutableAttributedString+iTerm.m in Sources */,
				A6CFDAD4185D2587005DC94B /* URLAction.m in Sources */,
				A6C4E8E81846E32700CFAA77 /* IntervalTreeTest.m in Sources */,
				1D9A5586180FA87000B42CE9 /* iTermSearchField.m in Sources */,
				A60014FD18552BDF00CE38D8 /* iTermNSKeyBindingEmulator.m in Sources */,
				1DD39B1F180B841C004E56D5 /* RegexKitLite.m in Sources */,
				1D9A55A2180FA87000B42CE9 /* ThreeFingerTapGestureRecognizer.m in Sources */,
				1D9A5583180FA87000B42CE9 /* iTermApplicationDelegate.m in Sources */,
				1D9A55A5180FA87000B42CE9 /* VT100Terminal.m in Sources */,
				1D9A559A180FA87000B42CE9 /* PTYTextView.m in Sources */,
				1D9A55A8180FA8B700B42CE9 /* PSMAquaTabStyle.m in Sources */,
				A68A30E3186D1429007F550F /* TransferrableFileMenuItemView.m in Sources */,
				1D9A5599180FA87000B42CE9 /* PTYTask.m in Sources */,
				1D9A552F180FA6A100B42CE9 /* iTermGrowlDelegate.m in Sources */,
				1D9A555D180FA83900B42CE9 /* PointerPrefsController.m in Sources */,
				1D891E45190724DB0053C4BB /* MarkTrigger.m in Sources */,
				A68A311B186E2F54007F550F /* PopupModel.m in Sources */,
				1D9A5589180FA87000B42CE9 /* MovingAverage.m in Sources */,
				1D9A5598180FA87000B42CE9 /* PTYTabView.m in Sources */,
				1D9A5548180FA82E00B42CE9 /* TmuxControllerRegistry.m in Sources */,
				A628C7AA18764AA4009B0818 /* NSDictionary+iTerm.m in Sources */,
				1D9A5541180FA81400B42CE9 /* ProfileListView.m in Sources */,
				A6C537C51939507100A08C18 /* iTermRestorableSession.m in Sources */,
				1D8CE03F195A143100FE1BEE /* iTermRule.m in Sources */,
				1D9A5542180FA81400B42CE9 /* ProfilesWindow.m in Sources */,
				1D373E4B18F3613600773D3E /* iTermShortcutInputView.m in Sources */,
				1DD39B22180B8467004E56D5 /* BackgroundThread.m in Sources */,
				1D9A5576180FA85D00B42CE9 /* CoprocessTrigger.m in Sources */,
				A68A3107186D2973007F550F /* TemporaryNumberAllocator.m in Sources */,
				1D9A5580180FA87000B42CE9 /* FontSizeEstimator.m in Sources */,
				A647E3B418C36D0300450FA1 /* VT100Token.m in Sources */,
				1D9A5561180FA83900B42CE9 /* TrouterPrefsController.m in Sources */,
				1D9A556F180FA85900B42CE9 /* ToolNotes.m in Sources */,
				1D9A55A6180FA8B700B42CE9 /* NSBezierPath_AMShading.m in Sources */,
				1D9A5581180FA87000B42CE9 /* IntervalMap.m in Sources */,
				1D9A557A180FA85D00B42CE9 /* SendTextTrigger.m in Sources */,
				1DD39B10180B817B004E56D5 /* VT100Grid.m in Sources */,
				A6DF401E1897607E00F05947 /* NSTextField+iTerm.m in Sources */,
				1D9A5538180FA79F00B42CE9 /* GTMCarbonEvent.m in Sources */,
				1D9A558A180FA87000B42CE9 /* PasteContext.m in Sources */,
				A63BA39718A9CB43002BE075 /* iTermSelection.m in Sources */,
				1D9A5582180FA87000B42CE9 /* iTermApplication.m in Sources */,
				1D9A559D180FA87000B42CE9 /* SessionView.m in Sources */,
				1DD39B17180B82AC004E56D5 /* ScreenChar.m in Sources */,
				1D9A5591180FA87000B42CE9 /* PseudoTerminalRestorer.m in Sources */,
				A6E713C118FCF036008D94DD /* ProfilesColorsPreferencesViewController.m in Sources */,
				1DD39B16180B81B3004E56D5 /* VT100GridTest.m in Sources */,
				A6057C0B187A1809004A60AF /* TerminalFile.m in Sources */,
				A682DE9D1915DB1F00BE8758 /* iTermFlippedView.m in Sources */,
				1D9A558C180FA87000B42CE9 /* PasteView.m in Sources */,
				1D9A557E180FA87000B42CE9 /* FindView.m in Sources */,
				A6E74763188C679C005355CF /* iTermExposeView.m in Sources */,
				1D9A554C180FA82E00B42CE9 /* TmuxLayoutParser.m in Sources */,
				1D9A5539180FA7A300B42CE9 /* GlobalSearch.m in Sources */,
				A68A30D4186D1414007F550F /* NSObject+iTerm.m in Sources */,
				1D9A558F180FA87000B42CE9 /* ProcessCache.m in Sources */,
				1D9A5567180FA84700B42CE9 /* NSStringITerm.m in Sources */,
				1D9A556D180FA85900B42CE9 /* ToolWrapper.m in Sources */,
				A6AE1ED0191FFA2100780C19 /* iTermMouseCursor.m in Sources */,
				A6E74754188C6693005355CF /* iTermExposeWindow.m in Sources */,
				1D9A554A180FA82E00B42CE9 /* TmuxGateway.m in Sources */,
				1D9A553C180FA7E600B42CE9 /* DVRIndexEntry.m in Sources */,
				A63F4097183B398C003A6A6D /* PTYNoteViewController.m in Sources */,
				1D9A555A180FA83900B42CE9 /* ArrangementPreviewView.m in Sources */,
				1DBB4B391901F12400832B09 /* ProfilesSessionPreferencesViewController.m in Sources */,
				A6A269921900F95D00437DA9 /* ProfilesTerminalPreferencesViewController.m in Sources */,
				A68A30DD186D1429007F550F /* SCPFile.m in Sources */,
				A671C069192981D000A7F796 /* NSStringCategoryTest.m in Sources */,
				1D9A55B2180FA8D400B42CE9 /* UKCrashReporter.m in Sources */,
				1D9A55B4180FA8D400B42CE9 /* UKSystemInfo.m in Sources */,
				1D9A5544180FA81400B42CE9 /* ProfileModelWrapper.m in Sources */,
				A6099B0718D6B0FD00081FA9 /* iTermWarning.m in Sources */,
				1DD39B1C180B834A004E56D5 /* DebugLogging.m in Sources */,
				1D9A5563180FA84700B42CE9 /* NSBezierPath+iTerm.m in Sources */,
				1D9A5569180FA85000B42CE9 /* Autocomplete.m in Sources */,
				1DFA9D6618F37160008ADC98 /* iTermEditKeyActionWindowController.m in Sources */,
				A6057C10187BC4C3004A60AF /* CommandHistory.m in Sources */,
				1D9A553D180FA7EA00B42CE9 /* ITAddressBookMgr.m in Sources */,
				A6E7138B18F26445008D94DD /* iTermPreferencesBaseViewController.m in Sources */,
				A6A2698518FE48B200437DA9 /* NSFont+iTerm.m in Sources */,
				A6A13AA918C2D45900B241ED /* NSColor+iTerm.m in Sources */,
				1D9A552A180FA63500B42CE9 /* VT100Screen.m in Sources */,
				A68A30D0186D1414007F550F /* FileTransferManager.m in Sources */,
				A6B5134C18E779BB00D249A5 /* iTermPasteHelper.m in Sources */,
				1D9A5594180FA87000B42CE9 /* PTYScrollView.m in Sources */,
				1D9A5540180FA7F600B42CE9 /* ProfileModel.m in Sources */,
				A6E7139E18F7B199008D94DD /* BulkCopyProfilePreferencesWindowController.m in Sources */,
				1D9A5592180FA87000B42CE9 /* PTToolbarController.m in Sources */,
				1D9A553E180FA7ED00B42CE9 /* PTYWindow.m in Sources */,
				A68A30DF186D1429007F550F /* SCPPath.m in Sources */,
				1D9A558D180FA87000B42CE9 /* PasteViewController.m in Sources */,
				1DC13AC518864E2200034DAE /* CommandHistoryPopup.m in Sources */,
				1D9A5547180FA82E00B42CE9 /* TmuxController.m in Sources */,
				1D9A5550180FA82E00B42CE9 /* TmuxWindowsTable.m in Sources */,
				1DD39B1E180B8415004E56D5 /* LineBuffer.m in Sources */,
				1D9A55AF180FA8B700B42CE9 /* PSMTabDragAssistant.m in Sources */,
				1DF8007118F34CAB00722B35 /* NSPopUpButton+iTerm.m in Sources */,
				1D9A559F180FA87000B42CE9 /* SplitPanel.m in Sources */,
				1D9A5572180FA85D00B42CE9 /* HighlightTrigger.m in Sources */,
				1D9A554B180FA82E00B42CE9 /* TmuxHistoryParser.m in Sources */,
				A6E74759188C66CF005355CF /* iTermExposeTabView.m in Sources */,
				1D9A55AC180FA8B700B42CE9 /* PSMRolloverButton.m in Sources */,
				A6057C061878CD30004A60AF /* ProfileTagsView.m in Sources */,
				A6A269991902FA6800437DA9 /* ProfilesKeysPreferencesViewController.m in Sources */,
				1D9A5590180FA87000B42CE9 /* PseudoTerminal.m in Sources */,
				1D9A557B180FA87000B42CE9 /* CharacterRun.m in Sources */,
				1D9A5562180FA83900B42CE9 /* WindowArrangements.m in Sources */,
				1D9A55A0180FA87000B42CE9 /* SplitSelectionView.m in Sources */,
				1D9A5537180FA79400B42CE9 /* DVREncoder.m in Sources */,
				A6E7139018F26A91008D94DD /* AppearancePreferencesViewController.m in Sources */,
				A6E7138118F1DB1E008D94DD /* iTermPreferences.m in Sources */,
				1D9A556B180FA85500B42CE9 /* FakeWindow.m in Sources */,
				A68A30E7186D1429007F550F /* VT100RemoteHost.m in Sources */,
				1D9A557D180FA87000B42CE9 /* Coprocess.m in Sources */,
				1D9A55AE180FA8B700B42CE9 /* PSMTabBarControl.m in Sources */,
				A6A13AA418C2D23300B241ED /* iTermColorMap.m in Sources */,
				A6AE1EDA1926F89B00780C19 /* iTermAnnouncementViewController.m in Sources */,
				A635864B184BEA57009ED690 /* AATreeNode.m in Sources */,
				A6A13AB318C33ED300B241ED /* VT100CSIParser.m in Sources */,
				A61B66D118D51EAC009AC9D5 /* iTermInstantReplayWindowController.m in Sources */,
				A697100818D82E79007E901D /* iTermAdvancedSettingsController.m in Sources */,
				1D9A5543180FA81400B42CE9 /* ProfileTableRow.m in Sources */,
				1D9A5588180FA87000B42CE9 /* MovePaneController.m in Sources */,
				1D9A5536180FA79100B42CE9 /* DVRDecoder.m in Sources */,
				A68A30D2186D1414007F550F /* NSArray+iTerm.m in Sources */,
				A68A30E5186D1429007F550F /* TransferrableFileMenuItemViewController.m in Sources */,
				A6E713AA18F7C9F4008D94DD /* iTermProfilePreferences.m in Sources */,
				A6E7137C18F1D70E008D94DD /* GeneralPreferencesViewController.m in Sources */,
				A6E7138618F263BC008D94DD /* PreferenceInfo.m in Sources */,
				1D9A5574180FA85D00B42CE9 /* AlertTrigger.m in Sources */,
				1D9A55A9180FA8B700B42CE9 /* PSMMetalTabStyle.m in Sources */,
				1DB83954192E95EB0037E548 /* CaptureTrigger.m in Sources */,
				1D9A5523180FA46100B42CE9 /* iTermTests.m in Sources */,
				A6A13AB818C33FC500B241ED /* VT100Parser.m in Sources */,
				1D9A559C180FA87000B42CE9 /* SessionTitleView.m in Sources */,
				1D9A55B0180FA8B700B42CE9 /* PSMTabDragWindow.m in Sources */,
				1D9A554D180FA82E00B42CE9 /* TmuxSessionsTable.m in Sources */,
				A6C537C01938374600A08C18 /* iTermTabBarControlView.m in Sources */,
				A647E3A118C351F400450FA1 /* VT100DCSParser.m in Sources */,
				FB4CE4BB3E3E413B051DAFBC /* iTermRemotePreferences.m in Sources */,
			);
			runOnlyForDeploymentPostprocessing = 0;
		};
		1DFA7C631923E83500DF1410 /* Sources */ = {
			isa = PBXSourcesBuildPhase;
			buildActionMask = 2147483647;
			files = (
				1DFA7C8E1923E86400DF1410 /* SSKeychainQuery.m in Sources */,
				1DFA7C921923E89100DF1410 /* SSKeychain.m in Sources */,
			);
			runOnlyForDeploymentPostprocessing = 0;
		};
		8742064E0564169600CFC3F1 /* Sources */ = {
			isa = PBXSourcesBuildPhase;
			buildActionMask = 2147483647;
			files = (
				8742064F0564169600CFC3F1 /* main.m in Sources */,
				A6E7138F18F26A91008D94DD /* AppearancePreferencesViewController.m in Sources */,
				A6E7474E188C6394005355CF /* CommandUse.m in Sources */,
				1D5FDDA51208E93600C46BA3 /* PseudoTerminal.m in Sources */,
				A6C537BF1938374600A08C18 /* iTermTabBarControlView.m in Sources */,
				1D5FDDA61208E93600C46BA3 /* PTYScrollView.m in Sources */,
				A6A13AAD18C3347200B241ED /* VT100Output.m in Sources */,
				1D5FDDA71208E93600C46BA3 /* PTYTextView.m in Sources */,
				A6A13AB218C33ED300B241ED /* VT100CSIParser.m in Sources */,
				1D8CE03E195A143100FE1BEE /* iTermRule.m in Sources */,
				1D5FDDA81208E93600C46BA3 /* PTYTask.m in Sources */,
				1D0AABC217B59B3D0072B5AF /* SearchResult.m in Sources */,
				A60014F718550F3900CE38D8 /* NSMutableAttributedString+iTerm.m in Sources */,
				A63F4096183B398C003A6A6D /* PTYNoteViewController.m in Sources */,
				1D5FDDA91208E93600C46BA3 /* VT100Screen.m in Sources */,
				A6E7137B18F1D70E008D94DD /* GeneralPreferencesViewController.m in Sources */,
				1D5FDDAA1208E93600C46BA3 /* VT100Terminal.m in Sources */,
				1D5FDDAB1208E93600C46BA3 /* iTermController.m in Sources */,
				A6A269981902FA6800437DA9 /* ProfilesKeysPreferencesViewController.m in Sources */,
				A63F40AA183F3CED003A6A6D /* LineBufferHelpers.m in Sources */,
				1D5FDDAC1208E93600C46BA3 /* NSStringITerm.m in Sources */,
				1D5FDDAD1208E93600C46BA3 /* PreferencePanel.m in Sources */,
				A680AA1418CEA1040034D4F8 /* VT100TmuxParser.m in Sources */,
				A68A30D3186D1414007F550F /* NSObject+iTerm.m in Sources */,
				1D5FDDAE1208E93600C46BA3 /* PTYSession.m in Sources */,
				A6C4E8E01846E13800CFAA77 /* IntervalTree.m in Sources */,
				1D5FDDAF1208E93600C46BA3 /* PTYTabView.m in Sources */,
				1D5FDDB01208E93600C46BA3 /* PTYWindow.m in Sources */,
				A63F40A0183F3AF5003A6A6D /* VT100LineInfo.m in Sources */,
				1DFA9D5F18F36DC3008ADC98 /* iTermKeyMappingViewController.m in Sources */,
				A6E713A918F7C9F4008D94DD /* iTermProfilePreferences.m in Sources */,
				A680AA1918CEBF5C0034D4F8 /* NSMutableData+iTerm.m in Sources */,
				A61B66D018D51EAC009AC9D5 /* iTermInstantReplayWindowController.m in Sources */,
				1D53FD16181C4B4B00524D4F /* FindContext.m in Sources */,
				1D5FDDB21208E93600C46BA3 /* PTToolbarController.m in Sources */,
				A6CFDAD3185D2587005DC94B /* URLAction.m in Sources */,
				A647E39B18C3515900450FA1 /* VT100AnsiParser.m in Sources */,
				A6E74753188C6693005355CF /* iTermExposeWindow.m in Sources */,
				1DB9D8F3183FE9EF0029F0B5 /* HotkeyWindowController.m in Sources */,
				A68A30E2186D1429007F550F /* TransferrableFileMenuItemView.m in Sources */,
				1D5FDDB31208E93600C46BA3 /* ITAddressBookMgr.m in Sources */,
				A68A30E0186D1429007F550F /* TransferrableFile.m in Sources */,
				1D5FDDB61208E93600C46BA3 /* iTermKeyBindingMgr.m in Sources */,
				1D5FDDBB1208E93600C46BA3 /* PSMAquaTabStyle.m in Sources */,
				A628C7A918764AA4009B0818 /* NSDictionary+iTerm.m in Sources */,
				1DFA9D6518F37160008ADC98 /* iTermEditKeyActionWindowController.m in Sources */,
				1D5FDDBC1208E93600C46BA3 /* PSMMetalTabStyle.m in Sources */,
				A6A2699D190319A000437DA9 /* ProfilesAdvancedPreferencesViewController.m in Sources */,
				A6A2698418FE48B200437DA9 /* NSFont+iTerm.m in Sources */,
				1D5FDDBD1208E93600C46BA3 /* PSMOverflowPopUpButton.m in Sources */,
				A6CFDAD8185D53C2005DC94B /* AsyncHostLookupController.m in Sources */,
				A682DE9C1915DB1F00BE8758 /* iTermFlippedView.m in Sources */,
				1D5FDDBE1208E93600C46BA3 /* PSMProgressIndicator.m in Sources */,
				A6E7139D18F7B199008D94DD /* BulkCopyProfilePreferencesWindowController.m in Sources */,
				1D5FDDBF1208E93600C46BA3 /* PSMRolloverButton.m in Sources */,
				A68A30DE186D1429007F550F /* SCPPath.m in Sources */,
				1D5FDDC01208E93600C46BA3 /* PSMTabBarCell.m in Sources */,
				1D5FDDC11208E93600C46BA3 /* PSMTabBarControl.m in Sources */,
				1D5FDDC21208E93600C46BA3 /* NSBezierPath_AMShading.m in Sources */,
				A647E3B318C36D0300450FA1 /* VT100Token.m in Sources */,
				A6E713BB18FCCDD1008D94DD /* iTermURLSchemeController.m in Sources */,
				1DABA03419253FEA00A228D8 /* PasswordTrigger.m in Sources */,
				1D5FDDC31208E93600C46BA3 /* PSMTabDragAssistant.m in Sources */,
				1D5FDDC41208E93600C46BA3 /* PSMUnifiedTabStyle.m in Sources */,
				1DC13AC418864E2200034DAE /* CommandHistoryPopup.m in Sources */,
				1D78B55F183EE1C000014D49 /* LineBufferPosition.m in Sources */,
				A647E3AA18C353C500450FA1 /* VT100StringParser.m in Sources */,
				1D5FDDC51208E93600C46BA3 /* PSMAdiumTabStyle.m in Sources */,
				A68A30D1186D1414007F550F /* NSArray+iTerm.m in Sources */,
				1D5FDDC61208E93600C46BA3 /* PSMTabDragWindow.m in Sources */,
				1D5FDDC71208E93600C46BA3 /* iTermGrowlDelegate.m in Sources */,
				A6A13AA318C2D23300B241ED /* iTermColorMap.m in Sources */,
				A6E713B418FCB559008D94DD /* AdvancedWorkingDirectoryWindowController.m in Sources */,
				A67E0AD1186E4B71009B2B68 /* TaskNotifier.m in Sources */,
				1D03D421191419080049EB8F /* DirectoriesPopup.m in Sources */,
				1DD39ACF180B7884004E56D5 /* VT100GridTypes.m in Sources */,
				A6B5134B18E779BB00D249A5 /* iTermPasteHelper.m in Sources */,
				A6057C0A187A1809004A60AF /* TerminalFile.m in Sources */,
				1D5FDDC91208E93600C46BA3 /* LineBuffer.m in Sources */,
				1DFA7C9B1923EDD900DF1410 /* iTermPasswordManagerWindowController.m in Sources */,
				874206500564169600CFC3F1 /* iTermApplicationDelegate.m in Sources */,
				DDF0FD66062916F70080EF74 /* iTermApplication.m in Sources */,
				1DCF3E8F122419D200AD56F1 /* ProfileModel.m in Sources */,
				1D6C50A81226EEFB00E0AA3E /* ProfileListView.m in Sources */,
				A6DF401D1897607E00F05947 /* NSTextField+iTerm.m in Sources */,
				A6E74749188C6344005355CF /* CommandHistoryEntry.m in Sources */,
				A6E7139518F50762008D94DD /* ProfilePreferencesViewController.m in Sources */,
				A68A30C7186D0F37007F550F /* SmartMatch.m in Sources */,
				1DE5EBE9122B892900C736B0 /* ProfilesWindow.m in Sources */,
				A63BA3A018B27B92002BE075 /* iTermTextExtractor.m in Sources */,
				1D93D33612695442007F741B /* DVR.m in Sources */,
				A68A311A186E2F54007F550F /* PopupModel.m in Sources */,
				1D93D350126974BC007F741B /* DVRDecoder.m in Sources */,
				1D93D35412697529007F741B /* DVREncoder.m in Sources */,
				1DF8007018F34CAB00722B35 /* NSPopUpButton+iTerm.m in Sources */,
				1D93D35A1269778C007F741B /* DVRBuffer.m in Sources */,
				A6E74762188C679C005355CF /* iTermExposeView.m in Sources */,
				A63BA39618A9CB43002BE075 /* iTermSelection.m in Sources */,
				1D93D3B112697D53007F741B /* DVRIndexEntry.m in Sources */,
				A697100718D82E79007E901D /* iTermAdvancedSettingsController.m in Sources */,
				1D7C18821275D22900461E55 /* PasteboardHistory.m in Sources */,
				A635864A184BEA57009ED690 /* AATreeNode.m in Sources */,
				1D373E4A18F3613600773D3E /* iTermShortcutInputView.m in Sources */,
				A647E3A018C351F400450FA1 /* VT100DCSParser.m in Sources */,
				A61B66CB18D4D855009AC9D5 /* NSView+iTerm.m in Sources */,
				1D7C1D1312772ECC00461E55 /* NSDateFormatterExtras.m in Sources */,
				A6AE1ED91926F89B00780C19 /* iTermAnnouncementViewController.m in Sources */,
				1DE214E2128212EE004E3ADF /* Autocomplete.m in Sources */,
				A6A269911900F95D00437DA9 /* ProfilesTerminalPreferencesViewController.m in Sources */,
				1DD736421283C2FA009B7829 /* Popup.m in Sources */,
				1D44218D1290B34500891504 /* TextViewWrapper.m in Sources */,
				1D2E802F129DA45A00F3D71E /* PTYTab.m in Sources */,
				A6A13AA818C2D45900B241ED /* NSColor+iTerm.m in Sources */,
				A6A13AB718C33FC500B241ED /* VT100Parser.m in Sources */,
				1D2E813212A18F7500F3D71E /* SessionView.m in Sources */,
				A6A13ABC18C34F6400B241ED /* VT100XtermParser.m in Sources */,
				1D36155612CBF33E00803EA9 /* ScreenChar.m in Sources */,
				A68A30E8186D1429007F550F /* VT100WorkingDirectory.m in Sources */,
				1D94EAAF12D64022008225A9 /* UKCrashReporter.m in Sources */,
				1D94EAB312D64022008225A9 /* UKNibOwner.m in Sources */,
				1D94EAB512D64022008225A9 /* UKSystemInfo.m in Sources */,
				1DDBC61F12E2BCDC00BC3868 /* iTermExpose.m in Sources */,
				A63F40A5183F3B78003A6A6D /* LineBlock.m in Sources */,
				1DAED28912E9395E005E49ED /* GlobalSearch.m in Sources */,
				A60014FC18552BDF00CE38D8 /* iTermNSKeyBindingEmulator.m in Sources */,
				1DAED5B212ECC485005E49ED /* FakeWindow.m in Sources */,
				1DAED99312EDF923005E49ED /* iTermSearchField.m in Sources */,
				1D85D1EF1306687700A3E998 /* RegexKitLite.m in Sources */,
				A6E713AE18F7CF73008D94DD /* ProfilesGeneralPreferencesViewController.m in Sources */,
				A6AE1ECD191FF9DB00780C19 /* iTermMouseCursor.m in Sources */,
				1D237D29131D8741004DD60C /* FindView.m in Sources */,
				1D237D95131D8D66004DD60C /* FindViewController.m in Sources */,
				A6C537C41939507100A08C18 /* iTermRestorableSession.m in Sources */,
				1D06A050134CDBED00C414EF /* Trouter.m in Sources */,
				1D988598135D23BD0072023F /* ProcessCache.m in Sources */,
				A68A30DC186D1429007F550F /* SCPFile.m in Sources */,
				1D624BC81386E09E00111319 /* GTMCarbonEvent.m in Sources */,
				1DA8117F13CEA30A00CCA89A /* FontSizeEstimator.m in Sources */,
				1D81F0C1183C3C2D00910838 /* NSView+RecursiveDescription.m in Sources */,
				1DCA5ED013EE507800B7725E /* WindowArrangements.m in Sources */,
				1D2560AB13EE60E4006B35CD /* ArrangementPreviewView.m in Sources */,
				1DF8AF5913FD781700C8A435 /* SplitPanel.m in Sources */,
				1D29732814082676004C5DBE /* MovePaneController.m in Sources */,
				1D29732C14082A52004C5DBE /* SplitSelectionView.m in Sources */,
				1D9F6AB9140C9DC4009B5CD4 /* FutureMethods.m in Sources */,
				1DE8DC8A1415513A00F83147 /* ToolbeltView.m in Sources */,
				A6E74758188C66CF005355CF /* iTermExposeTabView.m in Sources */,
				1DE8DC8E1415546000F83147 /* ToolProfiles.m in Sources */,
				1DE8DDAE1415648600F83147 /* ToolPasteHistory.m in Sources */,
				1DE8DF371415799700F83147 /* ToolWrapper.m in Sources */,
				A68A3106186D2973007F550F /* TemporaryNumberAllocator.m in Sources */,
				1D19C71514171F1D00617E08 /* ToolJobs.m in Sources */,
				1D891E44190724DB0053C4BB /* MarkTrigger.m in Sources */,
				1D67AAAA14284BF300D5DA4E /* ToolNotes.m in Sources */,
				A6057C051878CD30004A60AF /* ProfileTagsView.m in Sources */,
				A6E713A418F7C7E0008D94DD /* iTermProfilePreferencesBaseViewController.m in Sources */,
				1D67ABAC14285D6000D5DA4E /* NSFileManager+iTerm.m in Sources */,
				1DFA9D7118F3A30F008ADC98 /* PointerPreferencesViewController.m in Sources */,
				1D8B8A151806038F00C2DC25 /* VT100Grid.m in Sources */,
				1D31BC66142D33CA001F7ECB /* TriggerController.m in Sources */,
				1D9DCBFF142D7BA60016228A /* Trigger.m in Sources */,
				A6E7475D188C6731005355CF /* iTermExposeGridView.m in Sources */,
				1D9DCC05142D7E570016228A /* GrowlTrigger.m in Sources */,
				1D9DCC0B142D7F300016228A /* BounceTrigger.m in Sources */,
				1D9DCC0F142D7F5F0016228A /* BellTrigger.m in Sources */,
				A6057C0F187BC4C3004A60AF /* CommandHistory.m in Sources */,
				1D9DCC13142D7F970016228A /* ScriptTrigger.m in Sources */,
				1D9DCC17142D7FC10016228A /* AlertTrigger.m in Sources */,
				A68A3110186E2EDA007F550F /* PopupEntry.m in Sources */,
				1D9DDD93142E5AC600275650 /* CoprocessTrigger.m in Sources */,
				1D9DDD9D142E5FBB00275650 /* Coprocess.m in Sources */,
				1D24C285142EF334006B246F /* SendTextTrigger.m in Sources */,
				1D24C2C6142FEACF006B246F /* SmartSelectionController.m in Sources */,
				1D4AE8FF14343A760092EB49 /* TrouterPrefsController.m in Sources */,
				1DEDC8FE1451F67D004F1615 /* SessionTitleView.m in Sources */,
				5ECE00601454E59B004861E9 /* PseudoTerminalRestorer.m in Sources */,
				A6099B0618D6B0FD00081FA9 /* iTermWarning.m in Sources */,
				1D8255FD14687EE8007CAE78 /* PointerPrefsController.m in Sources */,
				1D825601146881EC007CAE78 /* PointerController.m in Sources */,
				1D825605146B258A007CAE78 /* EventMonitorView.m in Sources */,
				1D3BBD6C14759D6C00FAB389 /* HighlightTrigger.m in Sources */,
				1D21EE3C147711300066E04A /* ContextMenuActionPrefsController.m in Sources */,
				A6E713C018FCF036008D94DD /* ProfilesColorsPreferencesViewController.m in Sources */,
				1D4983511912FC0B002E942D /* ToolDirectoriesView.m in Sources */,
				1D3D21881482E0E500FAC8E7 /* TmuxGateway.m in Sources */,
				1D3D21911482F18A00FAC8E7 /* TmuxController.m in Sources */,
				A671C068192981D000A7F796 /* NSStringCategoryTest.m in Sources */,
				1D3D21961483144600FAC8E7 /* TSVParser.m in Sources */,
				1D3D21B014839AAB00FAC8E7 /* TmuxLayoutParser.m in Sources */,
				A6A2698918FF70C600437DA9 /* ProfilesWindowPreferencesViewController.m in Sources */,
				1DB67CEE14850D53005849A1 /* TmuxWindowOpener.m in Sources */,
				1DBB4B381901F12400832B09 /* ProfilesSessionPreferencesViewController.m in Sources */,
				A693395D1851A61D00EBEA20 /* VT100ScreenMark.m in Sources */,
				1DB67CF21485C578005849A1 /* TmuxHistoryParser.m in Sources */,
				1DB67CF61486BD3D005849A1 /* TmuxStateParser.m in Sources */,
				1DC38819148E840700B89F7C /* SolidColorView.m in Sources */,
				1D7B9A6A1491D82F003A2A22 /* IntervalMap.m in Sources */,
				1DD6707814934ADE008E4361 /* PTYSplitView.m in Sources */,
				1DD39B1B180B82F5004E56D5 /* DebugLogging.m in Sources */,
				1DD4CE8114A51C0D00ED182E /* TmuxDashboardController.m in Sources */,
				A68A30C2186D0DC1007F550F /* FindCursorView.m in Sources */,
				1DA9AEEB14A51CA000BEB37B /* TmuxSessionsTable.m in Sources */,
				1DB83953192E95EB0037E548 /* CaptureTrigger.m in Sources */,
				1D0B613914A7BC1200C57C33 /* TmuxControllerRegistry.m in Sources */,
				A6E7138018F1DB1E008D94DD /* iTermPreferences.m in Sources */,
				A697100C18D94CDA007E901D /* iTermAdvancedSettingsModel.m in Sources */,
				1D0B613D14A7C76500C57C33 /* TmuxWindowsTable.m in Sources */,
				1DAE714E14AAF24200DA144B /* EquivalenceClassSet.m in Sources */,
				A68A3115186E2F14007F550F /* PopupWindow.m in Sources */,
				A6358647184BEA57009ED690 /* AATree.m in Sources */,
				A6A5991E1887C63700CB4209 /* ToolCommandHistoryView.m in Sources */,
				1D06E7D414BC04510097C0ED /* ProfileTableRow.m in Sources */,
				1D06E7D814BC04E20097C0ED /* ProfileModelWrapper.m in Sources */,
				1D06E7DC14BC05DB0097C0ED /* ProfileTableView.m in Sources */,
				A6E7138518F263BC008D94DD /* PreferenceInfo.m in Sources */,
				A073974014C7694600786414 /* ColorsMenuItemView.m in Sources */,
				1DA26AC115007507004B5792 /* BackgroundThread.m in Sources */,
				1D2F3B3E1516BA470044C337 /* iTermFontPanel.m in Sources */,
				A63F409B183B3AA7003A6A6D /* PTYNoteView.m in Sources */,
				1D48B37A167E809D000046EE /* CharacterRun.m in Sources */,
				A6A2697F18FE2BDE00437DA9 /* ProfilesTextPreferencesViewController.m in Sources */,
				1D70BA361680158700824B72 /* PTYFontInfo.m in Sources */,
				1D49834C1912CD9E002E942D /* iTermDirectoriesModel.m in Sources */,
				1D6944D8169E96AC00C7048A /* ThreeFingerTapGestureRecognizer.m in Sources */,
				A68A30E6186D1429007F550F /* VT100RemoteHost.m in Sources */,
				1D085F8716F02E7400B7FCE9 /* PasteContext.m in Sources */,
				1D085F8E16F0328B00B7FCE9 /* PasteViewController.m in Sources */,
				1D085F9316F03E5400B7FCE9 /* PasteView.m in Sources */,
				1D8CDF531958F31700FE1BEE /* iTermSizeRememberingView.m in Sources */,
				1D085F9716F04D0900B7FCE9 /* NSBezierPath+iTerm.m in Sources */,
				A682DE97190C5E7000BE8758 /* iTermProgressIndicator.m in Sources */,
				A6AE1EDE192723F700780C19 /* iTermAnnouncementView.m in Sources */,
				A6E7138A18F26445008D94DD /* iTermPreferencesBaseViewController.m in Sources */,
				A647E3B818C5884600450FA1 /* iTermObjectPool.m in Sources */,
				1DB83958192E9A610037E548 /* ToolCapturedOutputView.m in Sources */,
				1DF8FEF418F3217100722B35 /* KeysPreferencesViewController.m in Sources */,
				1D085F9B16F1135F00B7FCE9 /* PasteEvent.m in Sources */,
				A647E3AF18C3588800450FA1 /* VT100ControlParser.m in Sources */,
				A647E3A518C352B000450FA1 /* VT100OtherParser.m in Sources */,
				1D085F9F16F137D900B7FCE9 /* RoundedRectView.m in Sources */,
				1D085FA316F138A100B7FCE9 /* ToastWindowController.m in Sources */,
				1D9053C717A5CCF100A0B64E /* MovingAverage.m in Sources */,
				A68A30CF186D1414007F550F /* FileTransferManager.m in Sources */,
				A68A30E4186D1429007F550F /* TransferrableFileMenuItemViewController.m in Sources */,
				1D8FC67C17E67FA700A82402 /* shell_launcher.c in Sources */,
				FB4CE863CA46CC65A727807B /* iTermRemotePreferences.m in Sources */,
			);
			runOnlyForDeploymentPostprocessing = 0;
		};
/* End PBXSourcesBuildPhase section */

/* Begin PBXTargetDependency section */
		907F290318A5D3E400CA2ACB /* PBXTargetDependency */ = {
			isa = PBXTargetDependency;
			target = 874206460564169600CFC3F1 /* iTerm */;
			targetProxy = 907F290218A5D3E400CA2ACB /* PBXContainerItemProxy */;
		};
		A6C537BB19315CCB00A08C18 /* PBXTargetDependency */ = {
			isa = PBXTargetDependency;
			target = 1DFA7C661923E83500DF1410 /* SSKeychain */;
			targetProxy = A6C537BA19315CCB00A08C18 /* PBXContainerItemProxy */;
		};
/* End PBXTargetDependency section */

/* Begin PBXVariantGroup section */
		1D1158C913444D29009B366F /* iTerm2 Help */ = {
			isa = PBXVariantGroup;
			children = (
				1D1158CA13444D29009B366F /* English */,
			);
			name = "iTerm2 Help";
			sourceTree = "<group>";
		};
		1D237D8E131D8BEE004DD60C /* FindView.xib */ = {
			isa = PBXVariantGroup;
			children = (
				1D237D8F131D8BEE004DD60C /* English */,
			);
			name = FindView.xib;
			sourceTree = "<group>";
		};
		1D7C1AD11276FD6E00461E55 /* PasteboardHistory.xib */ = {
			isa = PBXVariantGroup;
			children = (
				1D7C1AD21276FD6E00461E55 /* English */,
			);
			name = PasteboardHistory.xib;
			sourceTree = "<group>";
		};
		1D844C8B13FD8B7700CD4F85 /* SplitPanel.xib */ = {
			isa = PBXVariantGroup;
			children = (
				1D844C8C13FD8B7700CD4F85 /* English */,
			);
			name = SplitPanel.xib;
			sourceTree = "<group>";
		};
		1D99785112EEB3D600F0794D /* GlobalSearch.xib */ = {
			isa = PBXVariantGroup;
			children = (
				1D99785212EEB3D600F0794D /* English */,
			);
			name = GlobalSearch.xib;
			sourceTree = "<group>";
		};
		1DD39ADF180B8118004E56D5 /* InfoPlist.strings */ = {
			isa = PBXVariantGroup;
			children = (
				1DD39AE0180B8118004E56D5 /* en */,
			);
			name = InfoPlist.strings;
			sourceTree = "<group>";
		};
		1DD39AE5180B8118004E56D5 /* Credits.rtf */ = {
			isa = PBXVariantGroup;
			children = (
				1DD39AE6180B8118004E56D5 /* en */,
			);
			name = Credits.rtf;
			sourceTree = "<group>";
		};
		1DE2154112821F1C004E3ADF /* Autocomplete.xib */ = {
			isa = PBXVariantGroup;
			children = (
				1DE2154212821F1C004E3ADF /* English */,
			);
			name = Autocomplete.xib;
			sourceTree = "<group>";
		};
		1DFA7C7C1923E83600DF1410 /* InfoPlist.strings */ = {
			isa = PBXVariantGroup;
			children = (
				1DFA7C7D1923E83600DF1410 /* en */,
			);
			name = InfoPlist.strings;
			sourceTree = "<group>";
		};
		1DFA9D6A18F37AA5008ADC98 /* iTermKeyMapping.xib */ = {
			isa = PBXVariantGroup;
			children = (
				1DFA9D6B18F37AA5008ADC98 /* English */,
			);
			name = iTermKeyMapping.xib;
			sourceTree = "<group>";
		};
		9325FF3C0FB54DF1004EC67C /* PseudoTerminal.xib */ = {
			isa = PBXVariantGroup;
			children = (
				9325FF3D0FB54DF1004EC67C /* English */,
			);
			name = PseudoTerminal.xib;
			sourceTree = "<group>";
		};
		9325FF400FB54DF1004EC67C /* PreferencePanel.xib */ = {
			isa = PBXVariantGroup;
			children = (
				9325FF410FB54DF1004EC67C /* English */,
			);
			name = PreferencePanel.xib;
			sourceTree = "<group>";
		};
		9325FF460FB54DF1004EC67C /* ProfilesWindow.xib */ = {
			isa = PBXVariantGroup;
			children = (
				9325FF470FB54DF1004EC67C /* English */,
			);
			name = ProfilesWindow.xib;
			sourceTree = "<group>";
		};
		9325FF4E0FB54E00004EC67C /* MainMenu.xib */ = {
			isa = PBXVariantGroup;
			children = (
				9325FF4F0FB54E00004EC67C /* English */,
			);
			name = MainMenu.xib;
			sourceTree = "<group>";
		};
		DD48F1CC03EBB20500A8A065 /* iTerm.scriptTerminology */ = {
			isa = PBXVariantGroup;
			children = (
				DD48F1CD03EBB20500A8A065 /* English */,
			);
			name = iTerm.scriptTerminology;
			sourceTree = "<group>";
		};
		FB151F2903648AC401F955DB /* iTerm.strings */ = {
			isa = PBXVariantGroup;
			children = (
				FB151F2603648AB401F955DB /* iTerm.strings */,
			);
			name = iTerm.strings;
			sourceTree = "<group>";
		};
/* End PBXVariantGroup section */

/* Begin XCBuildConfiguration section */
		1809E7B01665E2CB0069C439 /* Nightly */ = {
			isa = XCBuildConfiguration;
			buildSettings = {
				FRAMEWORK_SEARCH_PATHS = "$(SRCROOT)";
				GCC_C_LANGUAGE_STANDARD = c99;
				GCC_VERSION = "";
				GCC_WARN_PROTOTYPE_CONVERSION = NO;
				GCC_WARN_SIGN_COMPARE = NO;
				MACOSX_DEPLOYMENT_TARGET = 10.5;
				SDKROOT = macosx;
				VALID_ARCHS = "i386 x86_64";
				WARNING_CFLAGS = "-Wall";
			};
			name = Nightly;
		};
		1809E7B11665E2CB0069C439 /* Nightly */ = {
			isa = XCBuildConfiguration;
			buildSettings = {
				CODE_SIGN_IDENTITY = "Don't Code Sign";
				COMBINE_HIDPI_IMAGES = YES;
				COPY_PHASE_STRIP = YES;
				FRAMEWORK_SEARCH_PATHS = (
					"$(inherited)",
					"$(SRCROOT)",
				);
				GCC_GENERATE_DEBUGGING_SYMBOLS = YES;
				GCC_OPTIMIZATION_LEVEL = 3;
				GCC_VERSION = "";
				GCC_WARN_ABOUT_MISSING_PROTOTYPES = YES;
				GCC_WARN_FOUR_CHARACTER_CONSTANTS = NO;
				GCC_WARN_MISSING_PARENTHESES = YES;
				GCC_WARN_SHADOW = YES;
				GCC_WARN_TYPECHECK_CALLS_TO_PRINTF = YES;
				GCC_WARN_UNINITIALIZED_AUTOS = NO;
				GCC_WARN_UNKNOWN_PRAGMAS = NO;
				GCC_WARN_UNUSED_FUNCTION = YES;
				GCC_WARN_UNUSED_LABEL = YES;
				GCC_WARN_UNUSED_PARAMETER = NO;
				GCC_WARN_UNUSED_VALUE = YES;
				GCC_WARN_UNUSED_VARIABLE = YES;
				HEADER_SEARCH_PATHS = .;
				INFOPLIST_FILE = iTerm.plist;
				LIBRARY_SEARCH_PATHS = (
					"$(inherited)",
					"\"$(SRCROOT)/Growl.framework\"",
				);
				MACOSX_DEPLOYMENT_TARGET = 10.7;
				OTHER_CODE_SIGN_FLAGS = "";
				OTHER_LDFLAGS = (
					"-laprutil-1",
					"-licucore",
				);
				PRODUCT_NAME = iTerm;
				SDKROOT = macosx;
				VALID_ARCHS = x86_64;
				WARNING_CFLAGS = (
					"-Wextra",
					"-Wall",
					"-Wno-unused-parameter",
					"-Wno-sign-compare",
					"-Wno-missing-field-initializers",
				);
				WRAPPER_EXTENSION = app;
				ZERO_LINK = NO;
			};
			name = Nightly;
		};
		1DD39B03180B812D004E56D5 /* Development */ = {
			isa = XCBuildConfiguration;
			buildSettings = {
				ALWAYS_SEARCH_USER_PATHS = NO;
				ASSETCATALOG_COMPILER_APPICON_NAME = AppIcon;
				CLANG_CXX_LANGUAGE_STANDARD = "gnu++0x";
				CLANG_CXX_LIBRARY = "libc++";
				CLANG_ENABLE_OBJC_ARC = NO;
				CLANG_WARN_BOOL_CONVERSION = YES;
				CLANG_WARN_CONSTANT_CONVERSION = YES;
				CLANG_WARN_DIRECT_OBJC_ISA_USAGE = YES_ERROR;
				CLANG_WARN_EMPTY_BODY = YES;
				CLANG_WARN_ENUM_CONVERSION = YES;
				CLANG_WARN_INT_CONVERSION = YES;
				CLANG_WARN_OBJC_ROOT_CLASS = YES_ERROR;
				CLANG_WARN__DUPLICATE_METHOD_MATCH = YES;
				COMBINE_HIDPI_IMAGES = YES;
				COPY_PHASE_STRIP = NO;
				FRAMEWORK_SEARCH_PATHS = (
					"$(inherited)",
					/Users/gnachman/iTerm2,
				);
				GCC_C_LANGUAGE_STANDARD = gnu99;
				GCC_DYNAMIC_NO_PIC = NO;
				GCC_ENABLE_OBJC_EXCEPTIONS = YES;
				GCC_OPTIMIZATION_LEVEL = 0;
				GCC_PRECOMPILE_PREFIX_HEADER = YES;
				GCC_PREFIX_HEADER = "iTermTests/iTermTests-Prefix.pch";
				GCC_PREPROCESSOR_DEFINITIONS = (
					"DEBUG=1",
					"$(inherited)",
				);
				GCC_SYMBOLS_PRIVATE_EXTERN = NO;
				GCC_WARN_64_TO_32_BIT_CONVERSION = YES;
				GCC_WARN_ABOUT_RETURN_TYPE = YES_ERROR;
				GCC_WARN_UNDECLARED_SELECTOR = YES;
				GCC_WARN_UNINITIALIZED_AUTOS = YES;
				GCC_WARN_UNUSED_FUNCTION = YES;
				GCC_WARN_UNUSED_VARIABLE = YES;
				INFOPLIST_FILE = "iTermTests/iTermTests-Info.plist";
				LIBRARY_SEARCH_PATHS = (
					"$(inherited)",
					/Users/georgen/iterm2/Growl.framework/Versions/A,
					/Users/georgen/iterm2/Sparkle.framework/Versions/A,
				);
				MACOSX_DEPLOYMENT_TARGET = 10.8;
				ONLY_ACTIVE_ARCH = YES;
				OTHER_LDFLAGS = (
					"-laprutil-1",
					"-licucore",
				);
				PRODUCT_NAME = "$(TARGET_NAME)";
				SDKROOT = macosx;
				WARNING_CFLAGS = (
					"-Wall",
					"-Wno-shorten-64-to-32",
				);
				WRAPPER_EXTENSION = app;
			};
			name = Development;
		};
		1DD39B04180B812D004E56D5 /* Deployment */ = {
			isa = XCBuildConfiguration;
			buildSettings = {
				ALWAYS_SEARCH_USER_PATHS = NO;
				ASSETCATALOG_COMPILER_APPICON_NAME = AppIcon;
				CLANG_CXX_LANGUAGE_STANDARD = "gnu++0x";
				CLANG_CXX_LIBRARY = "libc++";
				CLANG_ENABLE_OBJC_ARC = NO;
				CLANG_WARN_BOOL_CONVERSION = YES;
				CLANG_WARN_CONSTANT_CONVERSION = YES;
				CLANG_WARN_DIRECT_OBJC_ISA_USAGE = YES_ERROR;
				CLANG_WARN_EMPTY_BODY = YES;
				CLANG_WARN_ENUM_CONVERSION = YES;
				CLANG_WARN_INT_CONVERSION = YES;
				CLANG_WARN_OBJC_ROOT_CLASS = YES_ERROR;
				CLANG_WARN__DUPLICATE_METHOD_MATCH = YES;
				COMBINE_HIDPI_IMAGES = YES;
				COPY_PHASE_STRIP = YES;
				DEBUG_INFORMATION_FORMAT = "dwarf-with-dsym";
				ENABLE_NS_ASSERTIONS = NO;
				FRAMEWORK_SEARCH_PATHS = (
					"$(inherited)",
					/Users/gnachman/iTerm2,
				);
				GCC_C_LANGUAGE_STANDARD = gnu99;
				GCC_ENABLE_OBJC_EXCEPTIONS = YES;
				GCC_PRECOMPILE_PREFIX_HEADER = YES;
				GCC_PREFIX_HEADER = "iTermTests/iTermTests-Prefix.pch";
				GCC_WARN_64_TO_32_BIT_CONVERSION = YES;
				GCC_WARN_ABOUT_RETURN_TYPE = YES_ERROR;
				GCC_WARN_UNDECLARED_SELECTOR = YES;
				GCC_WARN_UNINITIALIZED_AUTOS = YES;
				GCC_WARN_UNUSED_FUNCTION = YES;
				GCC_WARN_UNUSED_VARIABLE = YES;
				INFOPLIST_FILE = "iTermTests/iTermTests-Info.plist";
				LIBRARY_SEARCH_PATHS = (
					"$(inherited)",
					/Users/georgen/iterm2/Growl.framework/Versions/A,
					/Users/georgen/iterm2/Sparkle.framework/Versions/A,
				);
				MACOSX_DEPLOYMENT_TARGET = 10.8;
				OTHER_LDFLAGS = (
					"-laprutil-1",
					"-licucore",
				);
				PRODUCT_NAME = "$(TARGET_NAME)";
				SDKROOT = macosx;
				VALID_ARCHS = x86_64;
				WARNING_CFLAGS = (
					"-Wall",
					"-Wno-shorten-64-to-32",
				);
				WRAPPER_EXTENSION = app;
			};
			name = Deployment;
		};
		1DD39B06180B812D004E56D5 /* Nightly */ = {
			isa = XCBuildConfiguration;
			buildSettings = {
				ALWAYS_SEARCH_USER_PATHS = NO;
				ASSETCATALOG_COMPILER_APPICON_NAME = AppIcon;
				CLANG_CXX_LANGUAGE_STANDARD = "gnu++0x";
				CLANG_CXX_LIBRARY = "libc++";
				CLANG_ENABLE_OBJC_ARC = NO;
				CLANG_WARN_BOOL_CONVERSION = YES;
				CLANG_WARN_CONSTANT_CONVERSION = YES;
				CLANG_WARN_DIRECT_OBJC_ISA_USAGE = YES_ERROR;
				CLANG_WARN_EMPTY_BODY = YES;
				CLANG_WARN_ENUM_CONVERSION = YES;
				CLANG_WARN_INT_CONVERSION = YES;
				CLANG_WARN_OBJC_ROOT_CLASS = YES_ERROR;
				CLANG_WARN__DUPLICATE_METHOD_MATCH = YES;
				COMBINE_HIDPI_IMAGES = YES;
				COPY_PHASE_STRIP = YES;
				DEBUG_INFORMATION_FORMAT = "dwarf-with-dsym";
				ENABLE_NS_ASSERTIONS = NO;
				FRAMEWORK_SEARCH_PATHS = (
					"$(inherited)",
					/Users/gnachman/iTerm2,
				);
				GCC_C_LANGUAGE_STANDARD = gnu99;
				GCC_ENABLE_OBJC_EXCEPTIONS = YES;
				GCC_PRECOMPILE_PREFIX_HEADER = YES;
				GCC_PREFIX_HEADER = "iTermTests/iTermTests-Prefix.pch";
				GCC_WARN_64_TO_32_BIT_CONVERSION = YES;
				GCC_WARN_ABOUT_RETURN_TYPE = YES_ERROR;
				GCC_WARN_UNDECLARED_SELECTOR = YES;
				GCC_WARN_UNINITIALIZED_AUTOS = YES;
				GCC_WARN_UNUSED_FUNCTION = YES;
				GCC_WARN_UNUSED_VARIABLE = YES;
				INFOPLIST_FILE = "iTermTests/iTermTests-Info.plist";
				LIBRARY_SEARCH_PATHS = (
					"$(inherited)",
					/Users/georgen/iterm2/Growl.framework/Versions/A,
					/Users/georgen/iterm2/Sparkle.framework/Versions/A,
				);
				MACOSX_DEPLOYMENT_TARGET = 10.8;
				OTHER_LDFLAGS = (
					"-laprutil-1",
					"-licucore",
				);
				PRODUCT_NAME = "$(TARGET_NAME)";
				SDKROOT = macosx;
				VALID_ARCHS = x86_64;
				WARNING_CFLAGS = (
					"-Wall",
					"-Wno-shorten-64-to-32",
				);
				WRAPPER_EXTENSION = app;
			};
			name = Nightly;
		};
		1DD39B08180B812D004E56D5 /* Default */ = {
			isa = XCBuildConfiguration;
			buildSettings = {
				ALWAYS_SEARCH_USER_PATHS = NO;
				ASSETCATALOG_COMPILER_APPICON_NAME = AppIcon;
				CLANG_CXX_LANGUAGE_STANDARD = "gnu++0x";
				CLANG_CXX_LIBRARY = "libc++";
				CLANG_ENABLE_OBJC_ARC = NO;
				CLANG_WARN_BOOL_CONVERSION = YES;
				CLANG_WARN_CONSTANT_CONVERSION = YES;
				CLANG_WARN_DIRECT_OBJC_ISA_USAGE = YES_ERROR;
				CLANG_WARN_EMPTY_BODY = YES;
				CLANG_WARN_ENUM_CONVERSION = YES;
				CLANG_WARN_INT_CONVERSION = YES;
				CLANG_WARN_OBJC_ROOT_CLASS = YES_ERROR;
				CLANG_WARN__DUPLICATE_METHOD_MATCH = YES;
				COMBINE_HIDPI_IMAGES = YES;
				COPY_PHASE_STRIP = YES;
				DEBUG_INFORMATION_FORMAT = "dwarf-with-dsym";
				ENABLE_NS_ASSERTIONS = NO;
				FRAMEWORK_SEARCH_PATHS = (
					"$(inherited)",
					/Users/gnachman/iTerm2,
				);
				GCC_C_LANGUAGE_STANDARD = gnu99;
				GCC_ENABLE_OBJC_EXCEPTIONS = YES;
				GCC_PRECOMPILE_PREFIX_HEADER = YES;
				GCC_PREFIX_HEADER = "iTermTests/iTermTests-Prefix.pch";
				GCC_WARN_64_TO_32_BIT_CONVERSION = YES;
				GCC_WARN_ABOUT_RETURN_TYPE = YES_ERROR;
				GCC_WARN_UNDECLARED_SELECTOR = YES;
				GCC_WARN_UNINITIALIZED_AUTOS = YES;
				GCC_WARN_UNUSED_FUNCTION = YES;
				GCC_WARN_UNUSED_VARIABLE = YES;
				INFOPLIST_FILE = "iTermTests/iTermTests-Info.plist";
				LIBRARY_SEARCH_PATHS = (
					"$(inherited)",
					/Users/georgen/iterm2/Growl.framework/Versions/A,
					/Users/georgen/iterm2/Sparkle.framework/Versions/A,
				);
				MACOSX_DEPLOYMENT_TARGET = 10.8;
				OTHER_LDFLAGS = (
					"-laprutil-1",
					"-licucore",
				);
				PRODUCT_NAME = "$(TARGET_NAME)";
				SDKROOT = macosx;
				WARNING_CFLAGS = (
					"-Wall",
					"-Wno-shorten-64-to-32",
				);
				WRAPPER_EXTENSION = app;
			};
			name = Default;
		};
		1DFA7C821923E83700DF1410 /* Development */ = {
			isa = XCBuildConfiguration;
			buildSettings = {
				ALWAYS_SEARCH_USER_PATHS = NO;
				CLANG_CXX_LANGUAGE_STANDARD = "gnu++0x";
				CLANG_CXX_LIBRARY = "libc++";
				CLANG_ENABLE_MODULES = YES;
				CLANG_ENABLE_OBJC_ARC = YES;
				CLANG_WARN_BOOL_CONVERSION = YES;
				CLANG_WARN_CONSTANT_CONVERSION = YES;
				CLANG_WARN_DIRECT_OBJC_ISA_USAGE = YES_ERROR;
				CLANG_WARN_EMPTY_BODY = YES;
				CLANG_WARN_ENUM_CONVERSION = YES;
				CLANG_WARN_INT_CONVERSION = YES;
				CLANG_WARN_OBJC_ROOT_CLASS = YES_ERROR;
				CLANG_WARN__DUPLICATE_METHOD_MATCH = YES;
				COPY_PHASE_STRIP = NO;
				GCC_C_LANGUAGE_STANDARD = gnu99;
				GCC_DYNAMIC_NO_PIC = NO;
				GCC_ENABLE_OBJC_EXCEPTIONS = YES;
				GCC_OPTIMIZATION_LEVEL = 0;
				GCC_PRECOMPILE_PREFIX_HEADER = YES;
				GCC_PREFIX_HEADER = "SSKeychain/SSKeychain-Prefix.pch";
				GCC_PREPROCESSOR_DEFINITIONS = (
					"DEBUG=1",
					"$(inherited)",
				);
				GCC_SYMBOLS_PRIVATE_EXTERN = NO;
				GCC_WARN_64_TO_32_BIT_CONVERSION = YES;
				GCC_WARN_ABOUT_RETURN_TYPE = YES_ERROR;
				GCC_WARN_UNDECLARED_SELECTOR = YES;
				GCC_WARN_UNINITIALIZED_AUTOS = YES_AGGRESSIVE;
				GCC_WARN_UNUSED_FUNCTION = YES;
				GCC_WARN_UNUSED_VARIABLE = YES;
				MACOSX_DEPLOYMENT_TARGET = 10.9;
				ONLY_ACTIVE_ARCH = YES;
				PRODUCT_NAME = "$(TARGET_NAME)";
				SDKROOT = macosx;
			};
			name = Development;
		};
		1DFA7C831923E83700DF1410 /* Deployment */ = {
			isa = XCBuildConfiguration;
			buildSettings = {
				ALWAYS_SEARCH_USER_PATHS = NO;
				CLANG_CXX_LANGUAGE_STANDARD = "gnu++0x";
				CLANG_CXX_LIBRARY = "libc++";
				CLANG_ENABLE_MODULES = YES;
				CLANG_ENABLE_OBJC_ARC = YES;
				CLANG_WARN_BOOL_CONVERSION = YES;
				CLANG_WARN_CONSTANT_CONVERSION = YES;
				CLANG_WARN_DIRECT_OBJC_ISA_USAGE = YES_ERROR;
				CLANG_WARN_EMPTY_BODY = YES;
				CLANG_WARN_ENUM_CONVERSION = YES;
				CLANG_WARN_INT_CONVERSION = YES;
				CLANG_WARN_OBJC_ROOT_CLASS = YES_ERROR;
				CLANG_WARN__DUPLICATE_METHOD_MATCH = YES;
				COPY_PHASE_STRIP = YES;
				DEBUG_INFORMATION_FORMAT = "dwarf-with-dsym";
				ENABLE_NS_ASSERTIONS = NO;
				GCC_C_LANGUAGE_STANDARD = gnu99;
				GCC_ENABLE_OBJC_EXCEPTIONS = YES;
				GCC_PRECOMPILE_PREFIX_HEADER = YES;
				GCC_PREFIX_HEADER = "SSKeychain/SSKeychain-Prefix.pch";
				GCC_WARN_64_TO_32_BIT_CONVERSION = YES;
				GCC_WARN_ABOUT_RETURN_TYPE = YES_ERROR;
				GCC_WARN_UNDECLARED_SELECTOR = YES;
				GCC_WARN_UNINITIALIZED_AUTOS = YES_AGGRESSIVE;
				GCC_WARN_UNUSED_FUNCTION = YES;
				GCC_WARN_UNUSED_VARIABLE = YES;
				MACOSX_DEPLOYMENT_TARGET = 10.9;
				PRODUCT_NAME = "$(TARGET_NAME)";
				SDKROOT = macosx;
			};
			name = Deployment;
		};
		1DFA7C841923E83700DF1410 /* Nightly */ = {
			isa = XCBuildConfiguration;
			buildSettings = {
				ALWAYS_SEARCH_USER_PATHS = NO;
				CLANG_CXX_LANGUAGE_STANDARD = "gnu++0x";
				CLANG_CXX_LIBRARY = "libc++";
				CLANG_ENABLE_MODULES = YES;
				CLANG_ENABLE_OBJC_ARC = YES;
				CLANG_WARN_BOOL_CONVERSION = YES;
				CLANG_WARN_CONSTANT_CONVERSION = YES;
				CLANG_WARN_DIRECT_OBJC_ISA_USAGE = YES_ERROR;
				CLANG_WARN_EMPTY_BODY = YES;
				CLANG_WARN_ENUM_CONVERSION = YES;
				CLANG_WARN_INT_CONVERSION = YES;
				CLANG_WARN_OBJC_ROOT_CLASS = YES_ERROR;
				CLANG_WARN__DUPLICATE_METHOD_MATCH = YES;
				COPY_PHASE_STRIP = YES;
				DEBUG_INFORMATION_FORMAT = "dwarf-with-dsym";
				ENABLE_NS_ASSERTIONS = NO;
				GCC_C_LANGUAGE_STANDARD = gnu99;
				GCC_ENABLE_OBJC_EXCEPTIONS = YES;
				GCC_PRECOMPILE_PREFIX_HEADER = YES;
				GCC_PREFIX_HEADER = "SSKeychain/SSKeychain-Prefix.pch";
				GCC_WARN_64_TO_32_BIT_CONVERSION = YES;
				GCC_WARN_ABOUT_RETURN_TYPE = YES_ERROR;
				GCC_WARN_UNDECLARED_SELECTOR = YES;
				GCC_WARN_UNINITIALIZED_AUTOS = YES_AGGRESSIVE;
				GCC_WARN_UNUSED_FUNCTION = YES;
				GCC_WARN_UNUSED_VARIABLE = YES;
				MACOSX_DEPLOYMENT_TARGET = 10.9;
				PRODUCT_NAME = "$(TARGET_NAME)";
				SDKROOT = macosx;
			};
			name = Nightly;
		};
		1DFA7C851923E83700DF1410 /* Default */ = {
			isa = XCBuildConfiguration;
			buildSettings = {
				ALWAYS_SEARCH_USER_PATHS = NO;
				CLANG_CXX_LANGUAGE_STANDARD = "gnu++0x";
				CLANG_CXX_LIBRARY = "libc++";
				CLANG_ENABLE_MODULES = YES;
				CLANG_ENABLE_OBJC_ARC = YES;
				CLANG_WARN_BOOL_CONVERSION = YES;
				CLANG_WARN_CONSTANT_CONVERSION = YES;
				CLANG_WARN_DIRECT_OBJC_ISA_USAGE = YES_ERROR;
				CLANG_WARN_EMPTY_BODY = YES;
				CLANG_WARN_ENUM_CONVERSION = YES;
				CLANG_WARN_INT_CONVERSION = YES;
				CLANG_WARN_OBJC_ROOT_CLASS = YES_ERROR;
				CLANG_WARN__DUPLICATE_METHOD_MATCH = YES;
				COPY_PHASE_STRIP = YES;
				DEBUG_INFORMATION_FORMAT = "dwarf-with-dsym";
				ENABLE_NS_ASSERTIONS = NO;
				GCC_C_LANGUAGE_STANDARD = gnu99;
				GCC_ENABLE_OBJC_EXCEPTIONS = YES;
				GCC_PRECOMPILE_PREFIX_HEADER = YES;
				GCC_PREFIX_HEADER = "SSKeychain/SSKeychain-Prefix.pch";
				GCC_WARN_64_TO_32_BIT_CONVERSION = YES;
				GCC_WARN_ABOUT_RETURN_TYPE = YES_ERROR;
				GCC_WARN_UNDECLARED_SELECTOR = YES;
				GCC_WARN_UNINITIALIZED_AUTOS = YES_AGGRESSIVE;
				GCC_WARN_UNUSED_FUNCTION = YES;
				GCC_WARN_UNUSED_VARIABLE = YES;
				MACOSX_DEPLOYMENT_TARGET = 10.9;
				PRODUCT_NAME = "$(TARGET_NAME)";
				SDKROOT = macosx;
			};
			name = Default;
		};
		BB024D36096EE4080021E793 /* Development */ = {
			isa = XCBuildConfiguration;
			buildSettings = {
				COMBINE_HIDPI_IMAGES = YES;
				COPY_PHASE_STRIP = NO;
				DEBUG_INFORMATION_FORMAT = dwarf;
				FRAMEWORK_SEARCH_PATHS = (
					"$(inherited)",
					"$(SRCROOT)",
				);
				GCC_DYNAMIC_NO_PIC = NO;
				GCC_GENERATE_DEBUGGING_SYMBOLS = YES;
				GCC_OPTIMIZATION_LEVEL = 0;
				GCC_VERSION = "";
				GCC_WARN_ABOUT_MISSING_PROTOTYPES = YES;
				GCC_WARN_FOUR_CHARACTER_CONSTANTS = NO;
				GCC_WARN_MISSING_PARENTHESES = YES;
				GCC_WARN_SHADOW = YES;
				GCC_WARN_TYPECHECK_CALLS_TO_PRINTF = YES;
				GCC_WARN_UNINITIALIZED_AUTOS = NO;
				GCC_WARN_UNKNOWN_PRAGMAS = NO;
				GCC_WARN_UNUSED_FUNCTION = YES;
				GCC_WARN_UNUSED_LABEL = YES;
				GCC_WARN_UNUSED_PARAMETER = NO;
				GCC_WARN_UNUSED_VALUE = YES;
				GCC_WARN_UNUSED_VARIABLE = YES;
				HEADER_SEARCH_PATHS = .;
				INFOPLIST_FILE = iTerm.plist;
				LIBRARY_SEARCH_PATHS = (
					"$(inherited)",
					"\"$(SRCROOT)/Growl.framework\"",
				);
				LINK_WITH_STANDARD_LIBRARIES = YES;
				MACOSX_DEPLOYMENT_TARGET = 10.7;
				"OTHER_CFLAGS[arch=*]" = "-DITERM_DEBUG=1";
				OTHER_LDFLAGS = (
					"-laprutil-1",
					"-licucore",
				);
				PRODUCT_NAME = iTerm;
				SDKROOT = macosx;
				SECTORDER_FLAGS = "";
				VALID_ARCHS = x86_64;
				WARNING_CFLAGS = (
					"-Wextra",
					"-Wall",
					"-Wno-unused-parameter",
					"-Wno-sign-compare",
					"-Wno-missing-field-initializers",
				);
				WRAPPER_EXTENSION = app;
				ZERO_LINK = YES;
			};
			name = Development;
		};
		BB024D37096EE4080021E793 /* Deployment */ = {
			isa = XCBuildConfiguration;
			buildSettings = {
				CODE_SIGN_IDENTITY = "Don't Code Sign";
				COMBINE_HIDPI_IMAGES = YES;
				COPY_PHASE_STRIP = YES;
				FRAMEWORK_SEARCH_PATHS = (
					"$(inherited)",
					"$(SRCROOT)",
				);
				GCC_GENERATE_DEBUGGING_SYMBOLS = YES;
				GCC_OPTIMIZATION_LEVEL = 3;
				GCC_VERSION = "";
				GCC_WARN_ABOUT_MISSING_PROTOTYPES = YES;
				GCC_WARN_FOUR_CHARACTER_CONSTANTS = NO;
				GCC_WARN_MISSING_PARENTHESES = YES;
				GCC_WARN_SHADOW = YES;
				GCC_WARN_TYPECHECK_CALLS_TO_PRINTF = YES;
				GCC_WARN_UNINITIALIZED_AUTOS = NO;
				GCC_WARN_UNKNOWN_PRAGMAS = NO;
				GCC_WARN_UNUSED_FUNCTION = YES;
				GCC_WARN_UNUSED_LABEL = YES;
				GCC_WARN_UNUSED_PARAMETER = NO;
				GCC_WARN_UNUSED_VALUE = YES;
				GCC_WARN_UNUSED_VARIABLE = YES;
				HEADER_SEARCH_PATHS = .;
				INFOPLIST_FILE = iTerm.plist;
				LIBRARY_SEARCH_PATHS = (
					"$(inherited)",
					"\"$(SRCROOT)/Growl.framework\"",
				);
				MACOSX_DEPLOYMENT_TARGET = 10.7;
				"OTHER_CFLAGS[arch=*]" = "";
				OTHER_CODE_SIGN_FLAGS = "";
				OTHER_LDFLAGS = (
					"-laprutil-1",
					"-licucore",
				);
				PRODUCT_NAME = iTerm;
				SDKROOT = macosx;
				VALID_ARCHS = x86_64;
				WARNING_CFLAGS = (
					"-Wextra",
					"-Wall",
					"-Wno-unused-parameter",
					"-Wno-sign-compare",
					"-Wno-missing-field-initializers",
				);
				WRAPPER_EXTENSION = app;
				ZERO_LINK = NO;
			};
			name = Deployment;
		};
		BB024D38096EE4080021E793 /* Default */ = {
			isa = XCBuildConfiguration;
			buildSettings = {
				COMBINE_HIDPI_IMAGES = YES;
				FRAMEWORK_SEARCH_PATHS = (
					"$(inherited)",
					"$(SRCROOT)",
				);
				GCC_GENERATE_DEBUGGING_SYMBOLS = YES;
				GCC_MODEL_TUNING = G4;
				GCC_OPTIMIZATION_LEVEL = 3;
				GCC_VERSION = "";
				GCC_WARN_ABOUT_MISSING_PROTOTYPES = YES;
				GCC_WARN_FOUR_CHARACTER_CONSTANTS = NO;
				GCC_WARN_MISSING_PARENTHESES = YES;
				GCC_WARN_SHADOW = YES;
				GCC_WARN_TYPECHECK_CALLS_TO_PRINTF = YES;
				GCC_WARN_UNINITIALIZED_AUTOS = NO;
				GCC_WARN_UNKNOWN_PRAGMAS = NO;
				GCC_WARN_UNUSED_FUNCTION = YES;
				GCC_WARN_UNUSED_LABEL = YES;
				GCC_WARN_UNUSED_PARAMETER = NO;
				GCC_WARN_UNUSED_VALUE = YES;
				GCC_WARN_UNUSED_VARIABLE = YES;
				HEADER_SEARCH_PATHS = .;
				INFOPLIST_FILE = iTerm.plist;
				LIBRARY_SEARCH_PATHS = (
					"$(inherited)",
					"\"$(SRCROOT)/Growl.framework\"",
				);
				MACOSX_DEPLOYMENT_TARGET = 10.7;
				OTHER_LDFLAGS = (
					"-laprutil-1",
					"-licucore",
				);
				OTHER_REZFLAGS = "";
				PRODUCT_NAME = iTerm;
				REZ_EXECUTABLE = YES;
				SDKROOT = macosx;
				SECTORDER_FLAGS = "";
				VALID_ARCHS = x86_64;
				WARNING_CFLAGS = (
					"-Wextra",
					"-Wall",
					"-Wno-unused-parameter",
					"-Wno-sign-compare",
					"-Wno-missing-field-initializers",
				);
				WRAPPER_EXTENSION = app;
			};
			name = Default;
		};
		BB024D3A096EE4080021E793 /* Development */ = {
			isa = XCBuildConfiguration;
			buildSettings = {
				FRAMEWORK_SEARCH_PATHS = "$(SRCROOT)";
				GCC_C_LANGUAGE_STANDARD = c99;
				GCC_VERSION = "";
				GCC_WARN_CHECK_SWITCH_STATEMENTS = YES;
				GCC_WARN_MISSING_PARENTHESES = YES;
				GCC_WARN_PROTOTYPE_CONVERSION = NO;
				GCC_WARN_SIGN_COMPARE = NO;
				GCC_WARN_TYPECHECK_CALLS_TO_PRINTF = YES;
				GCC_WARN_UNUSED_VALUE = YES;
				GCC_WARN_UNUSED_VARIABLE = YES;
				GENERATE_PROFILING_CODE = YES;
				MACOSX_DEPLOYMENT_TARGET = 10.5;
				SDKROOT = macosx;
				VALID_ARCHS = x86_64;
				WARNING_CFLAGS = "-Wall";
			};
			name = Development;
		};
		BB024D3B096EE4080021E793 /* Deployment */ = {
			isa = XCBuildConfiguration;
			buildSettings = {
				FRAMEWORK_SEARCH_PATHS = "$(SRCROOT)";
				GCC_C_LANGUAGE_STANDARD = c99;
				GCC_VERSION = "";
				GCC_WARN_PROTOTYPE_CONVERSION = NO;
				GCC_WARN_SIGN_COMPARE = NO;
				MACOSX_DEPLOYMENT_TARGET = 10.5;
				SDKROOT = macosx;
				VALID_ARCHS = "x86_64 i386";
				WARNING_CFLAGS = "-Wall";
			};
			name = Deployment;
		};
		BB024D3C096EE4080021E793 /* Default */ = {
			isa = XCBuildConfiguration;
			buildSettings = {
				FRAMEWORK_SEARCH_PATHS = "$(SRCROOT)";
				GCC_VERSION = "";
				GCC_WARN_PROTOTYPE_CONVERSION = NO;
				GCC_WARN_SIGN_COMPARE = NO;
				MACOSX_DEPLOYMENT_TARGET = 10.5;
				SDKROOT = macosx;
				VALID_ARCHS = x86_64;
				WARNING_CFLAGS = "-Wall";
			};
			name = Default;
		};
/* End XCBuildConfiguration section */

/* Begin XCConfigurationList section */
		1DD39B02180B812D004E56D5 /* Build configuration list for PBXNativeTarget "iTermTests" */ = {
			isa = XCConfigurationList;
			buildConfigurations = (
				1DD39B03180B812D004E56D5 /* Development */,
				1DD39B04180B812D004E56D5 /* Deployment */,
				1DD39B06180B812D004E56D5 /* Nightly */,
				1DD39B08180B812D004E56D5 /* Default */,
			);
			defaultConfigurationIsVisible = 0;
			defaultConfigurationName = Default;
		};
		1DFA7C811923E83700DF1410 /* Build configuration list for PBXNativeTarget "SSKeychain" */ = {
			isa = XCConfigurationList;
			buildConfigurations = (
				1DFA7C821923E83700DF1410 /* Development */,
				1DFA7C831923E83700DF1410 /* Deployment */,
				1DFA7C841923E83700DF1410 /* Nightly */,
				1DFA7C851923E83700DF1410 /* Default */,
			);
			defaultConfigurationIsVisible = 0;
			defaultConfigurationName = Default;
		};
		BB024D35096EE4080021E793 /* Build configuration list for PBXNativeTarget "iTerm" */ = {
			isa = XCConfigurationList;
			buildConfigurations = (
				BB024D36096EE4080021E793 /* Development */,
				BB024D37096EE4080021E793 /* Deployment */,
				1809E7B11665E2CB0069C439 /* Nightly */,
				BB024D38096EE4080021E793 /* Default */,
			);
			defaultConfigurationIsVisible = 0;
			defaultConfigurationName = Default;
		};
		BB024D39096EE4080021E793 /* Build configuration list for PBXProject "iTerm" */ = {
			isa = XCConfigurationList;
			buildConfigurations = (
				BB024D3A096EE4080021E793 /* Development */,
				BB024D3B096EE4080021E793 /* Deployment */,
				1809E7B01665E2CB0069C439 /* Nightly */,
				BB024D3C096EE4080021E793 /* Default */,
			);
			defaultConfigurationIsVisible = 0;
			defaultConfigurationName = Default;
		};
/* End XCConfigurationList section */
	};
	rootObject = 0464AB0C006CD2EC7F000001 /* Project object */;
}<|MERGE_RESOLUTION|>--- conflicted
+++ resolved
@@ -273,15 +273,12 @@
 		1D8B8A141806038F00C2DC25 /* VT100Grid.h in Headers */ = {isa = PBXBuildFile; fileRef = 1D8B8A121806038F00C2DC25 /* VT100Grid.h */; };
 		1D8B8A151806038F00C2DC25 /* VT100Grid.m in Sources */ = {isa = PBXBuildFile; fileRef = 1D8B8A131806038F00C2DC25 /* VT100Grid.m */; };
 		1D8C6BF5126592DF00E2744E /* EncodingsWithLowerCase.plist in Resources */ = {isa = PBXBuildFile; fileRef = 1D8C6BF4126592DF00E2744E /* EncodingsWithLowerCase.plist */; };
-<<<<<<< HEAD
 		1D8CE03D195A143100FE1BEE /* iTermRule.h in Headers */ = {isa = PBXBuildFile; fileRef = 1D8CE03B195A143100FE1BEE /* iTermRule.h */; };
 		1D8CE03E195A143100FE1BEE /* iTermRule.m in Sources */ = {isa = PBXBuildFile; fileRef = 1D8CE03C195A143100FE1BEE /* iTermRule.m */; };
 		1D8CE03F195A143100FE1BEE /* iTermRule.m in Sources */ = {isa = PBXBuildFile; fileRef = 1D8CE03C195A143100FE1BEE /* iTermRule.m */; };
-=======
 		1D8CDF521958F31700FE1BEE /* iTermSizeRememberingView.h in Headers */ = {isa = PBXBuildFile; fileRef = 1D8CDF501958F31700FE1BEE /* iTermSizeRememberingView.h */; };
 		1D8CDF531958F31700FE1BEE /* iTermSizeRememberingView.m in Sources */ = {isa = PBXBuildFile; fileRef = 1D8CDF511958F31700FE1BEE /* iTermSizeRememberingView.m */; };
 		1D8CDF541958F31700FE1BEE /* iTermSizeRememberingView.m in Sources */ = {isa = PBXBuildFile; fileRef = 1D8CDF511958F31700FE1BEE /* iTermSizeRememberingView.m */; };
->>>>>>> 6d45432e
 		1D8F396B13EB7A2C0025B80B /* BroadcastInput.png in Resources */ = {isa = PBXBuildFile; fileRef = 1D8F396A13EB7A2C0025B80B /* BroadcastInput.png */; };
 		1D8FC67C17E67FA700A82402 /* shell_launcher.c in Sources */ = {isa = PBXBuildFile; fileRef = 1D8FC67B17E67FA700A82402 /* shell_launcher.c */; };
 		1D9053C617A5CCF100A0B64E /* MovingAverage.h in Headers */ = {isa = PBXBuildFile; fileRef = 1D9053C417A5CCF100A0B64E /* MovingAverage.h */; };
@@ -1175,13 +1172,10 @@
 		1D8B8A121806038F00C2DC25 /* VT100Grid.h */ = {isa = PBXFileReference; fileEncoding = 4; indentWidth = 4; lastKnownFileType = sourcecode.c.h; path = VT100Grid.h; sourceTree = "<group>"; tabWidth = 4; };
 		1D8B8A131806038F00C2DC25 /* VT100Grid.m */ = {isa = PBXFileReference; fileEncoding = 4; indentWidth = 4; lastKnownFileType = sourcecode.c.objc; path = VT100Grid.m; sourceTree = "<group>"; tabWidth = 4; };
 		1D8C6BF4126592DF00E2744E /* EncodingsWithLowerCase.plist */ = {isa = PBXFileReference; fileEncoding = 4; lastKnownFileType = text.plist.xml; path = EncodingsWithLowerCase.plist; sourceTree = "<group>"; };
-<<<<<<< HEAD
 		1D8CE03B195A143100FE1BEE /* iTermRule.h */ = {isa = PBXFileReference; fileEncoding = 4; lastKnownFileType = sourcecode.c.h; path = iTermRule.h; sourceTree = "<group>"; };
 		1D8CE03C195A143100FE1BEE /* iTermRule.m */ = {isa = PBXFileReference; fileEncoding = 4; lastKnownFileType = sourcecode.c.objc; path = iTermRule.m; sourceTree = "<group>"; };
-=======
 		1D8CDF501958F31700FE1BEE /* iTermSizeRememberingView.h */ = {isa = PBXFileReference; fileEncoding = 4; lastKnownFileType = sourcecode.c.h; path = iTermSizeRememberingView.h; sourceTree = "<group>"; };
 		1D8CDF511958F31700FE1BEE /* iTermSizeRememberingView.m */ = {isa = PBXFileReference; fileEncoding = 4; indentWidth = 4; lastKnownFileType = sourcecode.c.objc; path = iTermSizeRememberingView.m; sourceTree = "<group>"; tabWidth = 4; };
->>>>>>> 6d45432e
 		1D8F396A13EB7A2C0025B80B /* BroadcastInput.png */ = {isa = PBXFileReference; lastKnownFileType = image.png; name = BroadcastInput.png; path = images/BroadcastInput.png; sourceTree = "<group>"; };
 		1D8FC67917E673A400A82402 /* shell_launcher.h */ = {isa = PBXFileReference; indentWidth = 4; lastKnownFileType = sourcecode.c.h; path = shell_launcher.h; sourceTree = "<group>"; tabWidth = 4; };
 		1D8FC67B17E67FA700A82402 /* shell_launcher.c */ = {isa = PBXFileReference; fileEncoding = 4; indentWidth = 4; lastKnownFileType = sourcecode.c.c; path = shell_launcher.c; sourceTree = "<group>"; tabWidth = 4; };
